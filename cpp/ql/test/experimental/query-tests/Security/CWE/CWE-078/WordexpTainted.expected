--- conflicted
+++ resolved
@@ -1,34 +1,21 @@
 edges
-<<<<<<< HEAD
-| test.cpp:23:20:23:23 | argv | test.cpp:29:13:29:20 | filePath |
-| test.cpp:23:20:23:23 | argv | test.cpp:29:13:29:20 | filePath |
-| test.cpp:23:20:23:23 | argv indirection | test.cpp:29:13:29:20 | filePath |
-| test.cpp:23:20:23:23 | argv indirection | test.cpp:29:13:29:20 | filePath |
-| test.cpp:23:20:23:23 | argv indirection | test.cpp:29:13:29:20 | filePath |
-| test.cpp:23:20:23:23 | argv indirection | test.cpp:29:13:29:20 | filePath |
+| test.cpp:22:27:22:30 | argv | test.cpp:29:13:29:20 | filePath |
+| test.cpp:22:27:22:30 | argv | test.cpp:29:13:29:20 | filePath |
+| test.cpp:22:27:22:30 | argv indirection | test.cpp:29:13:29:20 | filePath |
+| test.cpp:22:27:22:30 | argv indirection | test.cpp:29:13:29:20 | filePath |
+| test.cpp:22:27:22:30 | argv indirection | test.cpp:29:13:29:20 | filePath |
+| test.cpp:22:27:22:30 | argv indirection | test.cpp:29:13:29:20 | filePath |
 nodes
-| test.cpp:23:20:23:23 | argv | semmle.label | argv |
-| test.cpp:23:20:23:23 | argv indirection | semmle.label | argv indirection |
-| test.cpp:23:20:23:23 | argv indirection | semmle.label | argv indirection |
+| test.cpp:22:27:22:30 | argv | semmle.label | argv |
+| test.cpp:22:27:22:30 | argv indirection | semmle.label | argv indirection |
+| test.cpp:22:27:22:30 | argv indirection | semmle.label | argv indirection |
 | test.cpp:29:13:29:20 | filePath | semmle.label | filePath |
 | test.cpp:29:13:29:20 | filePath | semmle.label | filePath |
 subpaths
 #select
-| test.cpp:29:13:29:20 | filePath | test.cpp:23:20:23:23 | argv | test.cpp:29:13:29:20 | filePath | Using user-supplied data in a `wordexp` command, without disabling command substitution, can make code vulnerable to command injection. |
-| test.cpp:29:13:29:20 | filePath | test.cpp:23:20:23:23 | argv | test.cpp:29:13:29:20 | filePath | Using user-supplied data in a `wordexp` command, without disabling command substitution, can make code vulnerable to command injection. |
-| test.cpp:29:13:29:20 | filePath | test.cpp:23:20:23:23 | argv indirection | test.cpp:29:13:29:20 | filePath | Using user-supplied data in a `wordexp` command, without disabling command substitution, can make code vulnerable to command injection. |
-| test.cpp:29:13:29:20 | filePath | test.cpp:23:20:23:23 | argv indirection | test.cpp:29:13:29:20 | filePath | Using user-supplied data in a `wordexp` command, without disabling command substitution, can make code vulnerable to command injection. |
-| test.cpp:29:13:29:20 | filePath | test.cpp:23:20:23:23 | argv indirection | test.cpp:29:13:29:20 | filePath | Using user-supplied data in a `wordexp` command, without disabling command substitution, can make code vulnerable to command injection. |
-| test.cpp:29:13:29:20 | filePath | test.cpp:23:20:23:23 | argv indirection | test.cpp:29:13:29:20 | filePath | Using user-supplied data in a `wordexp` command, without disabling command substitution, can make code vulnerable to command injection. |
-=======
-| test.cpp:22:27:22:30 | argv | test.cpp:29:13:29:20 | (const char *)... |
-| test.cpp:22:27:22:30 | argv | test.cpp:29:13:29:20 | filePath |
-nodes
-| test.cpp:22:27:22:30 | argv | semmle.label | argv |
-| test.cpp:29:13:29:20 | (const char *)... | semmle.label | (const char *)... |
-| test.cpp:29:13:29:20 | filePath | semmle.label | filePath |
-subpaths
-#select
-| test.cpp:29:13:29:20 | (const char *)... | test.cpp:22:27:22:30 | argv | test.cpp:29:13:29:20 | (const char *)... | Using user-supplied data in a `wordexp` command, without disabling command substitution, can make code vulnerable to command injection. |
 | test.cpp:29:13:29:20 | filePath | test.cpp:22:27:22:30 | argv | test.cpp:29:13:29:20 | filePath | Using user-supplied data in a `wordexp` command, without disabling command substitution, can make code vulnerable to command injection. |
->>>>>>> 149cae96
+| test.cpp:29:13:29:20 | filePath | test.cpp:22:27:22:30 | argv | test.cpp:29:13:29:20 | filePath | Using user-supplied data in a `wordexp` command, without disabling command substitution, can make code vulnerable to command injection. |
+| test.cpp:29:13:29:20 | filePath | test.cpp:22:27:22:30 | argv indirection | test.cpp:29:13:29:20 | filePath | Using user-supplied data in a `wordexp` command, without disabling command substitution, can make code vulnerable to command injection. |
+| test.cpp:29:13:29:20 | filePath | test.cpp:22:27:22:30 | argv indirection | test.cpp:29:13:29:20 | filePath | Using user-supplied data in a `wordexp` command, without disabling command substitution, can make code vulnerable to command injection. |
+| test.cpp:29:13:29:20 | filePath | test.cpp:22:27:22:30 | argv indirection | test.cpp:29:13:29:20 | filePath | Using user-supplied data in a `wordexp` command, without disabling command substitution, can make code vulnerable to command injection. |
+| test.cpp:29:13:29:20 | filePath | test.cpp:22:27:22:30 | argv indirection | test.cpp:29:13:29:20 | filePath | Using user-supplied data in a `wordexp` command, without disabling command substitution, can make code vulnerable to command injection. |