edges
| tests2.cpp:20:17:20:31 | SAXParser output argument | tests2.cpp:22:2:22:2 | p |
| tests2.cpp:33:17:33:31 | SAXParser output argument | tests2.cpp:37:2:37:2 | p |
| tests.cpp:15:23:15:43 | XercesDOMParser output argument | tests.cpp:17:2:17:2 | p |
| tests.cpp:28:23:28:43 | XercesDOMParser output argument | tests.cpp:31:2:31:2 | p |
| tests.cpp:35:19:35:19 | VariableAddress [post update] | tests.cpp:37:2:37:2 | p |
| tests.cpp:35:23:35:43 | XercesDOMParser output argument | tests.cpp:35:19:35:19 | VariableAddress [post update] |
| tests.cpp:37:2:37:2 | p | tests.cpp:38:2:38:2 | p |
| tests.cpp:38:2:38:2 | p | tests.cpp:39:2:39:2 | p |
| tests.cpp:51:19:51:19 | VariableAddress [post update] | tests.cpp:53:2:53:2 | p |
| tests.cpp:51:23:51:43 | XercesDOMParser output argument | tests.cpp:51:19:51:19 | VariableAddress [post update] |
| tests.cpp:53:2:53:2 | p | tests.cpp:54:2:54:2 | p |
| tests.cpp:54:2:54:2 | p | tests.cpp:55:2:55:2 | p |
| tests.cpp:55:2:55:2 | p | tests.cpp:56:2:56:2 | p |
| tests.cpp:55:2:55:2 | p | tests.cpp:56:2:56:2 | p |
| tests.cpp:56:2:56:2 | p | tests.cpp:57:2:57:2 | p |
| tests.cpp:57:2:57:2 | p | tests.cpp:58:2:58:2 | p |
| tests.cpp:58:2:58:2 | p | tests.cpp:59:2:59:2 | p |
| tests.cpp:59:2:59:2 | p | tests.cpp:60:2:60:2 | p |
| tests.cpp:66:23:66:43 | XercesDOMParser output argument | tests.cpp:69:2:69:2 | p |
| tests.cpp:73:23:73:43 | XercesDOMParser output argument | tests.cpp:80:2:80:2 | p |
| tests.cpp:85:24:85:44 | XercesDOMParser output argument | tests.cpp:88:3:88:3 | q |
| tests.cpp:100:24:100:44 | XercesDOMParser output argument | tests.cpp:104:3:104:3 | q |
| tests.cpp:112:39:112:39 | p | tests.cpp:113:2:113:2 | p |
| tests.cpp:116:39:116:39 | p | tests.cpp:117:2:117:2 | p |
| tests.cpp:122:23:122:43 | XercesDOMParser output argument | tests.cpp:126:18:126:18 | q |
| tests.cpp:122:23:122:43 | XercesDOMParser output argument | tests.cpp:128:18:128:18 | q |
| tests.cpp:126:18:126:18 | q | tests.cpp:112:39:112:39 | p |
| tests.cpp:128:18:128:18 | q | tests.cpp:116:39:116:39 | p |
nodes
| tests2.cpp:20:17:20:31 | SAXParser output argument | semmle.label | SAXParser output argument |
| tests2.cpp:22:2:22:2 | p | semmle.label | p |
| tests2.cpp:33:17:33:31 | SAXParser output argument | semmle.label | SAXParser output argument |
| tests2.cpp:37:2:37:2 | p | semmle.label | p |
<<<<<<< HEAD
| tests.cpp:15:23:15:43 | XercesDOMParser output argument | semmle.label | XercesDOMParser output argument |
| tests.cpp:17:2:17:2 | p | semmle.label | p |
| tests.cpp:28:23:28:43 | XercesDOMParser output argument | semmle.label | XercesDOMParser output argument |
| tests.cpp:31:2:31:2 | p | semmle.label | p |
| tests.cpp:35:19:35:19 | VariableAddress [post update] | semmle.label | VariableAddress [post update] |
| tests.cpp:35:23:35:43 | XercesDOMParser output argument | semmle.label | XercesDOMParser output argument |
| tests.cpp:37:2:37:2 | p | semmle.label | p |
| tests.cpp:38:2:38:2 | p | semmle.label | p |
| tests.cpp:39:2:39:2 | p | semmle.label | p |
| tests.cpp:51:19:51:19 | VariableAddress [post update] | semmle.label | VariableAddress [post update] |
| tests.cpp:51:23:51:43 | XercesDOMParser output argument | semmle.label | XercesDOMParser output argument |
| tests.cpp:53:2:53:2 | p | semmle.label | p |
| tests.cpp:54:2:54:2 | p | semmle.label | p |
=======
| tests4.cpp:26:34:26:48 | (int)... | semmle.label | (int)... |
| tests4.cpp:36:34:36:50 | (int)... | semmle.label | (int)... |
| tests4.cpp:46:34:46:68 | ... \| ... | semmle.label | ... \| ... |
| tests4.cpp:77:34:77:38 | flags | semmle.label | flags |
| tests4.cpp:130:39:130:55 | (int)... | semmle.label | (int)... |
| tests.cpp:33:23:33:43 | XercesDOMParser output argument | semmle.label | XercesDOMParser output argument |
| tests.cpp:35:2:35:2 | p | semmle.label | p |
| tests.cpp:46:23:46:43 | XercesDOMParser output argument | semmle.label | XercesDOMParser output argument |
| tests.cpp:49:2:49:2 | p | semmle.label | p |
| tests.cpp:53:19:53:19 | VariableAddress [post update] | semmle.label | VariableAddress [post update] |
| tests.cpp:53:23:53:43 | XercesDOMParser output argument | semmle.label | XercesDOMParser output argument |
>>>>>>> b8fd07c0
| tests.cpp:55:2:55:2 | p | semmle.label | p |
| tests.cpp:56:2:56:2 | p | semmle.label | p |
| tests.cpp:56:2:56:2 | p | semmle.label | p |
| tests.cpp:57:2:57:2 | p | semmle.label | p |
| tests.cpp:58:2:58:2 | p | semmle.label | p |
| tests.cpp:59:2:59:2 | p | semmle.label | p |
| tests.cpp:60:2:60:2 | p | semmle.label | p |
| tests.cpp:66:23:66:43 | XercesDOMParser output argument | semmle.label | XercesDOMParser output argument |
| tests.cpp:69:2:69:2 | p | semmle.label | p |
| tests.cpp:73:23:73:43 | XercesDOMParser output argument | semmle.label | XercesDOMParser output argument |
| tests.cpp:80:2:80:2 | p | semmle.label | p |
| tests.cpp:85:24:85:44 | XercesDOMParser output argument | semmle.label | XercesDOMParser output argument |
| tests.cpp:88:3:88:3 | q | semmle.label | q |
| tests.cpp:100:24:100:44 | XercesDOMParser output argument | semmle.label | XercesDOMParser output argument |
| tests.cpp:104:3:104:3 | q | semmle.label | q |
| tests.cpp:112:39:112:39 | p | semmle.label | p |
| tests.cpp:113:2:113:2 | p | semmle.label | p |
| tests.cpp:116:39:116:39 | p | semmle.label | p |
| tests.cpp:117:2:117:2 | p | semmle.label | p |
| tests.cpp:122:23:122:43 | XercesDOMParser output argument | semmle.label | XercesDOMParser output argument |
| tests.cpp:126:18:126:18 | q | semmle.label | q |
| tests.cpp:128:18:128:18 | q | semmle.label | q |
subpaths
#select
| tests2.cpp:22:2:22:2 | p | tests2.cpp:20:17:20:31 | SAXParser output argument | tests2.cpp:22:2:22:2 | p | This $@ is not configured to prevent an XML external entity (XXE) attack. | tests2.cpp:20:17:20:31 | SAXParser output argument | XML parser |
| tests2.cpp:37:2:37:2 | p | tests2.cpp:33:17:33:31 | SAXParser output argument | tests2.cpp:37:2:37:2 | p | This $@ is not configured to prevent an XML external entity (XXE) attack. | tests2.cpp:33:17:33:31 | SAXParser output argument | XML parser |
<<<<<<< HEAD
| tests.cpp:17:2:17:2 | p | tests.cpp:15:23:15:43 | XercesDOMParser output argument | tests.cpp:17:2:17:2 | p | This $@ is not configured to prevent an XML external entity (XXE) attack. | tests.cpp:15:23:15:43 | XercesDOMParser output argument | XML parser |
| tests.cpp:31:2:31:2 | p | tests.cpp:28:23:28:43 | XercesDOMParser output argument | tests.cpp:31:2:31:2 | p | This $@ is not configured to prevent an XML external entity (XXE) attack. | tests.cpp:28:23:28:43 | XercesDOMParser output argument | XML parser |
| tests.cpp:39:2:39:2 | p | tests.cpp:35:23:35:43 | XercesDOMParser output argument | tests.cpp:39:2:39:2 | p | This $@ is not configured to prevent an XML external entity (XXE) attack. | tests.cpp:35:23:35:43 | XercesDOMParser output argument | XML parser |
| tests.cpp:56:2:56:2 | p | tests.cpp:51:23:51:43 | XercesDOMParser output argument | tests.cpp:56:2:56:2 | p | This $@ is not configured to prevent an XML external entity (XXE) attack. | tests.cpp:51:23:51:43 | XercesDOMParser output argument | XML parser |
| tests.cpp:60:2:60:2 | p | tests.cpp:51:23:51:43 | XercesDOMParser output argument | tests.cpp:60:2:60:2 | p | This $@ is not configured to prevent an XML external entity (XXE) attack. | tests.cpp:51:23:51:43 | XercesDOMParser output argument | XML parser |
| tests.cpp:69:2:69:2 | p | tests.cpp:66:23:66:43 | XercesDOMParser output argument | tests.cpp:69:2:69:2 | p | This $@ is not configured to prevent an XML external entity (XXE) attack. | tests.cpp:66:23:66:43 | XercesDOMParser output argument | XML parser |
| tests.cpp:80:2:80:2 | p | tests.cpp:73:23:73:43 | XercesDOMParser output argument | tests.cpp:80:2:80:2 | p | This $@ is not configured to prevent an XML external entity (XXE) attack. | tests.cpp:73:23:73:43 | XercesDOMParser output argument | XML parser |
| tests.cpp:88:3:88:3 | q | tests.cpp:85:24:85:44 | XercesDOMParser output argument | tests.cpp:88:3:88:3 | q | This $@ is not configured to prevent an XML external entity (XXE) attack. | tests.cpp:85:24:85:44 | XercesDOMParser output argument | XML parser |
| tests.cpp:104:3:104:3 | q | tests.cpp:100:24:100:44 | XercesDOMParser output argument | tests.cpp:104:3:104:3 | q | This $@ is not configured to prevent an XML external entity (XXE) attack. | tests.cpp:100:24:100:44 | XercesDOMParser output argument | XML parser |
| tests.cpp:113:2:113:2 | p | tests.cpp:122:23:122:43 | XercesDOMParser output argument | tests.cpp:113:2:113:2 | p | This $@ is not configured to prevent an XML external entity (XXE) attack. | tests.cpp:122:23:122:43 | XercesDOMParser output argument | XML parser |
| tests.cpp:117:2:117:2 | p | tests.cpp:122:23:122:43 | XercesDOMParser output argument | tests.cpp:117:2:117:2 | p | This $@ is not configured to prevent an XML external entity (XXE) attack. | tests.cpp:122:23:122:43 | XercesDOMParser output argument | XML parser |
=======
| tests4.cpp:26:34:26:48 | (int)... | tests4.cpp:26:34:26:48 | (int)... | tests4.cpp:26:34:26:48 | (int)... | This $@ is not configured to prevent an XML external entity (XXE) attack. | tests4.cpp:26:34:26:48 | (int)... | XML parser |
| tests4.cpp:36:34:36:50 | (int)... | tests4.cpp:36:34:36:50 | (int)... | tests4.cpp:36:34:36:50 | (int)... | This $@ is not configured to prevent an XML external entity (XXE) attack. | tests4.cpp:36:34:36:50 | (int)... | XML parser |
| tests4.cpp:46:34:46:68 | ... \| ... | tests4.cpp:46:34:46:68 | ... \| ... | tests4.cpp:46:34:46:68 | ... \| ... | This $@ is not configured to prevent an XML external entity (XXE) attack. | tests4.cpp:46:34:46:68 | ... \| ... | XML parser |
| tests4.cpp:77:34:77:38 | flags | tests4.cpp:77:34:77:38 | flags | tests4.cpp:77:34:77:38 | flags | This $@ is not configured to prevent an XML external entity (XXE) attack. | tests4.cpp:77:34:77:38 | flags | XML parser |
| tests4.cpp:130:39:130:55 | (int)... | tests4.cpp:130:39:130:55 | (int)... | tests4.cpp:130:39:130:55 | (int)... | This $@ is not configured to prevent an XML external entity (XXE) attack. | tests4.cpp:130:39:130:55 | (int)... | XML parser |
| tests.cpp:35:2:35:2 | p | tests.cpp:33:23:33:43 | XercesDOMParser output argument | tests.cpp:35:2:35:2 | p | This $@ is not configured to prevent an XML external entity (XXE) attack. | tests.cpp:33:23:33:43 | XercesDOMParser output argument | XML parser |
| tests.cpp:49:2:49:2 | p | tests.cpp:46:23:46:43 | XercesDOMParser output argument | tests.cpp:49:2:49:2 | p | This $@ is not configured to prevent an XML external entity (XXE) attack. | tests.cpp:46:23:46:43 | XercesDOMParser output argument | XML parser |
| tests.cpp:57:2:57:2 | p | tests.cpp:53:23:53:43 | XercesDOMParser output argument | tests.cpp:57:2:57:2 | p | This $@ is not configured to prevent an XML external entity (XXE) attack. | tests.cpp:53:23:53:43 | XercesDOMParser output argument | XML parser |
| tests.cpp:74:2:74:2 | p | tests.cpp:69:23:69:43 | XercesDOMParser output argument | tests.cpp:74:2:74:2 | p | This $@ is not configured to prevent an XML external entity (XXE) attack. | tests.cpp:69:23:69:43 | XercesDOMParser output argument | XML parser |
| tests.cpp:78:2:78:2 | p | tests.cpp:69:23:69:43 | XercesDOMParser output argument | tests.cpp:78:2:78:2 | p | This $@ is not configured to prevent an XML external entity (XXE) attack. | tests.cpp:69:23:69:43 | XercesDOMParser output argument | XML parser |
| tests.cpp:87:2:87:2 | p | tests.cpp:84:23:84:43 | XercesDOMParser output argument | tests.cpp:87:2:87:2 | p | This $@ is not configured to prevent an XML external entity (XXE) attack. | tests.cpp:84:23:84:43 | XercesDOMParser output argument | XML parser |
| tests.cpp:98:2:98:2 | p | tests.cpp:91:23:91:43 | XercesDOMParser output argument | tests.cpp:98:2:98:2 | p | This $@ is not configured to prevent an XML external entity (XXE) attack. | tests.cpp:91:23:91:43 | XercesDOMParser output argument | XML parser |
| tests.cpp:106:3:106:3 | q | tests.cpp:103:24:103:44 | XercesDOMParser output argument | tests.cpp:106:3:106:3 | q | This $@ is not configured to prevent an XML external entity (XXE) attack. | tests.cpp:103:24:103:44 | XercesDOMParser output argument | XML parser |
| tests.cpp:122:3:122:3 | q | tests.cpp:118:24:118:44 | XercesDOMParser output argument | tests.cpp:122:3:122:3 | q | This $@ is not configured to prevent an XML external entity (XXE) attack. | tests.cpp:118:24:118:44 | XercesDOMParser output argument | XML parser |
| tests.cpp:131:2:131:2 | p | tests.cpp:140:23:140:43 | XercesDOMParser output argument | tests.cpp:131:2:131:2 | p | This $@ is not configured to prevent an XML external entity (XXE) attack. | tests.cpp:140:23:140:43 | XercesDOMParser output argument | XML parser |
| tests.cpp:135:2:135:2 | p | tests.cpp:140:23:140:43 | XercesDOMParser output argument | tests.cpp:135:2:135:2 | p | This $@ is not configured to prevent an XML external entity (XXE) attack. | tests.cpp:140:23:140:43 | XercesDOMParser output argument | XML parser |
| tests.cpp:152:2:152:2 | p | tests.cpp:150:19:150:32 | call to createLSParser | tests.cpp:152:2:152:2 | p | This $@ is not configured to prevent an XML external entity (XXE) attack. | tests.cpp:150:19:150:32 | call to createLSParser | XML parser |
>>>>>>> b8fd07c0
<|MERGE_RESOLUTION|>--- conflicted
+++ resolved
@@ -32,7 +32,6 @@
 | tests2.cpp:22:2:22:2 | p | semmle.label | p |
 | tests2.cpp:33:17:33:31 | SAXParser output argument | semmle.label | SAXParser output argument |
 | tests2.cpp:37:2:37:2 | p | semmle.label | p |
-<<<<<<< HEAD
 | tests.cpp:15:23:15:43 | XercesDOMParser output argument | semmle.label | XercesDOMParser output argument |
 | tests.cpp:17:2:17:2 | p | semmle.label | p |
 | tests.cpp:28:23:28:43 | XercesDOMParser output argument | semmle.label | XercesDOMParser output argument |
@@ -46,7 +45,6 @@
 | tests.cpp:51:23:51:43 | XercesDOMParser output argument | semmle.label | XercesDOMParser output argument |
 | tests.cpp:53:2:53:2 | p | semmle.label | p |
 | tests.cpp:54:2:54:2 | p | semmle.label | p |
-=======
 | tests4.cpp:26:34:26:48 | (int)... | semmle.label | (int)... |
 | tests4.cpp:36:34:36:50 | (int)... | semmle.label | (int)... |
 | tests4.cpp:46:34:46:68 | ... \| ... | semmle.label | ... \| ... |
@@ -58,7 +56,6 @@
 | tests.cpp:49:2:49:2 | p | semmle.label | p |
 | tests.cpp:53:19:53:19 | VariableAddress [post update] | semmle.label | VariableAddress [post update] |
 | tests.cpp:53:23:53:43 | XercesDOMParser output argument | semmle.label | XercesDOMParser output argument |
->>>>>>> b8fd07c0
 | tests.cpp:55:2:55:2 | p | semmle.label | p |
 | tests.cpp:56:2:56:2 | p | semmle.label | p |
 | tests.cpp:56:2:56:2 | p | semmle.label | p |
@@ -85,7 +82,6 @@
 #select
 | tests2.cpp:22:2:22:2 | p | tests2.cpp:20:17:20:31 | SAXParser output argument | tests2.cpp:22:2:22:2 | p | This $@ is not configured to prevent an XML external entity (XXE) attack. | tests2.cpp:20:17:20:31 | SAXParser output argument | XML parser |
 | tests2.cpp:37:2:37:2 | p | tests2.cpp:33:17:33:31 | SAXParser output argument | tests2.cpp:37:2:37:2 | p | This $@ is not configured to prevent an XML external entity (XXE) attack. | tests2.cpp:33:17:33:31 | SAXParser output argument | XML parser |
-<<<<<<< HEAD
 | tests.cpp:17:2:17:2 | p | tests.cpp:15:23:15:43 | XercesDOMParser output argument | tests.cpp:17:2:17:2 | p | This $@ is not configured to prevent an XML external entity (XXE) attack. | tests.cpp:15:23:15:43 | XercesDOMParser output argument | XML parser |
 | tests.cpp:31:2:31:2 | p | tests.cpp:28:23:28:43 | XercesDOMParser output argument | tests.cpp:31:2:31:2 | p | This $@ is not configured to prevent an XML external entity (XXE) attack. | tests.cpp:28:23:28:43 | XercesDOMParser output argument | XML parser |
 | tests.cpp:39:2:39:2 | p | tests.cpp:35:23:35:43 | XercesDOMParser output argument | tests.cpp:39:2:39:2 | p | This $@ is not configured to prevent an XML external entity (XXE) attack. | tests.cpp:35:23:35:43 | XercesDOMParser output argument | XML parser |
@@ -97,7 +93,6 @@
 | tests.cpp:104:3:104:3 | q | tests.cpp:100:24:100:44 | XercesDOMParser output argument | tests.cpp:104:3:104:3 | q | This $@ is not configured to prevent an XML external entity (XXE) attack. | tests.cpp:100:24:100:44 | XercesDOMParser output argument | XML parser |
 | tests.cpp:113:2:113:2 | p | tests.cpp:122:23:122:43 | XercesDOMParser output argument | tests.cpp:113:2:113:2 | p | This $@ is not configured to prevent an XML external entity (XXE) attack. | tests.cpp:122:23:122:43 | XercesDOMParser output argument | XML parser |
 | tests.cpp:117:2:117:2 | p | tests.cpp:122:23:122:43 | XercesDOMParser output argument | tests.cpp:117:2:117:2 | p | This $@ is not configured to prevent an XML external entity (XXE) attack. | tests.cpp:122:23:122:43 | XercesDOMParser output argument | XML parser |
-=======
 | tests4.cpp:26:34:26:48 | (int)... | tests4.cpp:26:34:26:48 | (int)... | tests4.cpp:26:34:26:48 | (int)... | This $@ is not configured to prevent an XML external entity (XXE) attack. | tests4.cpp:26:34:26:48 | (int)... | XML parser |
 | tests4.cpp:36:34:36:50 | (int)... | tests4.cpp:36:34:36:50 | (int)... | tests4.cpp:36:34:36:50 | (int)... | This $@ is not configured to prevent an XML external entity (XXE) attack. | tests4.cpp:36:34:36:50 | (int)... | XML parser |
 | tests4.cpp:46:34:46:68 | ... \| ... | tests4.cpp:46:34:46:68 | ... \| ... | tests4.cpp:46:34:46:68 | ... \| ... | This $@ is not configured to prevent an XML external entity (XXE) attack. | tests4.cpp:46:34:46:68 | ... \| ... | XML parser |
@@ -114,5 +109,4 @@
 | tests.cpp:122:3:122:3 | q | tests.cpp:118:24:118:44 | XercesDOMParser output argument | tests.cpp:122:3:122:3 | q | This $@ is not configured to prevent an XML external entity (XXE) attack. | tests.cpp:118:24:118:44 | XercesDOMParser output argument | XML parser |
 | tests.cpp:131:2:131:2 | p | tests.cpp:140:23:140:43 | XercesDOMParser output argument | tests.cpp:131:2:131:2 | p | This $@ is not configured to prevent an XML external entity (XXE) attack. | tests.cpp:140:23:140:43 | XercesDOMParser output argument | XML parser |
 | tests.cpp:135:2:135:2 | p | tests.cpp:140:23:140:43 | XercesDOMParser output argument | tests.cpp:135:2:135:2 | p | This $@ is not configured to prevent an XML external entity (XXE) attack. | tests.cpp:140:23:140:43 | XercesDOMParser output argument | XML parser |
-| tests.cpp:152:2:152:2 | p | tests.cpp:150:19:150:32 | call to createLSParser | tests.cpp:152:2:152:2 | p | This $@ is not configured to prevent an XML external entity (XXE) attack. | tests.cpp:150:19:150:32 | call to createLSParser | XML parser |
->>>>>>> b8fd07c0
+| tests.cpp:152:2:152:2 | p | tests.cpp:150:19:150:32 | call to createLSParser | tests.cpp:152:2:152:2 | p | This $@ is not configured to prevent an XML external entity (XXE) attack. | tests.cpp:150:19:150:32 | call to createLSParser | XML parser |