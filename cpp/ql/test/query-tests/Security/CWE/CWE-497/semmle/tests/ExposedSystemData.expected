edges
| tests2.cpp:50:13:50:19 | global1 | tests2.cpp:82:14:82:20 | global1 |
| tests2.cpp:50:23:50:43 | call to mysql_get_client_info | tests2.cpp:50:13:50:19 | global1 |
| tests2.cpp:63:13:63:18 | call to getenv | tests2.cpp:63:13:63:26 | call to getenv |
| tests2.cpp:64:13:64:18 | call to getenv | tests2.cpp:64:13:64:26 | call to getenv |
| tests2.cpp:65:13:65:18 | call to getenv | tests2.cpp:65:13:65:30 | call to getenv |
| tests2.cpp:66:13:66:18 | call to getenv | tests2.cpp:66:13:66:34 | call to getenv |
| tests2.cpp:78:18:78:38 | call to mysql_get_client_info | tests2.cpp:81:14:81:19 | buffer |
<<<<<<< HEAD
| tests2.cpp:78:18:78:38 | call to mysql_get_client_info | tests2.cpp:81:14:81:19 | buffer |
| tests2.cpp:78:18:78:38 | call to mysql_get_client_info | tests2.cpp:81:14:81:19 | buffer |
=======
| tests2.cpp:82:14:82:20 | global1 | tests2.cpp:82:14:82:20 | global1 |
>>>>>>> ce8a84ab
| tests2.cpp:91:42:91:45 | str1 | tests2.cpp:93:14:93:17 | str1 |
| tests2.cpp:101:8:101:15 | call to getpwuid | tests2.cpp:102:14:102:15 | pw |
| tests2.cpp:109:3:109:36 | ... = ... | tests2.cpp:109:6:109:8 | c1 indirection [post update] [ptr] |
| tests2.cpp:109:6:109:8 | c1 indirection [post update] [ptr] | tests2.cpp:111:14:111:15 | c1 indirection [ptr] |
| tests2.cpp:109:12:109:17 | call to getenv | tests2.cpp:109:3:109:36 | ... = ... |
| tests2.cpp:111:14:111:15 | c1 indirection [ptr] | tests2.cpp:111:14:111:19 | ptr |
| tests2.cpp:111:14:111:15 | c1 indirection [ptr] | tests2.cpp:111:17:111:19 | ptr indirection |
| tests2.cpp:111:17:111:19 | ptr indirection | tests2.cpp:111:14:111:19 | ptr |
| tests2.cpp:111:17:111:19 | ptr indirection | tests2.cpp:111:17:111:19 | ptr |
| tests_sockets.cpp:26:15:26:20 | call to getenv | tests_sockets.cpp:39:19:39:22 | path |
| tests_sockets.cpp:26:15:26:20 | call to getenv | tests_sockets.cpp:39:19:39:22 | path |
| tests_sockets.cpp:26:15:26:20 | call to getenv | tests_sockets.cpp:43:20:43:23 | path |
| tests_sockets.cpp:26:15:26:20 | call to getenv | tests_sockets.cpp:43:20:43:23 | path |
| tests_sockets.cpp:63:15:63:20 | call to getenv | tests_sockets.cpp:76:19:76:22 | path |
| tests_sockets.cpp:63:15:63:20 | call to getenv | tests_sockets.cpp:76:19:76:22 | path |
| tests_sockets.cpp:63:15:63:20 | call to getenv | tests_sockets.cpp:80:20:80:23 | path |
| tests_sockets.cpp:63:15:63:20 | call to getenv | tests_sockets.cpp:80:20:80:23 | path |
| tests_sysconf.cpp:36:21:36:27 | confstr output argument | tests_sysconf.cpp:39:19:39:25 | pathbuf |
| tests_sysconf.cpp:36:21:36:27 | confstr output argument | tests_sysconf.cpp:39:19:39:25 | pathbuf |
nodes
| tests2.cpp:50:13:50:19 | global1 | semmle.label | global1 |
| tests2.cpp:50:23:50:43 | call to mysql_get_client_info | semmle.label | call to mysql_get_client_info |
| tests2.cpp:63:13:63:18 | call to getenv | semmle.label | call to getenv |
| tests2.cpp:63:13:63:18 | call to getenv | semmle.label | call to getenv |
| tests2.cpp:63:13:63:26 | call to getenv | semmle.label | call to getenv |
| tests2.cpp:64:13:64:18 | call to getenv | semmle.label | call to getenv |
| tests2.cpp:64:13:64:18 | call to getenv | semmle.label | call to getenv |
| tests2.cpp:64:13:64:26 | call to getenv | semmle.label | call to getenv |
| tests2.cpp:65:13:65:18 | call to getenv | semmle.label | call to getenv |
| tests2.cpp:65:13:65:18 | call to getenv | semmle.label | call to getenv |
| tests2.cpp:65:13:65:30 | call to getenv | semmle.label | call to getenv |
| tests2.cpp:66:13:66:18 | call to getenv | semmle.label | call to getenv |
| tests2.cpp:66:13:66:18 | call to getenv | semmle.label | call to getenv |
| tests2.cpp:66:13:66:34 | call to getenv | semmle.label | call to getenv |
| tests2.cpp:78:18:78:38 | call to mysql_get_client_info | semmle.label | call to mysql_get_client_info |
| tests2.cpp:80:14:80:34 | call to mysql_get_client_info | semmle.label | call to mysql_get_client_info |
| tests2.cpp:81:14:81:19 | buffer | semmle.label | buffer |
| tests2.cpp:82:14:82:20 | global1 | semmle.label | global1 |
| tests2.cpp:91:42:91:45 | str1 | semmle.label | str1 |
| tests2.cpp:93:14:93:17 | str1 | semmle.label | str1 |
| tests2.cpp:101:8:101:15 | call to getpwuid | semmle.label | call to getpwuid |
| tests2.cpp:102:14:102:15 | pw | semmle.label | pw |
| tests2.cpp:109:3:109:36 | ... = ... | semmle.label | ... = ... |
| tests2.cpp:109:6:109:8 | c1 indirection [post update] [ptr] | semmle.label | c1 indirection [post update] [ptr] |
| tests2.cpp:109:12:109:17 | call to getenv | semmle.label | call to getenv |
| tests2.cpp:111:14:111:15 | c1 indirection [ptr] | semmle.label | c1 indirection [ptr] |
| tests2.cpp:111:14:111:19 | ptr | semmle.label | ptr |
| tests2.cpp:111:17:111:19 | ptr | semmle.label | ptr |
| tests2.cpp:111:17:111:19 | ptr indirection | semmle.label | ptr indirection |
| tests_sockets.cpp:26:15:26:20 | call to getenv | semmle.label | call to getenv |
| tests_sockets.cpp:39:19:39:22 | path | semmle.label | path |
| tests_sockets.cpp:39:19:39:22 | path | semmle.label | path |
| tests_sockets.cpp:43:20:43:23 | path | semmle.label | path |
| tests_sockets.cpp:43:20:43:23 | path | semmle.label | path |
| tests_sockets.cpp:63:15:63:20 | call to getenv | semmle.label | call to getenv |
| tests_sockets.cpp:76:19:76:22 | path | semmle.label | path |
| tests_sockets.cpp:76:19:76:22 | path | semmle.label | path |
| tests_sockets.cpp:80:20:80:23 | path | semmle.label | path |
| tests_sockets.cpp:80:20:80:23 | path | semmle.label | path |
| tests_sysconf.cpp:36:21:36:27 | confstr output argument | semmle.label | confstr output argument |
| tests_sysconf.cpp:39:19:39:25 | pathbuf | semmle.label | pathbuf |
| tests_sysconf.cpp:39:19:39:25 | pathbuf | semmle.label | pathbuf |
subpaths
#select
| tests2.cpp:63:13:63:18 | call to getenv | tests2.cpp:63:13:63:18 | call to getenv | tests2.cpp:63:13:63:18 | call to getenv | This operation exposes system data from $@. | tests2.cpp:63:13:63:18 | call to getenv | call to getenv |
| tests2.cpp:64:13:64:18 | call to getenv | tests2.cpp:64:13:64:18 | call to getenv | tests2.cpp:64:13:64:18 | call to getenv | This operation exposes system data from $@. | tests2.cpp:64:13:64:18 | call to getenv | call to getenv |
| tests2.cpp:65:13:65:18 | call to getenv | tests2.cpp:65:13:65:18 | call to getenv | tests2.cpp:65:13:65:18 | call to getenv | This operation exposes system data from $@. | tests2.cpp:65:13:65:18 | call to getenv | call to getenv |
| tests2.cpp:66:13:66:18 | call to getenv | tests2.cpp:66:13:66:18 | call to getenv | tests2.cpp:66:13:66:18 | call to getenv | This operation exposes system data from $@. | tests2.cpp:66:13:66:18 | call to getenv | call to getenv |
| tests2.cpp:80:14:80:34 | call to mysql_get_client_info | tests2.cpp:80:14:80:34 | call to mysql_get_client_info | tests2.cpp:80:14:80:34 | call to mysql_get_client_info | This operation exposes system data from $@. | tests2.cpp:80:14:80:34 | call to mysql_get_client_info | call to mysql_get_client_info |
| tests2.cpp:81:14:81:19 | buffer | tests2.cpp:78:18:78:38 | call to mysql_get_client_info | tests2.cpp:81:14:81:19 | buffer | This operation exposes system data from $@. | tests2.cpp:78:18:78:38 | call to mysql_get_client_info | call to mysql_get_client_info |
| tests2.cpp:82:14:82:20 | global1 | tests2.cpp:50:23:50:43 | call to mysql_get_client_info | tests2.cpp:82:14:82:20 | global1 | This operation exposes system data from $@. | tests2.cpp:50:23:50:43 | call to mysql_get_client_info | call to mysql_get_client_info |
| tests2.cpp:93:14:93:17 | str1 | tests2.cpp:91:42:91:45 | str1 | tests2.cpp:93:14:93:17 | str1 | This operation exposes system data from $@. | tests2.cpp:91:42:91:45 | str1 | str1 |
| tests2.cpp:102:14:102:15 | pw | tests2.cpp:101:8:101:15 | call to getpwuid | tests2.cpp:102:14:102:15 | pw | This operation exposes system data from $@. | tests2.cpp:101:8:101:15 | call to getpwuid | call to getpwuid |
| tests2.cpp:111:17:111:19 | ptr | tests2.cpp:109:12:109:17 | call to getenv | tests2.cpp:111:17:111:19 | ptr | This operation exposes system data from $@. | tests2.cpp:109:12:109:17 | call to getenv | call to getenv |
| tests_sockets.cpp:39:19:39:22 | path | tests_sockets.cpp:26:15:26:20 | call to getenv | tests_sockets.cpp:39:19:39:22 | path | This operation exposes system data from $@. | tests_sockets.cpp:26:15:26:20 | call to getenv | call to getenv |
| tests_sockets.cpp:43:20:43:23 | path | tests_sockets.cpp:26:15:26:20 | call to getenv | tests_sockets.cpp:43:20:43:23 | path | This operation exposes system data from $@. | tests_sockets.cpp:26:15:26:20 | call to getenv | call to getenv |
| tests_sockets.cpp:76:19:76:22 | path | tests_sockets.cpp:63:15:63:20 | call to getenv | tests_sockets.cpp:76:19:76:22 | path | This operation exposes system data from $@. | tests_sockets.cpp:63:15:63:20 | call to getenv | call to getenv |
| tests_sockets.cpp:80:20:80:23 | path | tests_sockets.cpp:63:15:63:20 | call to getenv | tests_sockets.cpp:80:20:80:23 | path | This operation exposes system data from $@. | tests_sockets.cpp:63:15:63:20 | call to getenv | call to getenv |
| tests_sysconf.cpp:39:19:39:25 | pathbuf | tests_sysconf.cpp:36:21:36:27 | confstr output argument | tests_sysconf.cpp:39:19:39:25 | pathbuf | This operation exposes system data from $@. | tests_sysconf.cpp:36:21:36:27 | confstr output argument | confstr output argument |<|MERGE_RESOLUTION|>--- conflicted
+++ resolved
@@ -6,12 +6,6 @@
 | tests2.cpp:65:13:65:18 | call to getenv | tests2.cpp:65:13:65:30 | call to getenv |
 | tests2.cpp:66:13:66:18 | call to getenv | tests2.cpp:66:13:66:34 | call to getenv |
 | tests2.cpp:78:18:78:38 | call to mysql_get_client_info | tests2.cpp:81:14:81:19 | buffer |
-<<<<<<< HEAD
-| tests2.cpp:78:18:78:38 | call to mysql_get_client_info | tests2.cpp:81:14:81:19 | buffer |
-| tests2.cpp:78:18:78:38 | call to mysql_get_client_info | tests2.cpp:81:14:81:19 | buffer |
-=======
-| tests2.cpp:82:14:82:20 | global1 | tests2.cpp:82:14:82:20 | global1 |
->>>>>>> ce8a84ab
 | tests2.cpp:91:42:91:45 | str1 | tests2.cpp:93:14:93:17 | str1 |
 | tests2.cpp:101:8:101:15 | call to getpwuid | tests2.cpp:102:14:102:15 | pw |
 | tests2.cpp:109:3:109:36 | ... = ... | tests2.cpp:109:6:109:8 | c1 indirection [post update] [ptr] |
