--- conflicted
+++ resolved
@@ -73,10 +73,7 @@
 | test.cpp:305:18:305:21 | Chi | test.cpp:308:10:308:27 | ... * ... |
 | test.cpp:305:18:305:21 | Chi | test.cpp:308:10:308:27 | ... * ... |
 | test.cpp:305:18:305:21 | get_size output argument [[]] | test.cpp:305:18:305:21 | Chi |
-<<<<<<< HEAD
-=======
 subpaths
->>>>>>> c9b50f3c
 nodes
 | test.cpp:40:21:40:24 | argv | semmle.label | argv |
 | test.cpp:40:21:40:24 | argv | semmle.label | argv |
