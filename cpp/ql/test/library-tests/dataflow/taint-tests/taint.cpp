--- conflicted
+++ resolved
@@ -572,17 +572,10 @@
 void test__mbsncat_l(unsigned char* dest1, unsigned const char* ptr, unsigned char* dest3,
                      _locale_t clean, _locale_t source, int n) {
 	unsigned char* dest2 = _mbsncat_l(dest1, ptr, n, source);
-<<<<<<< HEAD
 	sink(dest1); // $ SPURIOUS: ir
 	sink(*dest1); // $ ir
-	sink(dest2); // $ SPURIOUS: ir
-	sink(*dest2); // $ MISSING: ir
-=======
-	sink(dest1); // $ SPURIOUS: ast,ir
-	sink(*dest1); // $ ast,ir
 	sink(dest2); // $ SPURIOUS: ast,ir
 	sink(*dest2); // $ ast,ir
->>>>>>> 2bef82ba
 
 	unsigned char* dest4 = _mbsncat_l(dest3, ptr, n, clean);
 	sink(dest3);
