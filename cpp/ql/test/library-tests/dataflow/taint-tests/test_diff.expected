--- conflicted
+++ resolved
@@ -1,5 +1,3 @@
-<<<<<<< HEAD
-=======
 | arrayassignment.cpp:16:7:16:7 | arrayassignment.cpp:14:9:14:14 | IR only |
 | arrayassignment.cpp:17:7:17:10 | arrayassignment.cpp:14:9:14:14 | IR only |
 | arrayassignment.cpp:18:7:18:11 | arrayassignment.cpp:14:9:14:14 | IR only |
@@ -18,13 +16,6 @@
 | arrayassignment.cpp:141:7:141:13 | arrayassignment.cpp:139:10:139:15 | IR only |
 | arrayassignment.cpp:145:7:145:13 | arrayassignment.cpp:144:12:144:17 | IR only |
 | arrayassignment.cpp:146:7:146:13 | arrayassignment.cpp:144:12:144:17 | IR only |
-| copyableclass.cpp:40:8:40:9 | copyableclass.cpp:34:22:34:27 | AST only |
-| copyableclass.cpp:41:8:41:9 | copyableclass.cpp:35:24:35:29 | AST only |
-| copyableclass.cpp:42:8:42:9 | copyableclass.cpp:34:22:34:27 | AST only |
-| copyableclass.cpp:43:8:43:9 | copyableclass.cpp:38:8:38:13 | AST only |
-| copyableclass.cpp:65:8:65:9 | copyableclass.cpp:60:40:60:45 | AST only |
-| copyableclass.cpp:66:8:66:9 | copyableclass.cpp:63:24:63:29 | AST only |
->>>>>>> 1dae99e4
 | copyableclass.cpp:67:11:67:11 | copyableclass.cpp:67:13:67:18 | AST only |
 | copyableclass.cpp:67:11:67:21 | copyableclass.cpp:67:13:67:18 | IR only |
 | copyableclass_declonly.cpp:40:8:40:9 | copyableclass_declonly.cpp:34:30:34:35 | AST only |
@@ -108,15 +99,8 @@
 | string.cpp:339:7:339:7 | string.cpp:335:9:335:23 | AST only |
 | string.cpp:340:7:340:7 | string.cpp:336:12:336:26 | AST only |
 | string.cpp:341:7:341:7 | string.cpp:335:9:335:23 | AST only |
-<<<<<<< HEAD
-=======
 | string.cpp:349:7:349:9 | string.cpp:348:18:348:32 | AST only |
 | string.cpp:350:11:350:14 | string.cpp:348:18:348:32 | AST only |
-| structlikeclass.cpp:35:8:35:9 | structlikeclass.cpp:29:22:29:27 | AST only |
-| structlikeclass.cpp:36:8:36:9 | structlikeclass.cpp:30:24:30:29 | AST only |
-| structlikeclass.cpp:37:8:37:9 | structlikeclass.cpp:29:22:29:27 | AST only |
-| structlikeclass.cpp:60:8:60:9 | structlikeclass.cpp:55:40:55:45 | AST only |
->>>>>>> 1dae99e4
 | swap1.cpp:78:12:78:16 | swap1.cpp:69:23:69:23 | AST only |
 | swap1.cpp:87:13:87:17 | swap1.cpp:82:16:82:21 | AST only |
 | swap1.cpp:88:13:88:17 | swap1.cpp:81:27:81:28 | AST only |
