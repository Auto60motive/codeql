--- conflicted
+++ resolved
@@ -35,13 +35,6 @@
 uniquePostUpdate
 postIsInSameCallable
 reverseRead
-<<<<<<< HEAD
-| dispatch.cpp:168:3:168:4 | Unary | Origin of readStep is missing a PostUpdateNode. |
-| dispatch.cpp:173:37:173:38 | Unary | Origin of readStep is missing a PostUpdateNode. |
-| dispatch.cpp:174:37:174:38 | Unary | Origin of readStep is missing a PostUpdateNode. |
-| test.cpp:488:21:488:21 | s | Origin of readStep is missing a PostUpdateNode. |
-=======
->>>>>>> 7658df9e
 argHasPostUpdate
 postWithInFlow
 | test.cpp:384:10:384:13 | memcpy output argument | PostUpdateNode should not be the target of local flow. |
