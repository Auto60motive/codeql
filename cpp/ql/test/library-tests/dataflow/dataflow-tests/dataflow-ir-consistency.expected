uniqueEnclosingCallable
uniqueTypeBound
uniqueTypeRepr
uniqueNodeLocation
| BarrierGuard.cpp:2:11:2:13 | p#0 | Node should have one location but has 6. |
| acrossLinkTargets.cpp:2:11:2:13 | p#0 | Node should have one location but has 6. |
| clang.cpp:4:11:4:13 | p#0 | Node should have one location but has 6. |
| clang.cpp:4:27:4:35 | p#0 | Node should have one location but has 2. |
| clang.cpp:4:51:4:53 | p#0 | Node should have one location but has 2. |
| dispatch.cpp:2:11:2:13 | p#0 | Node should have one location but has 6. |
| file://:0:0:0:0 | p#0 | Node should have one location but has 0. |
| file://:0:0:0:0 | p#0 | Node should have one location but has 0. |
| file://:0:0:0:0 | p#0 | Node should have one location but has 0. |
| file://:0:0:0:0 | p#0 | Node should have one location but has 0. |
| globals.cpp:2:11:2:13 | p#0 | Node should have one location but has 6. |
| test.cpp:2:11:2:13 | p#0 | Node should have one location but has 6. |
| test.cpp:2:27:2:35 | p#0 | Node should have one location but has 2. |
| test.cpp:2:51:2:53 | p#0 | Node should have one location but has 2. |
missingLocation
| Nodes without location: 4 |
uniqueNodeToString
<<<<<<< HEAD
| lambdas.cpp:2:6:2:9 | (no string representation) | Node should have one toString but has 0. |
| lambdas.cpp:2:6:2:9 | (no string representation) | Node should have one toString but has 0. |
missingToString
| Nodes without toString: 2 |
=======
missingToString
>>>>>>> e7800d46
parameterCallable
localFlowIsLocal
compatibleTypesReflexive
unreachableNodeCCtx
localCallNodes
postIsNotPre
postHasUniquePre
uniquePostUpdate
| ref.cpp:83:5:83:17 | Chi | Node has multiple PostUpdateNodes. |
| ref.cpp:109:5:109:22 | Chi | Node has multiple PostUpdateNodes. |
postIsInSameCallable
reverseRead
storeIsPostUpdate
argHasPostUpdate<|MERGE_RESOLUTION|>--- conflicted
+++ resolved
@@ -19,14 +19,7 @@
 missingLocation
 | Nodes without location: 4 |
 uniqueNodeToString
-<<<<<<< HEAD
-| lambdas.cpp:2:6:2:9 | (no string representation) | Node should have one toString but has 0. |
-| lambdas.cpp:2:6:2:9 | (no string representation) | Node should have one toString but has 0. |
 missingToString
-| Nodes without toString: 2 |
-=======
-missingToString
->>>>>>> e7800d46
 parameterCallable
 localFlowIsLocal
 compatibleTypesReflexive
