--- conflicted
+++ resolved
@@ -26,7 +26,6 @@
 | test.cpp:416:7:416:11 | local | test.cpp:418:8:418:12 | local |
 | test.cpp:422:7:422:11 | local | test.cpp:423:21:423:25 | local |
 | test.cpp:422:7:422:11 | local | test.cpp:424:8:424:12 | local |
-<<<<<<< HEAD
 | test.cpp:433:7:433:11 | local | test.cpp:434:20:434:24 | local |
 | test.cpp:433:7:433:11 | local | test.cpp:435:8:435:12 | local |
 | test.cpp:433:7:433:11 | local | test.cpp:436:9:436:13 | local |
@@ -38,17 +37,6 @@
 | test.cpp:517:7:517:16 | stackArray | test.cpp:519:3:519:12 | stackArray |
 | test.cpp:517:7:517:16 | stackArray | test.cpp:520:3:520:12 | stackArray |
 | test.cpp:517:7:517:16 | stackArray | test.cpp:521:8:521:17 | stackArray |
-| test.cpp:541:9:541:9 | x | test.cpp:542:23:542:23 | x |
-=======
-| test.cpp:428:7:428:11 | local | test.cpp:429:20:429:24 | local |
-| test.cpp:428:7:428:11 | local | test.cpp:430:8:430:12 | local |
-| test.cpp:428:7:428:11 | local | test.cpp:431:9:431:13 | local |
-| test.cpp:435:7:435:11 | local | test.cpp:436:19:436:23 | local |
-| test.cpp:435:7:435:11 | local | test.cpp:437:8:437:12 | local |
-| test.cpp:441:7:441:11 | local | test.cpp:442:18:442:22 | local |
-| test.cpp:441:7:441:11 | local | test.cpp:443:8:443:12 | local |
-| test.cpp:441:7:441:11 | local | test.cpp:444:9:444:13 | local |
-| test.cpp:521:9:521:9 | x | test.cpp:522:25:522:25 | x |
-| test.cpp:525:9:525:9 | y | test.cpp:526:25:526:25 | y |
-| test.cpp:525:9:525:9 | y | test.cpp:526:28:526:28 | y |
->>>>>>> 508027e0
+| test.cpp:547:9:547:9 | x | test.cpp:548:25:548:25 | x |
+| test.cpp:551:9:551:9 | y | test.cpp:552:25:552:25 | y |
+| test.cpp:551:9:551:9 | y | test.cpp:552:28:552:28 | y |