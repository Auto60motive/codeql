bad_asts.cpp:
#    9| int Bad::S::MemberFunction<int 6>(int)
#    9|   Block 0
#    9|     v0_0(void)        = EnterFunction            : 
#    9|     mu0_1(unknown)    = AliasedDefinition        : 
#    9|     mu0_2(unknown)    = UnmodeledDefinition      : 
#    9|     r0_3(glval<S>)    = InitializeThis           : 
#    9|     r0_4(glval<int>)  = VariableAddress[y]       : 
#    9|     mu0_5(int)        = InitializeParameter[y]   : &:r0_4
#   10|     r0_6(glval<int>)  = VariableAddress[#return] : 
#   10|     r0_7(int)         = Constant[6]              : 
#-----|     r0_8(S *)         = CopyValue                : r0_3
#   10|     r0_9(glval<int>)  = FieldAddress[x]          : r0_8
#   10|     r0_10(int)        = Load                     : &:r0_9, ~mu0_2
#   10|     r0_11(int)        = Add                      : r0_7, r0_10
#   10|     r0_12(glval<int>) = VariableAddress[y]       : 
#   10|     r0_13(int)        = Load                     : &:r0_12, ~mu0_2
#   10|     r0_14(int)        = Add                      : r0_11, r0_13
#   10|     mu0_15(int)       = Store                    : &:r0_6, r0_14
#    9|     r0_16(glval<int>) = VariableAddress[#return] : 
#    9|     v0_17(void)       = ReturnValue              : &:r0_16, ~mu0_2
#    9|     v0_18(void)       = UnmodeledUse             : mu*
#    9|     v0_19(void)       = AliasedUse               : ~mu0_2
#    9|     v0_20(void)       = ExitFunction             : 

#   14| void Bad::CallBadMemberFunction()
#   14|   Block 0
#   14|     v0_0(void)           = EnterFunction                   : 
#   14|     mu0_1(unknown)       = AliasedDefinition               : 
#   14|     mu0_2(unknown)       = UnmodeledDefinition             : 
#   15|     r0_3(glval<S>)       = VariableAddress[s]              : 
#   15|     mu0_4(S)             = Uninitialized[s]                : &:r0_3
#   15|     r0_5(glval<int>)     = FieldAddress[x]                 : r0_3
#   15|     r0_6(int)            = Constant[0]                     : 
#   15|     mu0_7(int)           = Store                           : &:r0_5, r0_6
#   16|     r0_8(glval<S>)       = VariableAddress[s]              : 
#   16|     r0_9(glval<unknown>) = FunctionAddress[MemberFunction] : 
#   16|     r0_10(int)           = Constant[1]                     : 
#   16|     r0_11(int)           = Call                            : func:r0_9, this:r0_8, 0:r0_10
#   16|     mu0_12(unknown)      = ^CallSideEffect                 : ~mu0_2
#   16|     v0_13(void)          = ^BufferReadSideEffect[-1]       : &:r0_8, ~mu0_2
#   16|     mu0_14(S)            = ^IndirectMayWriteSideEffect[-1] : &:r0_8
#   17|     v0_15(void)          = NoOp                            : 
#   14|     v0_16(void)          = ReturnVoid                      : 
#   14|     v0_17(void)          = UnmodeledUse                    : mu*
#   14|     v0_18(void)          = AliasedUse                      : ~mu0_2
#   14|     v0_19(void)          = ExitFunction                    : 

#   22| void Bad::Point::Point()
#   22|   Block 0
#   22|     v0_0(void)         = EnterFunction       : 
#   22|     mu0_1(unknown)     = AliasedDefinition   : 
#   22|     mu0_2(unknown)     = UnmodeledDefinition : 
#   22|     r0_3(glval<Point>) = InitializeThis      : 
#   23|     v0_4(void)         = NoOp                : 
#   22|     v0_5(void)         = ReturnVoid          : 
#   22|     v0_6(void)         = UnmodeledUse        : mu*
#   22|     v0_7(void)         = AliasedUse          : ~mu0_2
#   22|     v0_8(void)         = ExitFunction        : 

#   26| void Bad::CallCopyConstructor(Bad::Point const&)
#   26|   Block 0
#   26|     v0_0(void)           = EnterFunction          : 
#   26|     mu0_1(unknown)       = AliasedDefinition      : 
#   26|     mu0_2(unknown)       = UnmodeledDefinition    : 
#   26|     r0_3(glval<Point &>) = VariableAddress[a]     : 
#   26|     mu0_4(Point &)       = InitializeParameter[a] : &:r0_3
#   27|     r0_5(glval<Point>)   = VariableAddress[b]     : 
#   27|     r0_6(glval<Point &>) = VariableAddress[a]     : 
#   27|     r0_7(Point &)        = Load                   : &:r0_6, ~mu0_2
#   27|     r0_8(glval<Point>)   = Convert                : r0_7
#   27|     r0_9(Point)          = Load                   : &:r0_8, ~mu0_2
#   27|     mu0_10(Point)        = Store                  : &:r0_5, r0_9
#   28|     v0_11(void)          = NoOp                   : 
#   26|     v0_12(void)          = ReturnVoid             : 
#   26|     v0_13(void)          = UnmodeledUse           : mu*
#   26|     v0_14(void)          = AliasedUse             : ~mu0_2
#   26|     v0_15(void)          = ExitFunction           : 

#   30| void Bad::errorExpr()
#   30|   Block 0
#   30|     v0_0(void)         = EnterFunction           : 
#   30|     mu0_1(unknown)     = AliasedDefinition       : 
#   30|     mu0_2(unknown)     = UnmodeledDefinition     : 
#   31|     r0_3(glval<int &>) = VariableAddress[intref] : 
#   31|     r0_4(error)        = Error                   : 
#   31|     mu0_5(int &)       = Store                   : &:r0_3, r0_4
#   32|     r0_6(glval<int>)   = VariableAddress[x]      : 
#   32|     r0_7(error)        = Error                   : 
#   32|     mu0_8(int)         = Store                   : &:r0_6, r0_7
#-----|     r0_9(glval<error>) = Error                   : 
#-----|     r0_10(error)       = Load                    : &:r0_9, ~mu0_2
#   33|     r0_11(glval<int>)  = VariableAddress[x]      : 
#   33|     mu0_12(int)        = Store                   : &:r0_11, r0_10
#   34|     v0_13(void)        = NoOp                    : 
#   30|     v0_14(void)        = ReturnVoid              : 
#   30|     v0_15(void)        = UnmodeledUse            : mu*
#   30|     v0_16(void)        = AliasedUse              : ~mu0_2
#   30|     v0_17(void)        = ExitFunction            : 

clang.cpp:
#    5| int* globalIntAddress()
#    5|   Block 0
#    5|     v0_0(void)         = EnterFunction              : 
#    5|     mu0_1(unknown)     = AliasedDefinition          : 
#    5|     mu0_2(unknown)     = UnmodeledDefinition        : 
#    6|     r0_3(glval<int *>) = VariableAddress[#return]   : 
#    6|     r0_4(glval<int>)   = VariableAddress[globalInt] : 
#    6|     mu0_5(int *)       = Store                      : &:r0_3, r0_4
#    5|     r0_6(glval<int *>) = VariableAddress[#return]   : 
#    5|     v0_7(void)         = ReturnValue                : &:r0_6, ~mu0_2
#    5|     v0_8(void)         = UnmodeledUse               : mu*
#    5|     v0_9(void)         = AliasedUse                 : ~mu0_2
#    5|     v0_10(void)        = ExitFunction               : 

ir.cpp:
#    1| void Constants()
#    1|   Block 0
#    1|     v0_0(void)                       = EnterFunction            : 
#    1|     mu0_1(unknown)                   = AliasedDefinition        : 
#    1|     mu0_2(unknown)                   = UnmodeledDefinition      : 
#    2|     r0_3(glval<char>)                = VariableAddress[c_i]     : 
#    2|     r0_4(char)                       = Constant[1]              : 
#    2|     mu0_5(char)                      = Store                    : &:r0_3, r0_4
#    3|     r0_6(glval<char>)                = VariableAddress[c_c]     : 
#    3|     r0_7(char)                       = Constant[65]             : 
#    3|     mu0_8(char)                      = Store                    : &:r0_6, r0_7
#    5|     r0_9(glval<signed char>)         = VariableAddress[sc_i]    : 
#    5|     r0_10(signed char)               = Constant[-1]             : 
#    5|     mu0_11(signed char)              = Store                    : &:r0_9, r0_10
#    6|     r0_12(glval<signed char>)        = VariableAddress[sc_c]    : 
#    6|     r0_13(signed char)               = Constant[65]             : 
#    6|     mu0_14(signed char)              = Store                    : &:r0_12, r0_13
#    8|     r0_15(glval<unsigned char>)      = VariableAddress[uc_i]    : 
#    8|     r0_16(unsigned char)             = Constant[5]              : 
#    8|     mu0_17(unsigned char)            = Store                    : &:r0_15, r0_16
#    9|     r0_18(glval<unsigned char>)      = VariableAddress[uc_c]    : 
#    9|     r0_19(unsigned char)             = Constant[65]             : 
#    9|     mu0_20(unsigned char)            = Store                    : &:r0_18, r0_19
#   11|     r0_21(glval<short>)              = VariableAddress[s]       : 
#   11|     r0_22(short)                     = Constant[5]              : 
#   11|     mu0_23(short)                    = Store                    : &:r0_21, r0_22
#   12|     r0_24(glval<unsigned short>)     = VariableAddress[us]      : 
#   12|     r0_25(unsigned short)            = Constant[5]              : 
#   12|     mu0_26(unsigned short)           = Store                    : &:r0_24, r0_25
#   14|     r0_27(glval<int>)                = VariableAddress[i]       : 
#   14|     r0_28(int)                       = Constant[5]              : 
#   14|     mu0_29(int)                      = Store                    : &:r0_27, r0_28
#   15|     r0_30(glval<unsigned int>)       = VariableAddress[ui]      : 
#   15|     r0_31(unsigned int)              = Constant[5]              : 
#   15|     mu0_32(unsigned int)             = Store                    : &:r0_30, r0_31
#   17|     r0_33(glval<long>)               = VariableAddress[l]       : 
#   17|     r0_34(long)                      = Constant[5]              : 
#   17|     mu0_35(long)                     = Store                    : &:r0_33, r0_34
#   18|     r0_36(glval<unsigned long>)      = VariableAddress[ul]      : 
#   18|     r0_37(unsigned long)             = Constant[5]              : 
#   18|     mu0_38(unsigned long)            = Store                    : &:r0_36, r0_37
#   20|     r0_39(glval<long long>)          = VariableAddress[ll_i]    : 
#   20|     r0_40(long long)                 = Constant[5]              : 
#   20|     mu0_41(long long)                = Store                    : &:r0_39, r0_40
#   21|     r0_42(glval<long long>)          = VariableAddress[ll_ll]   : 
#   21|     r0_43(long long)                 = Constant[5]              : 
#   21|     mu0_44(long long)                = Store                    : &:r0_42, r0_43
#   22|     r0_45(glval<unsigned long long>) = VariableAddress[ull_i]   : 
#   22|     r0_46(unsigned long long)        = Constant[5]              : 
#   22|     mu0_47(unsigned long long)       = Store                    : &:r0_45, r0_46
#   23|     r0_48(glval<unsigned long long>) = VariableAddress[ull_ull] : 
#   23|     r0_49(unsigned long long)        = Constant[5]              : 
#   23|     mu0_50(unsigned long long)       = Store                    : &:r0_48, r0_49
#   25|     r0_51(glval<bool>)               = VariableAddress[b_t]     : 
#   25|     r0_52(bool)                      = Constant[1]              : 
#   25|     mu0_53(bool)                     = Store                    : &:r0_51, r0_52
#   26|     r0_54(glval<bool>)               = VariableAddress[b_f]     : 
#   26|     r0_55(bool)                      = Constant[0]              : 
#   26|     mu0_56(bool)                     = Store                    : &:r0_54, r0_55
#   28|     r0_57(glval<wchar_t>)            = VariableAddress[wc_i]    : 
#   28|     r0_58(wchar_t)                   = Constant[5]              : 
#   28|     mu0_59(wchar_t)                  = Store                    : &:r0_57, r0_58
#   29|     r0_60(glval<wchar_t>)            = VariableAddress[wc_c]    : 
#   29|     r0_61(wchar_t)                   = Constant[65]             : 
#   29|     mu0_62(wchar_t)                  = Store                    : &:r0_60, r0_61
#   31|     r0_63(glval<char16_t>)           = VariableAddress[c16]     : 
#   31|     r0_64(char16_t)                  = Constant[65]             : 
#   31|     mu0_65(char16_t)                 = Store                    : &:r0_63, r0_64
#   32|     r0_66(glval<char32_t>)           = VariableAddress[c32]     : 
#   32|     r0_67(char32_t)                  = Constant[65]             : 
#   32|     mu0_68(char32_t)                 = Store                    : &:r0_66, r0_67
#   34|     r0_69(glval<float>)              = VariableAddress[f_i]     : 
#   34|     r0_70(float)                     = Constant[1.0]            : 
#   34|     mu0_71(float)                    = Store                    : &:r0_69, r0_70
#   35|     r0_72(glval<float>)              = VariableAddress[f_f]     : 
#   35|     r0_73(float)                     = Constant[1.0]            : 
#   35|     mu0_74(float)                    = Store                    : &:r0_72, r0_73
#   36|     r0_75(glval<float>)              = VariableAddress[f_d]     : 
#   36|     r0_76(float)                     = Constant[1.0]            : 
#   36|     mu0_77(float)                    = Store                    : &:r0_75, r0_76
#   38|     r0_78(glval<double>)             = VariableAddress[d_i]     : 
#   38|     r0_79(double)                    = Constant[1.0]            : 
#   38|     mu0_80(double)                   = Store                    : &:r0_78, r0_79
#   39|     r0_81(glval<double>)             = VariableAddress[d_f]     : 
#   39|     r0_82(double)                    = Constant[1.0]            : 
#   39|     mu0_83(double)                   = Store                    : &:r0_81, r0_82
#   40|     r0_84(glval<double>)             = VariableAddress[d_d]     : 
#   40|     r0_85(double)                    = Constant[1.0]            : 
#   40|     mu0_86(double)                   = Store                    : &:r0_84, r0_85
#   41|     v0_87(void)                      = NoOp                     : 
#    1|     v0_88(void)                      = ReturnVoid               : 
#    1|     v0_89(void)                      = UnmodeledUse             : mu*
#    1|     v0_90(void)                      = AliasedUse               : ~mu0_2
#    1|     v0_91(void)                      = ExitFunction             : 

#   43| void Foo()
#   43|   Block 0
#   43|     v0_0(void)          = EnterFunction       : 
#   43|     mu0_1(unknown)      = AliasedDefinition   : 
#   43|     mu0_2(unknown)      = UnmodeledDefinition : 
#   44|     r0_3(glval<int>)    = VariableAddress[x]  : 
#   44|     r0_4(int)           = Constant[17]        : 
#   44|     mu0_5(int)          = Store               : &:r0_3, r0_4
#   45|     r0_6(glval<short>)  = VariableAddress[y]  : 
#   45|     r0_7(short)         = Constant[7]         : 
#   45|     mu0_8(short)        = Store               : &:r0_6, r0_7
#   46|     r0_9(glval<int>)    = VariableAddress[x]  : 
#   46|     r0_10(int)          = Load                : &:r0_9, ~mu0_2
#   46|     r0_11(glval<short>) = VariableAddress[y]  : 
#   46|     r0_12(short)        = Load                : &:r0_11, ~mu0_2
#   46|     r0_13(int)          = Convert             : r0_12
#   46|     r0_14(int)          = Add                 : r0_10, r0_13
#   46|     r0_15(short)        = Convert             : r0_14
#   46|     r0_16(glval<short>) = VariableAddress[y]  : 
#   46|     mu0_17(short)       = Store               : &:r0_16, r0_15
#   47|     r0_18(glval<int>)   = VariableAddress[x]  : 
#   47|     r0_19(int)          = Load                : &:r0_18, ~mu0_2
#   47|     r0_20(glval<short>) = VariableAddress[y]  : 
#   47|     r0_21(short)        = Load                : &:r0_20, ~mu0_2
#   47|     r0_22(int)          = Convert             : r0_21
#   47|     r0_23(int)          = Mul                 : r0_19, r0_22
#   47|     r0_24(glval<int>)   = VariableAddress[x]  : 
#   47|     mu0_25(int)         = Store               : &:r0_24, r0_23
#   48|     v0_26(void)         = NoOp                : 
#   43|     v0_27(void)         = ReturnVoid          : 
#   43|     v0_28(void)         = UnmodeledUse        : mu*
#   43|     v0_29(void)         = AliasedUse          : ~mu0_2
#   43|     v0_30(void)         = ExitFunction        : 

#   50| void IntegerOps(int, int)
#   50|   Block 0
#   50|     v0_0(void)         = EnterFunction          : 
#   50|     mu0_1(unknown)     = AliasedDefinition      : 
#   50|     mu0_2(unknown)     = UnmodeledDefinition    : 
#   50|     r0_3(glval<int>)   = VariableAddress[x]     : 
#   50|     mu0_4(int)         = InitializeParameter[x] : &:r0_3
#   50|     r0_5(glval<int>)   = VariableAddress[y]     : 
#   50|     mu0_6(int)         = InitializeParameter[y] : &:r0_5
#   51|     r0_7(glval<int>)   = VariableAddress[z]     : 
#   51|     mu0_8(int)         = Uninitialized[z]       : &:r0_7
#   53|     r0_9(glval<int>)   = VariableAddress[x]     : 
#   53|     r0_10(int)         = Load                   : &:r0_9, ~mu0_2
#   53|     r0_11(glval<int>)  = VariableAddress[y]     : 
#   53|     r0_12(int)         = Load                   : &:r0_11, ~mu0_2
#   53|     r0_13(int)         = Add                    : r0_10, r0_12
#   53|     r0_14(glval<int>)  = VariableAddress[z]     : 
#   53|     mu0_15(int)        = Store                  : &:r0_14, r0_13
#   54|     r0_16(glval<int>)  = VariableAddress[x]     : 
#   54|     r0_17(int)         = Load                   : &:r0_16, ~mu0_2
#   54|     r0_18(glval<int>)  = VariableAddress[y]     : 
#   54|     r0_19(int)         = Load                   : &:r0_18, ~mu0_2
#   54|     r0_20(int)         = Sub                    : r0_17, r0_19
#   54|     r0_21(glval<int>)  = VariableAddress[z]     : 
#   54|     mu0_22(int)        = Store                  : &:r0_21, r0_20
#   55|     r0_23(glval<int>)  = VariableAddress[x]     : 
#   55|     r0_24(int)         = Load                   : &:r0_23, ~mu0_2
#   55|     r0_25(glval<int>)  = VariableAddress[y]     : 
#   55|     r0_26(int)         = Load                   : &:r0_25, ~mu0_2
#   55|     r0_27(int)         = Mul                    : r0_24, r0_26
#   55|     r0_28(glval<int>)  = VariableAddress[z]     : 
#   55|     mu0_29(int)        = Store                  : &:r0_28, r0_27
#   56|     r0_30(glval<int>)  = VariableAddress[x]     : 
#   56|     r0_31(int)         = Load                   : &:r0_30, ~mu0_2
#   56|     r0_32(glval<int>)  = VariableAddress[y]     : 
#   56|     r0_33(int)         = Load                   : &:r0_32, ~mu0_2
#   56|     r0_34(int)         = Div                    : r0_31, r0_33
#   56|     r0_35(glval<int>)  = VariableAddress[z]     : 
#   56|     mu0_36(int)        = Store                  : &:r0_35, r0_34
#   57|     r0_37(glval<int>)  = VariableAddress[x]     : 
#   57|     r0_38(int)         = Load                   : &:r0_37, ~mu0_2
#   57|     r0_39(glval<int>)  = VariableAddress[y]     : 
#   57|     r0_40(int)         = Load                   : &:r0_39, ~mu0_2
#   57|     r0_41(int)         = Rem                    : r0_38, r0_40
#   57|     r0_42(glval<int>)  = VariableAddress[z]     : 
#   57|     mu0_43(int)        = Store                  : &:r0_42, r0_41
#   59|     r0_44(glval<int>)  = VariableAddress[x]     : 
#   59|     r0_45(int)         = Load                   : &:r0_44, ~mu0_2
#   59|     r0_46(glval<int>)  = VariableAddress[y]     : 
#   59|     r0_47(int)         = Load                   : &:r0_46, ~mu0_2
#   59|     r0_48(int)         = BitAnd                 : r0_45, r0_47
#   59|     r0_49(glval<int>)  = VariableAddress[z]     : 
#   59|     mu0_50(int)        = Store                  : &:r0_49, r0_48
#   60|     r0_51(glval<int>)  = VariableAddress[x]     : 
#   60|     r0_52(int)         = Load                   : &:r0_51, ~mu0_2
#   60|     r0_53(glval<int>)  = VariableAddress[y]     : 
#   60|     r0_54(int)         = Load                   : &:r0_53, ~mu0_2
#   60|     r0_55(int)         = BitOr                  : r0_52, r0_54
#   60|     r0_56(glval<int>)  = VariableAddress[z]     : 
#   60|     mu0_57(int)        = Store                  : &:r0_56, r0_55
#   61|     r0_58(glval<int>)  = VariableAddress[x]     : 
#   61|     r0_59(int)         = Load                   : &:r0_58, ~mu0_2
#   61|     r0_60(glval<int>)  = VariableAddress[y]     : 
#   61|     r0_61(int)         = Load                   : &:r0_60, ~mu0_2
#   61|     r0_62(int)         = BitXor                 : r0_59, r0_61
#   61|     r0_63(glval<int>)  = VariableAddress[z]     : 
#   61|     mu0_64(int)        = Store                  : &:r0_63, r0_62
#   63|     r0_65(glval<int>)  = VariableAddress[x]     : 
#   63|     r0_66(int)         = Load                   : &:r0_65, ~mu0_2
#   63|     r0_67(glval<int>)  = VariableAddress[y]     : 
#   63|     r0_68(int)         = Load                   : &:r0_67, ~mu0_2
#   63|     r0_69(int)         = ShiftLeft              : r0_66, r0_68
#   63|     r0_70(glval<int>)  = VariableAddress[z]     : 
#   63|     mu0_71(int)        = Store                  : &:r0_70, r0_69
#   64|     r0_72(glval<int>)  = VariableAddress[x]     : 
#   64|     r0_73(int)         = Load                   : &:r0_72, ~mu0_2
#   64|     r0_74(glval<int>)  = VariableAddress[y]     : 
#   64|     r0_75(int)         = Load                   : &:r0_74, ~mu0_2
#   64|     r0_76(int)         = ShiftRight             : r0_73, r0_75
#   64|     r0_77(glval<int>)  = VariableAddress[z]     : 
#   64|     mu0_78(int)        = Store                  : &:r0_77, r0_76
#   66|     r0_79(glval<int>)  = VariableAddress[x]     : 
#   66|     r0_80(int)         = Load                   : &:r0_79, ~mu0_2
#   66|     r0_81(glval<int>)  = VariableAddress[z]     : 
#   66|     mu0_82(int)        = Store                  : &:r0_81, r0_80
#   68|     r0_83(glval<int>)  = VariableAddress[x]     : 
#   68|     r0_84(int)         = Load                   : &:r0_83, ~mu0_2
#   68|     r0_85(glval<int>)  = VariableAddress[z]     : 
#   68|     r0_86(int)         = Load                   : &:r0_85, ~mu0_2
#   68|     r0_87(int)         = Add                    : r0_86, r0_84
#   68|     mu0_88(int)        = Store                  : &:r0_85, r0_87
#   69|     r0_89(glval<int>)  = VariableAddress[x]     : 
#   69|     r0_90(int)         = Load                   : &:r0_89, ~mu0_2
#   69|     r0_91(glval<int>)  = VariableAddress[z]     : 
#   69|     r0_92(int)         = Load                   : &:r0_91, ~mu0_2
#   69|     r0_93(int)         = Sub                    : r0_92, r0_90
#   69|     mu0_94(int)        = Store                  : &:r0_91, r0_93
#   70|     r0_95(glval<int>)  = VariableAddress[x]     : 
#   70|     r0_96(int)         = Load                   : &:r0_95, ~mu0_2
#   70|     r0_97(glval<int>)  = VariableAddress[z]     : 
#   70|     r0_98(int)         = Load                   : &:r0_97, ~mu0_2
#   70|     r0_99(int)         = Mul                    : r0_98, r0_96
#   70|     mu0_100(int)       = Store                  : &:r0_97, r0_99
#   71|     r0_101(glval<int>) = VariableAddress[x]     : 
#   71|     r0_102(int)        = Load                   : &:r0_101, ~mu0_2
#   71|     r0_103(glval<int>) = VariableAddress[z]     : 
#   71|     r0_104(int)        = Load                   : &:r0_103, ~mu0_2
#   71|     r0_105(int)        = Div                    : r0_104, r0_102
#   71|     mu0_106(int)       = Store                  : &:r0_103, r0_105
#   72|     r0_107(glval<int>) = VariableAddress[x]     : 
#   72|     r0_108(int)        = Load                   : &:r0_107, ~mu0_2
#   72|     r0_109(glval<int>) = VariableAddress[z]     : 
#   72|     r0_110(int)        = Load                   : &:r0_109, ~mu0_2
#   72|     r0_111(int)        = Rem                    : r0_110, r0_108
#   72|     mu0_112(int)       = Store                  : &:r0_109, r0_111
#   74|     r0_113(glval<int>) = VariableAddress[x]     : 
#   74|     r0_114(int)        = Load                   : &:r0_113, ~mu0_2
#   74|     r0_115(glval<int>) = VariableAddress[z]     : 
#   74|     r0_116(int)        = Load                   : &:r0_115, ~mu0_2
#   74|     r0_117(int)        = BitAnd                 : r0_116, r0_114
#   74|     mu0_118(int)       = Store                  : &:r0_115, r0_117
#   75|     r0_119(glval<int>) = VariableAddress[x]     : 
#   75|     r0_120(int)        = Load                   : &:r0_119, ~mu0_2
#   75|     r0_121(glval<int>) = VariableAddress[z]     : 
#   75|     r0_122(int)        = Load                   : &:r0_121, ~mu0_2
#   75|     r0_123(int)        = BitOr                  : r0_122, r0_120
#   75|     mu0_124(int)       = Store                  : &:r0_121, r0_123
#   76|     r0_125(glval<int>) = VariableAddress[x]     : 
#   76|     r0_126(int)        = Load                   : &:r0_125, ~mu0_2
#   76|     r0_127(glval<int>) = VariableAddress[z]     : 
#   76|     r0_128(int)        = Load                   : &:r0_127, ~mu0_2
#   76|     r0_129(int)        = BitXor                 : r0_128, r0_126
#   76|     mu0_130(int)       = Store                  : &:r0_127, r0_129
#   78|     r0_131(glval<int>) = VariableAddress[x]     : 
#   78|     r0_132(int)        = Load                   : &:r0_131, ~mu0_2
#   78|     r0_133(glval<int>) = VariableAddress[z]     : 
#   78|     r0_134(int)        = Load                   : &:r0_133, ~mu0_2
#   78|     r0_135(int)        = ShiftLeft              : r0_134, r0_132
#   78|     mu0_136(int)       = Store                  : &:r0_133, r0_135
#   79|     r0_137(glval<int>) = VariableAddress[x]     : 
#   79|     r0_138(int)        = Load                   : &:r0_137, ~mu0_2
#   79|     r0_139(glval<int>) = VariableAddress[z]     : 
#   79|     r0_140(int)        = Load                   : &:r0_139, ~mu0_2
#   79|     r0_141(int)        = ShiftRight             : r0_140, r0_138
#   79|     mu0_142(int)       = Store                  : &:r0_139, r0_141
#   81|     r0_143(glval<int>) = VariableAddress[x]     : 
#   81|     r0_144(int)        = Load                   : &:r0_143, ~mu0_2
#   81|     r0_145(int)        = CopyValue              : r0_144
#   81|     r0_146(glval<int>) = VariableAddress[z]     : 
#   81|     mu0_147(int)       = Store                  : &:r0_146, r0_145
#   82|     r0_148(glval<int>) = VariableAddress[x]     : 
#   82|     r0_149(int)        = Load                   : &:r0_148, ~mu0_2
#   82|     r0_150(int)        = Negate                 : r0_149
#   82|     r0_151(glval<int>) = VariableAddress[z]     : 
#   82|     mu0_152(int)       = Store                  : &:r0_151, r0_150
#   83|     r0_153(glval<int>) = VariableAddress[x]     : 
#   83|     r0_154(int)        = Load                   : &:r0_153, ~mu0_2
#   83|     r0_155(int)        = BitComplement          : r0_154
#   83|     r0_156(glval<int>) = VariableAddress[z]     : 
#   83|     mu0_157(int)       = Store                  : &:r0_156, r0_155
#   84|     r0_158(glval<int>) = VariableAddress[x]     : 
#   84|     r0_159(int)        = Load                   : &:r0_158, ~mu0_2
#   84|     r0_160(int)        = Constant[0]            : 
#   84|     r0_161(bool)       = CompareNE              : r0_159, r0_160
#   84|     r0_162(bool)       = LogicalNot             : r0_161
#   84|     r0_163(int)        = Convert                : r0_162
#   84|     r0_164(glval<int>) = VariableAddress[z]     : 
#   84|     mu0_165(int)       = Store                  : &:r0_164, r0_163
#   85|     v0_166(void)       = NoOp                   : 
#   50|     v0_167(void)       = ReturnVoid             : 
#   50|     v0_168(void)       = UnmodeledUse           : mu*
#   50|     v0_169(void)       = AliasedUse             : ~mu0_2
#   50|     v0_170(void)       = ExitFunction           : 

#   87| void IntegerCompare(int, int)
#   87|   Block 0
#   87|     v0_0(void)         = EnterFunction          : 
#   87|     mu0_1(unknown)     = AliasedDefinition      : 
#   87|     mu0_2(unknown)     = UnmodeledDefinition    : 
#   87|     r0_3(glval<int>)   = VariableAddress[x]     : 
#   87|     mu0_4(int)         = InitializeParameter[x] : &:r0_3
#   87|     r0_5(glval<int>)   = VariableAddress[y]     : 
#   87|     mu0_6(int)         = InitializeParameter[y] : &:r0_5
#   88|     r0_7(glval<bool>)  = VariableAddress[b]     : 
#   88|     mu0_8(bool)        = Uninitialized[b]       : &:r0_7
#   90|     r0_9(glval<int>)   = VariableAddress[x]     : 
#   90|     r0_10(int)         = Load                   : &:r0_9, ~mu0_2
#   90|     r0_11(glval<int>)  = VariableAddress[y]     : 
#   90|     r0_12(int)         = Load                   : &:r0_11, ~mu0_2
#   90|     r0_13(bool)        = CompareEQ              : r0_10, r0_12
#   90|     r0_14(glval<bool>) = VariableAddress[b]     : 
#   90|     mu0_15(bool)       = Store                  : &:r0_14, r0_13
#   91|     r0_16(glval<int>)  = VariableAddress[x]     : 
#   91|     r0_17(int)         = Load                   : &:r0_16, ~mu0_2
#   91|     r0_18(glval<int>)  = VariableAddress[y]     : 
#   91|     r0_19(int)         = Load                   : &:r0_18, ~mu0_2
#   91|     r0_20(bool)        = CompareNE              : r0_17, r0_19
#   91|     r0_21(glval<bool>) = VariableAddress[b]     : 
#   91|     mu0_22(bool)       = Store                  : &:r0_21, r0_20
#   92|     r0_23(glval<int>)  = VariableAddress[x]     : 
#   92|     r0_24(int)         = Load                   : &:r0_23, ~mu0_2
#   92|     r0_25(glval<int>)  = VariableAddress[y]     : 
#   92|     r0_26(int)         = Load                   : &:r0_25, ~mu0_2
#   92|     r0_27(bool)        = CompareLT              : r0_24, r0_26
#   92|     r0_28(glval<bool>) = VariableAddress[b]     : 
#   92|     mu0_29(bool)       = Store                  : &:r0_28, r0_27
#   93|     r0_30(glval<int>)  = VariableAddress[x]     : 
#   93|     r0_31(int)         = Load                   : &:r0_30, ~mu0_2
#   93|     r0_32(glval<int>)  = VariableAddress[y]     : 
#   93|     r0_33(int)         = Load                   : &:r0_32, ~mu0_2
#   93|     r0_34(bool)        = CompareGT              : r0_31, r0_33
#   93|     r0_35(glval<bool>) = VariableAddress[b]     : 
#   93|     mu0_36(bool)       = Store                  : &:r0_35, r0_34
#   94|     r0_37(glval<int>)  = VariableAddress[x]     : 
#   94|     r0_38(int)         = Load                   : &:r0_37, ~mu0_2
#   94|     r0_39(glval<int>)  = VariableAddress[y]     : 
#   94|     r0_40(int)         = Load                   : &:r0_39, ~mu0_2
#   94|     r0_41(bool)        = CompareLE              : r0_38, r0_40
#   94|     r0_42(glval<bool>) = VariableAddress[b]     : 
#   94|     mu0_43(bool)       = Store                  : &:r0_42, r0_41
#   95|     r0_44(glval<int>)  = VariableAddress[x]     : 
#   95|     r0_45(int)         = Load                   : &:r0_44, ~mu0_2
#   95|     r0_46(glval<int>)  = VariableAddress[y]     : 
#   95|     r0_47(int)         = Load                   : &:r0_46, ~mu0_2
#   95|     r0_48(bool)        = CompareGE              : r0_45, r0_47
#   95|     r0_49(glval<bool>) = VariableAddress[b]     : 
#   95|     mu0_50(bool)       = Store                  : &:r0_49, r0_48
#   96|     v0_51(void)        = NoOp                   : 
#   87|     v0_52(void)        = ReturnVoid             : 
#   87|     v0_53(void)        = UnmodeledUse           : mu*
#   87|     v0_54(void)        = AliasedUse             : ~mu0_2
#   87|     v0_55(void)        = ExitFunction           : 

#   98| void IntegerCrement(int)
#   98|   Block 0
#   98|     v0_0(void)        = EnterFunction          : 
#   98|     mu0_1(unknown)    = AliasedDefinition      : 
#   98|     mu0_2(unknown)    = UnmodeledDefinition    : 
#   98|     r0_3(glval<int>)  = VariableAddress[x]     : 
#   98|     mu0_4(int)        = InitializeParameter[x] : &:r0_3
#   99|     r0_5(glval<int>)  = VariableAddress[y]     : 
#   99|     mu0_6(int)        = Uninitialized[y]       : &:r0_5
#  101|     r0_7(glval<int>)  = VariableAddress[x]     : 
#  101|     r0_8(int)         = Load                   : &:r0_7, ~mu0_2
#  101|     r0_9(int)         = Constant[1]            : 
#  101|     r0_10(int)        = Add                    : r0_8, r0_9
#  101|     mu0_11(int)       = Store                  : &:r0_7, r0_10
#  101|     r0_12(glval<int>) = VariableAddress[y]     : 
#  101|     mu0_13(int)       = Store                  : &:r0_12, r0_10
#  102|     r0_14(glval<int>) = VariableAddress[x]     : 
#  102|     r0_15(int)        = Load                   : &:r0_14, ~mu0_2
#  102|     r0_16(int)        = Constant[1]            : 
#  102|     r0_17(int)        = Sub                    : r0_15, r0_16
#  102|     mu0_18(int)       = Store                  : &:r0_14, r0_17
#  102|     r0_19(glval<int>) = VariableAddress[y]     : 
#  102|     mu0_20(int)       = Store                  : &:r0_19, r0_17
#  103|     r0_21(glval<int>) = VariableAddress[x]     : 
#  103|     r0_22(int)        = Load                   : &:r0_21, ~mu0_2
#  103|     r0_23(int)        = Constant[1]            : 
#  103|     r0_24(int)        = Add                    : r0_22, r0_23
#  103|     mu0_25(int)       = Store                  : &:r0_21, r0_24
#  103|     r0_26(glval<int>) = VariableAddress[y]     : 
#  103|     mu0_27(int)       = Store                  : &:r0_26, r0_22
#  104|     r0_28(glval<int>) = VariableAddress[x]     : 
#  104|     r0_29(int)        = Load                   : &:r0_28, ~mu0_2
#  104|     r0_30(int)        = Constant[1]            : 
#  104|     r0_31(int)        = Sub                    : r0_29, r0_30
#  104|     mu0_32(int)       = Store                  : &:r0_28, r0_31
#  104|     r0_33(glval<int>) = VariableAddress[y]     : 
#  104|     mu0_34(int)       = Store                  : &:r0_33, r0_29
#  105|     v0_35(void)       = NoOp                   : 
#   98|     v0_36(void)       = ReturnVoid             : 
#   98|     v0_37(void)       = UnmodeledUse           : mu*
#   98|     v0_38(void)       = AliasedUse             : ~mu0_2
#   98|     v0_39(void)       = ExitFunction           : 

#  107| void IntegerCrement_LValue(int)
#  107|   Block 0
#  107|     v0_0(void)          = EnterFunction          : 
#  107|     mu0_1(unknown)      = AliasedDefinition      : 
#  107|     mu0_2(unknown)      = UnmodeledDefinition    : 
#  107|     r0_3(glval<int>)    = VariableAddress[x]     : 
#  107|     mu0_4(int)          = InitializeParameter[x] : &:r0_3
#  108|     r0_5(glval<int *>)  = VariableAddress[p]     : 
#  108|     mu0_6(int *)        = Uninitialized[p]       : &:r0_5
#  110|     r0_7(glval<int>)    = VariableAddress[x]     : 
#  110|     r0_8(int)           = Load                   : &:r0_7, ~mu0_2
#  110|     r0_9(int)           = Constant[1]            : 
#  110|     r0_10(int)          = Add                    : r0_8, r0_9
#  110|     mu0_11(int)         = Store                  : &:r0_7, r0_10
#  110|     r0_12(glval<int *>) = VariableAddress[p]     : 
#  110|     mu0_13(int *)       = Store                  : &:r0_12, r0_7
#  111|     r0_14(glval<int>)   = VariableAddress[x]     : 
#  111|     r0_15(int)          = Load                   : &:r0_14, ~mu0_2
#  111|     r0_16(int)          = Constant[1]            : 
#  111|     r0_17(int)          = Sub                    : r0_15, r0_16
#  111|     mu0_18(int)         = Store                  : &:r0_14, r0_17
#  111|     r0_19(glval<int *>) = VariableAddress[p]     : 
#  111|     mu0_20(int *)       = Store                  : &:r0_19, r0_14
#  112|     v0_21(void)         = NoOp                   : 
#  107|     v0_22(void)         = ReturnVoid             : 
#  107|     v0_23(void)         = UnmodeledUse           : mu*
#  107|     v0_24(void)         = AliasedUse             : ~mu0_2
#  107|     v0_25(void)         = ExitFunction           : 

#  114| void FloatOps(double, double)
#  114|   Block 0
#  114|     v0_0(void)           = EnterFunction          : 
#  114|     mu0_1(unknown)       = AliasedDefinition      : 
#  114|     mu0_2(unknown)       = UnmodeledDefinition    : 
#  114|     r0_3(glval<double>)  = VariableAddress[x]     : 
#  114|     mu0_4(double)        = InitializeParameter[x] : &:r0_3
#  114|     r0_5(glval<double>)  = VariableAddress[y]     : 
#  114|     mu0_6(double)        = InitializeParameter[y] : &:r0_5
#  115|     r0_7(glval<double>)  = VariableAddress[z]     : 
#  115|     mu0_8(double)        = Uninitialized[z]       : &:r0_7
#  117|     r0_9(glval<double>)  = VariableAddress[x]     : 
#  117|     r0_10(double)        = Load                   : &:r0_9, ~mu0_2
#  117|     r0_11(glval<double>) = VariableAddress[y]     : 
#  117|     r0_12(double)        = Load                   : &:r0_11, ~mu0_2
#  117|     r0_13(double)        = Add                    : r0_10, r0_12
#  117|     r0_14(glval<double>) = VariableAddress[z]     : 
#  117|     mu0_15(double)       = Store                  : &:r0_14, r0_13
#  118|     r0_16(glval<double>) = VariableAddress[x]     : 
#  118|     r0_17(double)        = Load                   : &:r0_16, ~mu0_2
#  118|     r0_18(glval<double>) = VariableAddress[y]     : 
#  118|     r0_19(double)        = Load                   : &:r0_18, ~mu0_2
#  118|     r0_20(double)        = Sub                    : r0_17, r0_19
#  118|     r0_21(glval<double>) = VariableAddress[z]     : 
#  118|     mu0_22(double)       = Store                  : &:r0_21, r0_20
#  119|     r0_23(glval<double>) = VariableAddress[x]     : 
#  119|     r0_24(double)        = Load                   : &:r0_23, ~mu0_2
#  119|     r0_25(glval<double>) = VariableAddress[y]     : 
#  119|     r0_26(double)        = Load                   : &:r0_25, ~mu0_2
#  119|     r0_27(double)        = Mul                    : r0_24, r0_26
#  119|     r0_28(glval<double>) = VariableAddress[z]     : 
#  119|     mu0_29(double)       = Store                  : &:r0_28, r0_27
#  120|     r0_30(glval<double>) = VariableAddress[x]     : 
#  120|     r0_31(double)        = Load                   : &:r0_30, ~mu0_2
#  120|     r0_32(glval<double>) = VariableAddress[y]     : 
#  120|     r0_33(double)        = Load                   : &:r0_32, ~mu0_2
#  120|     r0_34(double)        = Div                    : r0_31, r0_33
#  120|     r0_35(glval<double>) = VariableAddress[z]     : 
#  120|     mu0_36(double)       = Store                  : &:r0_35, r0_34
#  122|     r0_37(glval<double>) = VariableAddress[x]     : 
#  122|     r0_38(double)        = Load                   : &:r0_37, ~mu0_2
#  122|     r0_39(glval<double>) = VariableAddress[z]     : 
#  122|     mu0_40(double)       = Store                  : &:r0_39, r0_38
#  124|     r0_41(glval<double>) = VariableAddress[x]     : 
#  124|     r0_42(double)        = Load                   : &:r0_41, ~mu0_2
#  124|     r0_43(glval<double>) = VariableAddress[z]     : 
#  124|     r0_44(double)        = Load                   : &:r0_43, ~mu0_2
#  124|     r0_45(double)        = Add                    : r0_44, r0_42
#  124|     mu0_46(double)       = Store                  : &:r0_43, r0_45
#  125|     r0_47(glval<double>) = VariableAddress[x]     : 
#  125|     r0_48(double)        = Load                   : &:r0_47, ~mu0_2
#  125|     r0_49(glval<double>) = VariableAddress[z]     : 
#  125|     r0_50(double)        = Load                   : &:r0_49, ~mu0_2
#  125|     r0_51(double)        = Sub                    : r0_50, r0_48
#  125|     mu0_52(double)       = Store                  : &:r0_49, r0_51
#  126|     r0_53(glval<double>) = VariableAddress[x]     : 
#  126|     r0_54(double)        = Load                   : &:r0_53, ~mu0_2
#  126|     r0_55(glval<double>) = VariableAddress[z]     : 
#  126|     r0_56(double)        = Load                   : &:r0_55, ~mu0_2
#  126|     r0_57(double)        = Mul                    : r0_56, r0_54
#  126|     mu0_58(double)       = Store                  : &:r0_55, r0_57
#  127|     r0_59(glval<double>) = VariableAddress[x]     : 
#  127|     r0_60(double)        = Load                   : &:r0_59, ~mu0_2
#  127|     r0_61(glval<double>) = VariableAddress[z]     : 
#  127|     r0_62(double)        = Load                   : &:r0_61, ~mu0_2
#  127|     r0_63(double)        = Div                    : r0_62, r0_60
#  127|     mu0_64(double)       = Store                  : &:r0_61, r0_63
#  129|     r0_65(glval<double>) = VariableAddress[x]     : 
#  129|     r0_66(double)        = Load                   : &:r0_65, ~mu0_2
#  129|     r0_67(double)        = CopyValue              : r0_66
#  129|     r0_68(glval<double>) = VariableAddress[z]     : 
#  129|     mu0_69(double)       = Store                  : &:r0_68, r0_67
#  130|     r0_70(glval<double>) = VariableAddress[x]     : 
#  130|     r0_71(double)        = Load                   : &:r0_70, ~mu0_2
#  130|     r0_72(double)        = Negate                 : r0_71
#  130|     r0_73(glval<double>) = VariableAddress[z]     : 
#  130|     mu0_74(double)       = Store                  : &:r0_73, r0_72
#  131|     v0_75(void)          = NoOp                   : 
#  114|     v0_76(void)          = ReturnVoid             : 
#  114|     v0_77(void)          = UnmodeledUse           : mu*
#  114|     v0_78(void)          = AliasedUse             : ~mu0_2
#  114|     v0_79(void)          = ExitFunction           : 

#  133| void FloatCompare(double, double)
#  133|   Block 0
#  133|     v0_0(void)           = EnterFunction          : 
#  133|     mu0_1(unknown)       = AliasedDefinition      : 
#  133|     mu0_2(unknown)       = UnmodeledDefinition    : 
#  133|     r0_3(glval<double>)  = VariableAddress[x]     : 
#  133|     mu0_4(double)        = InitializeParameter[x] : &:r0_3
#  133|     r0_5(glval<double>)  = VariableAddress[y]     : 
#  133|     mu0_6(double)        = InitializeParameter[y] : &:r0_5
#  134|     r0_7(glval<bool>)    = VariableAddress[b]     : 
#  134|     mu0_8(bool)          = Uninitialized[b]       : &:r0_7
#  136|     r0_9(glval<double>)  = VariableAddress[x]     : 
#  136|     r0_10(double)        = Load                   : &:r0_9, ~mu0_2
#  136|     r0_11(glval<double>) = VariableAddress[y]     : 
#  136|     r0_12(double)        = Load                   : &:r0_11, ~mu0_2
#  136|     r0_13(bool)          = CompareEQ              : r0_10, r0_12
#  136|     r0_14(glval<bool>)   = VariableAddress[b]     : 
#  136|     mu0_15(bool)         = Store                  : &:r0_14, r0_13
#  137|     r0_16(glval<double>) = VariableAddress[x]     : 
#  137|     r0_17(double)        = Load                   : &:r0_16, ~mu0_2
#  137|     r0_18(glval<double>) = VariableAddress[y]     : 
#  137|     r0_19(double)        = Load                   : &:r0_18, ~mu0_2
#  137|     r0_20(bool)          = CompareNE              : r0_17, r0_19
#  137|     r0_21(glval<bool>)   = VariableAddress[b]     : 
#  137|     mu0_22(bool)         = Store                  : &:r0_21, r0_20
#  138|     r0_23(glval<double>) = VariableAddress[x]     : 
#  138|     r0_24(double)        = Load                   : &:r0_23, ~mu0_2
#  138|     r0_25(glval<double>) = VariableAddress[y]     : 
#  138|     r0_26(double)        = Load                   : &:r0_25, ~mu0_2
#  138|     r0_27(bool)          = CompareLT              : r0_24, r0_26
#  138|     r0_28(glval<bool>)   = VariableAddress[b]     : 
#  138|     mu0_29(bool)         = Store                  : &:r0_28, r0_27
#  139|     r0_30(glval<double>) = VariableAddress[x]     : 
#  139|     r0_31(double)        = Load                   : &:r0_30, ~mu0_2
#  139|     r0_32(glval<double>) = VariableAddress[y]     : 
#  139|     r0_33(double)        = Load                   : &:r0_32, ~mu0_2
#  139|     r0_34(bool)          = CompareGT              : r0_31, r0_33
#  139|     r0_35(glval<bool>)   = VariableAddress[b]     : 
#  139|     mu0_36(bool)         = Store                  : &:r0_35, r0_34
#  140|     r0_37(glval<double>) = VariableAddress[x]     : 
#  140|     r0_38(double)        = Load                   : &:r0_37, ~mu0_2
#  140|     r0_39(glval<double>) = VariableAddress[y]     : 
#  140|     r0_40(double)        = Load                   : &:r0_39, ~mu0_2
#  140|     r0_41(bool)          = CompareLE              : r0_38, r0_40
#  140|     r0_42(glval<bool>)   = VariableAddress[b]     : 
#  140|     mu0_43(bool)         = Store                  : &:r0_42, r0_41
#  141|     r0_44(glval<double>) = VariableAddress[x]     : 
#  141|     r0_45(double)        = Load                   : &:r0_44, ~mu0_2
#  141|     r0_46(glval<double>) = VariableAddress[y]     : 
#  141|     r0_47(double)        = Load                   : &:r0_46, ~mu0_2
#  141|     r0_48(bool)          = CompareGE              : r0_45, r0_47
#  141|     r0_49(glval<bool>)   = VariableAddress[b]     : 
#  141|     mu0_50(bool)         = Store                  : &:r0_49, r0_48
#  142|     v0_51(void)          = NoOp                   : 
#  133|     v0_52(void)          = ReturnVoid             : 
#  133|     v0_53(void)          = UnmodeledUse           : mu*
#  133|     v0_54(void)          = AliasedUse             : ~mu0_2
#  133|     v0_55(void)          = ExitFunction           : 

#  144| void FloatCrement(float)
#  144|   Block 0
#  144|     v0_0(void)          = EnterFunction          : 
#  144|     mu0_1(unknown)      = AliasedDefinition      : 
#  144|     mu0_2(unknown)      = UnmodeledDefinition    : 
#  144|     r0_3(glval<float>)  = VariableAddress[x]     : 
#  144|     mu0_4(float)        = InitializeParameter[x] : &:r0_3
#  145|     r0_5(glval<float>)  = VariableAddress[y]     : 
#  145|     mu0_6(float)        = Uninitialized[y]       : &:r0_5
#  147|     r0_7(glval<float>)  = VariableAddress[x]     : 
#  147|     r0_8(float)         = Load                   : &:r0_7, ~mu0_2
#  147|     r0_9(float)         = Constant[1.0]          : 
#  147|     r0_10(float)        = Add                    : r0_8, r0_9
#  147|     mu0_11(float)       = Store                  : &:r0_7, r0_10
#  147|     r0_12(glval<float>) = VariableAddress[y]     : 
#  147|     mu0_13(float)       = Store                  : &:r0_12, r0_10
#  148|     r0_14(glval<float>) = VariableAddress[x]     : 
#  148|     r0_15(float)        = Load                   : &:r0_14, ~mu0_2
#  148|     r0_16(float)        = Constant[1.0]          : 
#  148|     r0_17(float)        = Sub                    : r0_15, r0_16
#  148|     mu0_18(float)       = Store                  : &:r0_14, r0_17
#  148|     r0_19(glval<float>) = VariableAddress[y]     : 
#  148|     mu0_20(float)       = Store                  : &:r0_19, r0_17
#  149|     r0_21(glval<float>) = VariableAddress[x]     : 
#  149|     r0_22(float)        = Load                   : &:r0_21, ~mu0_2
#  149|     r0_23(float)        = Constant[1.0]          : 
#  149|     r0_24(float)        = Add                    : r0_22, r0_23
#  149|     mu0_25(float)       = Store                  : &:r0_21, r0_24
#  149|     r0_26(glval<float>) = VariableAddress[y]     : 
#  149|     mu0_27(float)       = Store                  : &:r0_26, r0_22
#  150|     r0_28(glval<float>) = VariableAddress[x]     : 
#  150|     r0_29(float)        = Load                   : &:r0_28, ~mu0_2
#  150|     r0_30(float)        = Constant[1.0]          : 
#  150|     r0_31(float)        = Sub                    : r0_29, r0_30
#  150|     mu0_32(float)       = Store                  : &:r0_28, r0_31
#  150|     r0_33(glval<float>) = VariableAddress[y]     : 
#  150|     mu0_34(float)       = Store                  : &:r0_33, r0_29
#  151|     v0_35(void)         = NoOp                   : 
#  144|     v0_36(void)         = ReturnVoid             : 
#  144|     v0_37(void)         = UnmodeledUse           : mu*
#  144|     v0_38(void)         = AliasedUse             : ~mu0_2
#  144|     v0_39(void)         = ExitFunction           : 

#  153| void PointerOps(int*, int)
#  153|   Block 0
#  153|     v0_0(void)          = EnterFunction          : 
#  153|     mu0_1(unknown)      = AliasedDefinition      : 
#  153|     mu0_2(unknown)      = UnmodeledDefinition    : 
#  153|     r0_3(glval<int *>)  = VariableAddress[p]     : 
#  153|     mu0_4(int *)        = InitializeParameter[p] : &:r0_3
#  153|     r0_5(glval<int>)    = VariableAddress[i]     : 
#  153|     mu0_6(int)          = InitializeParameter[i] : &:r0_5
#  154|     r0_7(glval<int *>)  = VariableAddress[q]     : 
#  154|     mu0_8(int *)        = Uninitialized[q]       : &:r0_7
#  155|     r0_9(glval<bool>)   = VariableAddress[b]     : 
#  155|     mu0_10(bool)        = Uninitialized[b]       : &:r0_9
#  157|     r0_11(glval<int *>) = VariableAddress[p]     : 
#  157|     r0_12(int *)        = Load                   : &:r0_11, ~mu0_2
#  157|     r0_13(glval<int>)   = VariableAddress[i]     : 
#  157|     r0_14(int)          = Load                   : &:r0_13, ~mu0_2
#  157|     r0_15(int *)        = PointerAdd[4]          : r0_12, r0_14
#  157|     r0_16(glval<int *>) = VariableAddress[q]     : 
#  157|     mu0_17(int *)       = Store                  : &:r0_16, r0_15
#  158|     r0_18(glval<int>)   = VariableAddress[i]     : 
#  158|     r0_19(int)          = Load                   : &:r0_18, ~mu0_2
#  158|     r0_20(glval<int *>) = VariableAddress[p]     : 
#  158|     r0_21(int *)        = Load                   : &:r0_20, ~mu0_2
#  158|     r0_22(int *)        = PointerAdd[4]          : r0_21, r0_19
#  158|     r0_23(glval<int *>) = VariableAddress[q]     : 
#  158|     mu0_24(int *)       = Store                  : &:r0_23, r0_22
#  159|     r0_25(glval<int *>) = VariableAddress[p]     : 
#  159|     r0_26(int *)        = Load                   : &:r0_25, ~mu0_2
#  159|     r0_27(glval<int>)   = VariableAddress[i]     : 
#  159|     r0_28(int)          = Load                   : &:r0_27, ~mu0_2
#  159|     r0_29(int *)        = PointerSub[4]          : r0_26, r0_28
#  159|     r0_30(glval<int *>) = VariableAddress[q]     : 
#  159|     mu0_31(int *)       = Store                  : &:r0_30, r0_29
#  160|     r0_32(glval<int *>) = VariableAddress[p]     : 
#  160|     r0_33(int *)        = Load                   : &:r0_32, ~mu0_2
#  160|     r0_34(glval<int *>) = VariableAddress[q]     : 
#  160|     r0_35(int *)        = Load                   : &:r0_34, ~mu0_2
#  160|     r0_36(long)         = PointerDiff[4]         : r0_33, r0_35
#  160|     r0_37(int)          = Convert                : r0_36
#  160|     r0_38(glval<int>)   = VariableAddress[i]     : 
#  160|     mu0_39(int)         = Store                  : &:r0_38, r0_37
#  162|     r0_40(glval<int *>) = VariableAddress[p]     : 
#  162|     r0_41(int *)        = Load                   : &:r0_40, ~mu0_2
#  162|     r0_42(glval<int *>) = VariableAddress[q]     : 
#  162|     mu0_43(int *)       = Store                  : &:r0_42, r0_41
#  164|     r0_44(glval<int>)   = VariableAddress[i]     : 
#  164|     r0_45(int)          = Load                   : &:r0_44, ~mu0_2
#  164|     r0_46(glval<int *>) = VariableAddress[q]     : 
#  164|     r0_47(int *)        = Load                   : &:r0_46, ~mu0_2
#  164|     r0_48(int *)        = PointerAdd[4]          : r0_47, r0_45
#  164|     mu0_49(int *)       = Store                  : &:r0_46, r0_48
#  165|     r0_50(glval<int>)   = VariableAddress[i]     : 
#  165|     r0_51(int)          = Load                   : &:r0_50, ~mu0_2
#  165|     r0_52(glval<int *>) = VariableAddress[q]     : 
#  165|     r0_53(int *)        = Load                   : &:r0_52, ~mu0_2
#  165|     r0_54(int *)        = PointerSub[4]          : r0_53, r0_51
#  165|     mu0_55(int *)       = Store                  : &:r0_52, r0_54
#  167|     r0_56(glval<int *>) = VariableAddress[p]     : 
#  167|     r0_57(int *)        = Load                   : &:r0_56, ~mu0_2
#  167|     r0_58(int *)        = Constant[0]            : 
#  167|     r0_59(bool)         = CompareNE              : r0_57, r0_58
#  167|     r0_60(glval<bool>)  = VariableAddress[b]     : 
#  167|     mu0_61(bool)        = Store                  : &:r0_60, r0_59
#  168|     r0_62(glval<int *>) = VariableAddress[p]     : 
#  168|     r0_63(int *)        = Load                   : &:r0_62, ~mu0_2
#  168|     r0_64(int *)        = Constant[0]            : 
#  168|     r0_65(bool)         = CompareNE              : r0_63, r0_64
#  168|     r0_66(bool)         = LogicalNot             : r0_65
#  168|     r0_67(glval<bool>)  = VariableAddress[b]     : 
#  168|     mu0_68(bool)        = Store                  : &:r0_67, r0_66
#  169|     v0_69(void)         = NoOp                   : 
#  153|     v0_70(void)         = ReturnVoid             : 
#  153|     v0_71(void)         = UnmodeledUse           : mu*
#  153|     v0_72(void)         = AliasedUse             : ~mu0_2
#  153|     v0_73(void)         = ExitFunction           : 

#  171| void ArrayAccess(int*, int)
#  171|   Block 0
#  171|     v0_0(void)            = EnterFunction          : 
#  171|     mu0_1(unknown)        = AliasedDefinition      : 
#  171|     mu0_2(unknown)        = UnmodeledDefinition    : 
#  171|     r0_3(glval<int *>)    = VariableAddress[p]     : 
#  171|     mu0_4(int *)          = InitializeParameter[p] : &:r0_3
#  171|     r0_5(glval<int>)      = VariableAddress[i]     : 
#  171|     mu0_6(int)            = InitializeParameter[i] : &:r0_5
#  172|     r0_7(glval<int>)      = VariableAddress[x]     : 
#  172|     mu0_8(int)            = Uninitialized[x]       : &:r0_7
#  174|     r0_9(glval<int *>)    = VariableAddress[p]     : 
#  174|     r0_10(int *)          = Load                   : &:r0_9, ~mu0_2
#  174|     r0_11(glval<int>)     = VariableAddress[i]     : 
#  174|     r0_12(int)            = Load                   : &:r0_11, ~mu0_2
#  174|     r0_13(glval<int>)     = PointerAdd[4]          : r0_10, r0_12
#  174|     r0_14(int)            = Load                   : &:r0_13, ~mu0_2
#  174|     r0_15(glval<int>)     = VariableAddress[x]     : 
#  174|     mu0_16(int)           = Store                  : &:r0_15, r0_14
#  175|     r0_17(glval<int *>)   = VariableAddress[p]     : 
#  175|     r0_18(int *)          = Load                   : &:r0_17, ~mu0_2
#  175|     r0_19(glval<int>)     = VariableAddress[i]     : 
#  175|     r0_20(int)            = Load                   : &:r0_19, ~mu0_2
#  175|     r0_21(glval<int>)     = PointerAdd[4]          : r0_18, r0_20
#  175|     r0_22(int)            = Load                   : &:r0_21, ~mu0_2
#  175|     r0_23(glval<int>)     = VariableAddress[x]     : 
#  175|     mu0_24(int)           = Store                  : &:r0_23, r0_22
#  177|     r0_25(glval<int>)     = VariableAddress[x]     : 
#  177|     r0_26(int)            = Load                   : &:r0_25, ~mu0_2
#  177|     r0_27(glval<int *>)   = VariableAddress[p]     : 
#  177|     r0_28(int *)          = Load                   : &:r0_27, ~mu0_2
#  177|     r0_29(glval<int>)     = VariableAddress[i]     : 
#  177|     r0_30(int)            = Load                   : &:r0_29, ~mu0_2
#  177|     r0_31(glval<int>)     = PointerAdd[4]          : r0_28, r0_30
#  177|     mu0_32(int)           = Store                  : &:r0_31, r0_26
#  178|     r0_33(glval<int>)     = VariableAddress[x]     : 
#  178|     r0_34(int)            = Load                   : &:r0_33, ~mu0_2
#  178|     r0_35(glval<int *>)   = VariableAddress[p]     : 
#  178|     r0_36(int *)          = Load                   : &:r0_35, ~mu0_2
#  178|     r0_37(glval<int>)     = VariableAddress[i]     : 
#  178|     r0_38(int)            = Load                   : &:r0_37, ~mu0_2
#  178|     r0_39(glval<int>)     = PointerAdd[4]          : r0_36, r0_38
#  178|     mu0_40(int)           = Store                  : &:r0_39, r0_34
#  180|     r0_41(glval<int[10]>) = VariableAddress[a]     : 
#  180|     mu0_42(int[10])       = Uninitialized[a]       : &:r0_41
#  181|     r0_43(glval<int[10]>) = VariableAddress[a]     : 
#  181|     r0_44(int *)          = Convert                : r0_43
#  181|     r0_45(glval<int>)     = VariableAddress[i]     : 
#  181|     r0_46(int)            = Load                   : &:r0_45, ~mu0_2
#  181|     r0_47(glval<int>)     = PointerAdd[4]          : r0_44, r0_46
#  181|     r0_48(int)            = Load                   : &:r0_47, ~mu0_2
#  181|     r0_49(glval<int>)     = VariableAddress[x]     : 
#  181|     mu0_50(int)           = Store                  : &:r0_49, r0_48
#  182|     r0_51(glval<int[10]>) = VariableAddress[a]     : 
#  182|     r0_52(int *)          = Convert                : r0_51
#  182|     r0_53(glval<int>)     = VariableAddress[i]     : 
#  182|     r0_54(int)            = Load                   : &:r0_53, ~mu0_2
#  182|     r0_55(glval<int>)     = PointerAdd[4]          : r0_52, r0_54
#  182|     r0_56(int)            = Load                   : &:r0_55, ~mu0_2
#  182|     r0_57(glval<int>)     = VariableAddress[x]     : 
#  182|     mu0_58(int)           = Store                  : &:r0_57, r0_56
#  183|     r0_59(glval<int>)     = VariableAddress[x]     : 
#  183|     r0_60(int)            = Load                   : &:r0_59, ~mu0_2
#  183|     r0_61(glval<int[10]>) = VariableAddress[a]     : 
#  183|     r0_62(int *)          = Convert                : r0_61
#  183|     r0_63(glval<int>)     = VariableAddress[i]     : 
#  183|     r0_64(int)            = Load                   : &:r0_63, ~mu0_2
#  183|     r0_65(glval<int>)     = PointerAdd[4]          : r0_62, r0_64
#  183|     mu0_66(int)           = Store                  : &:r0_65, r0_60
#  184|     r0_67(glval<int>)     = VariableAddress[x]     : 
#  184|     r0_68(int)            = Load                   : &:r0_67, ~mu0_2
#  184|     r0_69(glval<int[10]>) = VariableAddress[a]     : 
#  184|     r0_70(int *)          = Convert                : r0_69
#  184|     r0_71(glval<int>)     = VariableAddress[i]     : 
#  184|     r0_72(int)            = Load                   : &:r0_71, ~mu0_2
#  184|     r0_73(glval<int>)     = PointerAdd[4]          : r0_70, r0_72
#  184|     mu0_74(int)           = Store                  : &:r0_73, r0_68
#  185|     v0_75(void)           = NoOp                   : 
#  171|     v0_76(void)           = ReturnVoid             : 
#  171|     v0_77(void)           = UnmodeledUse           : mu*
#  171|     v0_78(void)           = AliasedUse             : ~mu0_2
#  171|     v0_79(void)           = ExitFunction           : 

#  187| void StringLiteral(int)
#  187|   Block 0
#  187|     v0_0(void)               = EnterFunction          : 
#  187|     mu0_1(unknown)           = AliasedDefinition      : 
#  187|     mu0_2(unknown)           = UnmodeledDefinition    : 
#  187|     r0_3(glval<int>)         = VariableAddress[i]     : 
#  187|     mu0_4(int)               = InitializeParameter[i] : &:r0_3
#  188|     r0_5(glval<char>)        = VariableAddress[c]     : 
#  188|     r0_6(glval<char[4]>)     = StringConstant["Foo"]  : 
#  188|     r0_7(char *)             = Convert                : r0_6
#  188|     r0_8(glval<int>)         = VariableAddress[i]     : 
#  188|     r0_9(int)                = Load                   : &:r0_8, ~mu0_2
#  188|     r0_10(glval<char>)       = PointerAdd[1]          : r0_7, r0_9
#  188|     r0_11(char)              = Load                   : &:r0_10, ~mu0_2
#  188|     mu0_12(char)             = Store                  : &:r0_5, r0_11
#  189|     r0_13(glval<wchar_t *>)  = VariableAddress[pwc]   : 
#  189|     r0_14(glval<wchar_t[4]>) = StringConstant[L"Bar"] : 
#  189|     r0_15(wchar_t *)         = Convert                : r0_14
#  189|     r0_16(wchar_t *)         = Convert                : r0_15
#  189|     mu0_17(wchar_t *)        = Store                  : &:r0_13, r0_16
#  190|     r0_18(glval<wchar_t>)    = VariableAddress[wc]    : 
#  190|     r0_19(glval<wchar_t *>)  = VariableAddress[pwc]   : 
#  190|     r0_20(wchar_t *)         = Load                   : &:r0_19, ~mu0_2
#  190|     r0_21(glval<int>)        = VariableAddress[i]     : 
#  190|     r0_22(int)               = Load                   : &:r0_21, ~mu0_2
#  190|     r0_23(glval<wchar_t>)    = PointerAdd[4]          : r0_20, r0_22
#  190|     r0_24(wchar_t)           = Load                   : &:r0_23, ~mu0_2
#  190|     mu0_25(wchar_t)          = Store                  : &:r0_18, r0_24
#  191|     v0_26(void)              = NoOp                   : 
#  187|     v0_27(void)              = ReturnVoid             : 
#  187|     v0_28(void)              = UnmodeledUse           : mu*
#  187|     v0_29(void)              = AliasedUse             : ~mu0_2
#  187|     v0_30(void)              = ExitFunction           : 

#  193| void PointerCompare(int*, int*)
#  193|   Block 0
#  193|     v0_0(void)          = EnterFunction          : 
#  193|     mu0_1(unknown)      = AliasedDefinition      : 
#  193|     mu0_2(unknown)      = UnmodeledDefinition    : 
#  193|     r0_3(glval<int *>)  = VariableAddress[p]     : 
#  193|     mu0_4(int *)        = InitializeParameter[p] : &:r0_3
#  193|     r0_5(glval<int *>)  = VariableAddress[q]     : 
#  193|     mu0_6(int *)        = InitializeParameter[q] : &:r0_5
#  194|     r0_7(glval<bool>)   = VariableAddress[b]     : 
#  194|     mu0_8(bool)         = Uninitialized[b]       : &:r0_7
#  196|     r0_9(glval<int *>)  = VariableAddress[p]     : 
#  196|     r0_10(int *)        = Load                   : &:r0_9, ~mu0_2
#  196|     r0_11(glval<int *>) = VariableAddress[q]     : 
#  196|     r0_12(int *)        = Load                   : &:r0_11, ~mu0_2
#  196|     r0_13(bool)         = CompareEQ              : r0_10, r0_12
#  196|     r0_14(glval<bool>)  = VariableAddress[b]     : 
#  196|     mu0_15(bool)        = Store                  : &:r0_14, r0_13
#  197|     r0_16(glval<int *>) = VariableAddress[p]     : 
#  197|     r0_17(int *)        = Load                   : &:r0_16, ~mu0_2
#  197|     r0_18(glval<int *>) = VariableAddress[q]     : 
#  197|     r0_19(int *)        = Load                   : &:r0_18, ~mu0_2
#  197|     r0_20(bool)         = CompareNE              : r0_17, r0_19
#  197|     r0_21(glval<bool>)  = VariableAddress[b]     : 
#  197|     mu0_22(bool)        = Store                  : &:r0_21, r0_20
#  198|     r0_23(glval<int *>) = VariableAddress[p]     : 
#  198|     r0_24(int *)        = Load                   : &:r0_23, ~mu0_2
#  198|     r0_25(glval<int *>) = VariableAddress[q]     : 
#  198|     r0_26(int *)        = Load                   : &:r0_25, ~mu0_2
#  198|     r0_27(bool)         = CompareLT              : r0_24, r0_26
#  198|     r0_28(glval<bool>)  = VariableAddress[b]     : 
#  198|     mu0_29(bool)        = Store                  : &:r0_28, r0_27
#  199|     r0_30(glval<int *>) = VariableAddress[p]     : 
#  199|     r0_31(int *)        = Load                   : &:r0_30, ~mu0_2
#  199|     r0_32(glval<int *>) = VariableAddress[q]     : 
#  199|     r0_33(int *)        = Load                   : &:r0_32, ~mu0_2
#  199|     r0_34(bool)         = CompareGT              : r0_31, r0_33
#  199|     r0_35(glval<bool>)  = VariableAddress[b]     : 
#  199|     mu0_36(bool)        = Store                  : &:r0_35, r0_34
#  200|     r0_37(glval<int *>) = VariableAddress[p]     : 
#  200|     r0_38(int *)        = Load                   : &:r0_37, ~mu0_2
#  200|     r0_39(glval<int *>) = VariableAddress[q]     : 
#  200|     r0_40(int *)        = Load                   : &:r0_39, ~mu0_2
#  200|     r0_41(bool)         = CompareLE              : r0_38, r0_40
#  200|     r0_42(glval<bool>)  = VariableAddress[b]     : 
#  200|     mu0_43(bool)        = Store                  : &:r0_42, r0_41
#  201|     r0_44(glval<int *>) = VariableAddress[p]     : 
#  201|     r0_45(int *)        = Load                   : &:r0_44, ~mu0_2
#  201|     r0_46(glval<int *>) = VariableAddress[q]     : 
#  201|     r0_47(int *)        = Load                   : &:r0_46, ~mu0_2
#  201|     r0_48(bool)         = CompareGE              : r0_45, r0_47
#  201|     r0_49(glval<bool>)  = VariableAddress[b]     : 
#  201|     mu0_50(bool)        = Store                  : &:r0_49, r0_48
#  202|     v0_51(void)         = NoOp                   : 
#  193|     v0_52(void)         = ReturnVoid             : 
#  193|     v0_53(void)         = UnmodeledUse           : mu*
#  193|     v0_54(void)         = AliasedUse             : ~mu0_2
#  193|     v0_55(void)         = ExitFunction           : 

#  204| void PointerCrement(int*)
#  204|   Block 0
#  204|     v0_0(void)          = EnterFunction          : 
#  204|     mu0_1(unknown)      = AliasedDefinition      : 
#  204|     mu0_2(unknown)      = UnmodeledDefinition    : 
#  204|     r0_3(glval<int *>)  = VariableAddress[p]     : 
#  204|     mu0_4(int *)        = InitializeParameter[p] : &:r0_3
#  205|     r0_5(glval<int *>)  = VariableAddress[q]     : 
#  205|     mu0_6(int *)        = Uninitialized[q]       : &:r0_5
#  207|     r0_7(glval<int *>)  = VariableAddress[p]     : 
#  207|     r0_8(int *)         = Load                   : &:r0_7, ~mu0_2
#  207|     r0_9(int)           = Constant[1]            : 
#  207|     r0_10(int *)        = PointerAdd[4]          : r0_8, r0_9
#  207|     mu0_11(int *)       = Store                  : &:r0_7, r0_10
#  207|     r0_12(glval<int *>) = VariableAddress[q]     : 
#  207|     mu0_13(int *)       = Store                  : &:r0_12, r0_10
#  208|     r0_14(glval<int *>) = VariableAddress[p]     : 
#  208|     r0_15(int *)        = Load                   : &:r0_14, ~mu0_2
#  208|     r0_16(int)          = Constant[1]            : 
#  208|     r0_17(int *)        = PointerSub[4]          : r0_15, r0_16
#  208|     mu0_18(int *)       = Store                  : &:r0_14, r0_17
#  208|     r0_19(glval<int *>) = VariableAddress[q]     : 
#  208|     mu0_20(int *)       = Store                  : &:r0_19, r0_17
#  209|     r0_21(glval<int *>) = VariableAddress[p]     : 
#  209|     r0_22(int *)        = Load                   : &:r0_21, ~mu0_2
#  209|     r0_23(int)          = Constant[1]            : 
#  209|     r0_24(int *)        = PointerAdd[4]          : r0_22, r0_23
#  209|     mu0_25(int *)       = Store                  : &:r0_21, r0_24
#  209|     r0_26(glval<int *>) = VariableAddress[q]     : 
#  209|     mu0_27(int *)       = Store                  : &:r0_26, r0_22
#  210|     r0_28(glval<int *>) = VariableAddress[p]     : 
#  210|     r0_29(int *)        = Load                   : &:r0_28, ~mu0_2
#  210|     r0_30(int)          = Constant[1]            : 
#  210|     r0_31(int *)        = PointerSub[4]          : r0_29, r0_30
#  210|     mu0_32(int *)       = Store                  : &:r0_28, r0_31
#  210|     r0_33(glval<int *>) = VariableAddress[q]     : 
#  210|     mu0_34(int *)       = Store                  : &:r0_33, r0_29
#  211|     v0_35(void)         = NoOp                   : 
#  204|     v0_36(void)         = ReturnVoid             : 
#  204|     v0_37(void)         = UnmodeledUse           : mu*
#  204|     v0_38(void)         = AliasedUse             : ~mu0_2
#  204|     v0_39(void)         = ExitFunction           : 

#  213| void CompoundAssignment()
#  213|   Block 0
#  213|     v0_0(void)          = EnterFunction       : 
#  213|     mu0_1(unknown)      = AliasedDefinition   : 
#  213|     mu0_2(unknown)      = UnmodeledDefinition : 
#  215|     r0_3(glval<int>)    = VariableAddress[x]  : 
#  215|     r0_4(int)           = Constant[5]         : 
#  215|     mu0_5(int)          = Store               : &:r0_3, r0_4
#  216|     r0_6(int)           = Constant[7]         : 
#  216|     r0_7(glval<int>)    = VariableAddress[x]  : 
#  216|     r0_8(int)           = Load                : &:r0_7, ~mu0_2
#  216|     r0_9(int)           = Add                 : r0_8, r0_6
#  216|     mu0_10(int)         = Store               : &:r0_7, r0_9
#  219|     r0_11(glval<short>) = VariableAddress[y]  : 
#  219|     r0_12(short)        = Constant[5]         : 
#  219|     mu0_13(short)       = Store               : &:r0_11, r0_12
#  220|     r0_14(glval<int>)   = VariableAddress[x]  : 
#  220|     r0_15(int)          = Load                : &:r0_14, ~mu0_2
#  220|     r0_16(glval<short>) = VariableAddress[y]  : 
#  220|     r0_17(short)        = Load                : &:r0_16, ~mu0_2
#  220|     r0_18(int)          = Convert             : r0_17
#  220|     r0_19(int)          = Add                 : r0_18, r0_15
#  220|     r0_20(short)        = Convert             : r0_19
#  220|     mu0_21(short)       = Store               : &:r0_16, r0_20
#  223|     r0_22(int)          = Constant[1]         : 
#  223|     r0_23(glval<short>) = VariableAddress[y]  : 
#  223|     r0_24(short)        = Load                : &:r0_23, ~mu0_2
#  223|     r0_25(short)        = ShiftLeft           : r0_24, r0_22
#  223|     mu0_26(short)       = Store               : &:r0_23, r0_25
#  226|     r0_27(glval<long>)  = VariableAddress[z]  : 
#  226|     r0_28(long)         = Constant[7]         : 
#  226|     mu0_29(long)        = Store               : &:r0_27, r0_28
#  227|     r0_30(float)        = Constant[2.0]       : 
#  227|     r0_31(glval<long>)  = VariableAddress[z]  : 
#  227|     r0_32(long)         = Load                : &:r0_31, ~mu0_2
#  227|     r0_33(float)        = Convert             : r0_32
#  227|     r0_34(float)        = Add                 : r0_33, r0_30
#  227|     r0_35(long)         = Convert             : r0_34
#  227|     mu0_36(long)        = Store               : &:r0_31, r0_35
#  228|     v0_37(void)         = NoOp                : 
#  213|     v0_38(void)         = ReturnVoid          : 
#  213|     v0_39(void)         = UnmodeledUse        : mu*
#  213|     v0_40(void)         = AliasedUse          : ~mu0_2
#  213|     v0_41(void)         = ExitFunction        : 

#  230| void UninitializedVariables()
#  230|   Block 0
#  230|     v0_0(void)       = EnterFunction       : 
#  230|     mu0_1(unknown)   = AliasedDefinition   : 
#  230|     mu0_2(unknown)   = UnmodeledDefinition : 
#  231|     r0_3(glval<int>) = VariableAddress[x]  : 
#  231|     mu0_4(int)       = Uninitialized[x]    : &:r0_3
#  232|     r0_5(glval<int>) = VariableAddress[y]  : 
#  232|     r0_6(glval<int>) = VariableAddress[x]  : 
#  232|     r0_7(int)        = Load                : &:r0_6, ~mu0_2
#  232|     mu0_8(int)       = Store               : &:r0_5, r0_7
#  233|     v0_9(void)       = NoOp                : 
#  230|     v0_10(void)      = ReturnVoid          : 
#  230|     v0_11(void)      = UnmodeledUse        : mu*
#  230|     v0_12(void)      = AliasedUse          : ~mu0_2
#  230|     v0_13(void)      = ExitFunction        : 

#  235| int Parameters(int, int)
#  235|   Block 0
#  235|     v0_0(void)        = EnterFunction            : 
#  235|     mu0_1(unknown)    = AliasedDefinition        : 
#  235|     mu0_2(unknown)    = UnmodeledDefinition      : 
#  235|     r0_3(glval<int>)  = VariableAddress[x]       : 
#  235|     mu0_4(int)        = InitializeParameter[x]   : &:r0_3
#  235|     r0_5(glval<int>)  = VariableAddress[y]       : 
#  235|     mu0_6(int)        = InitializeParameter[y]   : &:r0_5
#  236|     r0_7(glval<int>)  = VariableAddress[#return] : 
#  236|     r0_8(glval<int>)  = VariableAddress[x]       : 
#  236|     r0_9(int)         = Load                     : &:r0_8, ~mu0_2
#  236|     r0_10(glval<int>) = VariableAddress[y]       : 
#  236|     r0_11(int)        = Load                     : &:r0_10, ~mu0_2
#  236|     r0_12(int)        = Rem                      : r0_9, r0_11
#  236|     mu0_13(int)       = Store                    : &:r0_7, r0_12
#  235|     r0_14(glval<int>) = VariableAddress[#return] : 
#  235|     v0_15(void)       = ReturnValue              : &:r0_14, ~mu0_2
#  235|     v0_16(void)       = UnmodeledUse             : mu*
#  235|     v0_17(void)       = AliasedUse               : ~mu0_2
#  235|     v0_18(void)       = ExitFunction             : 

#  239| void IfStatements(bool, int, int)
#  239|   Block 0
#  239|     v0_0(void)        = EnterFunction          : 
#  239|     mu0_1(unknown)    = AliasedDefinition      : 
#  239|     mu0_2(unknown)    = UnmodeledDefinition    : 
#  239|     r0_3(glval<bool>) = VariableAddress[b]     : 
#  239|     mu0_4(bool)       = InitializeParameter[b] : &:r0_3
#  239|     r0_5(glval<int>)  = VariableAddress[x]     : 
#  239|     mu0_6(int)        = InitializeParameter[x] : &:r0_5
#  239|     r0_7(glval<int>)  = VariableAddress[y]     : 
#  239|     mu0_8(int)        = InitializeParameter[y] : &:r0_7
#  240|     r0_9(glval<bool>) = VariableAddress[b]     : 
#  240|     r0_10(bool)       = Load                   : &:r0_9, ~mu0_2
#  240|     v0_11(void)       = ConditionalBranch      : r0_10
#-----|   False -> Block 1
#-----|   True -> Block 7

#  243|   Block 1
#  243|     r1_0(glval<bool>) = VariableAddress[b] : 
#  243|     r1_1(bool)        = Load               : &:r1_0, ~mu0_2
#  243|     v1_2(void)        = ConditionalBranch  : r1_1
#-----|   False -> Block 3
#-----|   True -> Block 2

#  244|   Block 2
#  244|     r2_0(glval<int>) = VariableAddress[y] : 
#  244|     r2_1(int)        = Load               : &:r2_0, ~mu0_2
#  244|     r2_2(glval<int>) = VariableAddress[x] : 
#  244|     mu2_3(int)       = Store              : &:r2_2, r2_1
#-----|   Goto -> Block 3

#  247|   Block 3
#  247|     r3_0(glval<int>) = VariableAddress[x] : 
#  247|     r3_1(int)        = Load               : &:r3_0, ~mu0_2
#  247|     r3_2(int)        = Constant[7]        : 
#  247|     r3_3(bool)       = CompareLT          : r3_1, r3_2
#  247|     v3_4(void)       = ConditionalBranch  : r3_3
#-----|   False -> Block 5
#-----|   True -> Block 4

#  248|   Block 4
#  248|     r4_0(int)        = Constant[2]        : 
#  248|     r4_1(glval<int>) = VariableAddress[x] : 
#  248|     mu4_2(int)       = Store              : &:r4_1, r4_0
#-----|   Goto -> Block 6

#  250|   Block 5
#  250|     r5_0(int)        = Constant[7]        : 
#  250|     r5_1(glval<int>) = VariableAddress[x] : 
#  250|     mu5_2(int)       = Store              : &:r5_1, r5_0
#-----|   Goto -> Block 6

#  251|   Block 6
#  251|     v6_0(void) = NoOp         : 
#  239|     v6_1(void) = ReturnVoid   : 
#  239|     v6_2(void) = UnmodeledUse : mu*
#  239|     v6_3(void) = AliasedUse   : ~mu0_2
#  239|     v6_4(void) = ExitFunction : 

#  240|   Block 7
#  240|     v7_0(void) = NoOp : 
#-----|   Goto -> Block 1

#  253| void WhileStatements(int)
#  253|   Block 0
#  253|     v0_0(void)       = EnterFunction          : 
#  253|     mu0_1(unknown)   = AliasedDefinition      : 
#  253|     mu0_2(unknown)   = UnmodeledDefinition    : 
#  253|     r0_3(glval<int>) = VariableAddress[n]     : 
#  253|     mu0_4(int)       = InitializeParameter[n] : &:r0_3
#-----|   Goto -> Block 3

#  255|   Block 1
#  255|     r1_0(int)        = Constant[1]        : 
#  255|     r1_1(glval<int>) = VariableAddress[n] : 
#  255|     r1_2(int)        = Load               : &:r1_1, ~mu0_2
#  255|     r1_3(int)        = Sub                : r1_2, r1_0
#  255|     mu1_4(int)       = Store              : &:r1_1, r1_3
#-----|   Goto (back edge) -> Block 3

#  257|   Block 2
#  257|     v2_0(void) = NoOp         : 
#  253|     v2_1(void) = ReturnVoid   : 
#  253|     v2_2(void) = UnmodeledUse : mu*
#  253|     v2_3(void) = AliasedUse   : ~mu0_2
#  253|     v2_4(void) = ExitFunction : 

#  254|   Block 3
#  254|     r3_0(glval<int>) = VariableAddress[n] : 
#  254|     r3_1(int)        = Load               : &:r3_0, ~mu0_2
#  254|     r3_2(int)        = Constant[0]        : 
#  254|     r3_3(bool)       = CompareGT          : r3_1, r3_2
#  254|     v3_4(void)       = ConditionalBranch  : r3_3
#-----|   False -> Block 2
#-----|   True -> Block 1

#  259| void DoStatements(int)
#  259|   Block 0
#  259|     v0_0(void)       = EnterFunction          : 
#  259|     mu0_1(unknown)   = AliasedDefinition      : 
#  259|     mu0_2(unknown)   = UnmodeledDefinition    : 
#  259|     r0_3(glval<int>) = VariableAddress[n]     : 
#  259|     mu0_4(int)       = InitializeParameter[n] : &:r0_3
#-----|   Goto -> Block 1

#  261|   Block 1
#  261|     r1_0(int)        = Constant[1]        : 
#  261|     r1_1(glval<int>) = VariableAddress[n] : 
#  261|     r1_2(int)        = Load               : &:r1_1, ~mu0_2
#  261|     r1_3(int)        = Sub                : r1_2, r1_0
#  261|     mu1_4(int)       = Store              : &:r1_1, r1_3
#  262|     r1_5(glval<int>) = VariableAddress[n] : 
#  262|     r1_6(int)        = Load               : &:r1_5, ~mu0_2
#  262|     r1_7(int)        = Constant[0]        : 
#  262|     r1_8(bool)       = CompareGT          : r1_6, r1_7
#  262|     v1_9(void)       = ConditionalBranch  : r1_8
#-----|   False -> Block 2
#-----|   True (back edge) -> Block 1

#  263|   Block 2
#  263|     v2_0(void) = NoOp         : 
#  259|     v2_1(void) = ReturnVoid   : 
#  259|     v2_2(void) = UnmodeledUse : mu*
#  259|     v2_3(void) = AliasedUse   : ~mu0_2
#  259|     v2_4(void) = ExitFunction : 

#  265| void For_Empty()
#  265|   Block 0
#  265|     v0_0(void)       = EnterFunction       : 
#  265|     mu0_1(unknown)   = AliasedDefinition   : 
#  265|     mu0_2(unknown)   = UnmodeledDefinition : 
#  266|     r0_3(glval<int>) = VariableAddress[j]  : 
#  266|     mu0_4(int)       = Uninitialized[j]    : &:r0_3
#-----|   Goto -> Block 2

#  265|   Block 1
#  265|     v1_0(void) = ReturnVoid   : 
#  265|     v1_1(void) = UnmodeledUse : mu*
#  265|     v1_2(void) = AliasedUse   : ~mu0_2
#  265|     v1_3(void) = ExitFunction : 

#  268|   Block 2
#  268|     v2_0(void) = NoOp : 
#-----|   Goto (back edge) -> Block 2

#  272| void For_Init()
#  272|   Block 0
#  272|     v0_0(void)       = EnterFunction       : 
#  272|     mu0_1(unknown)   = AliasedDefinition   : 
#  272|     mu0_2(unknown)   = UnmodeledDefinition : 
#  273|     r0_3(glval<int>) = VariableAddress[i]  : 
#  273|     r0_4(int)        = Constant[0]         : 
#  273|     mu0_5(int)       = Store               : &:r0_3, r0_4
#-----|   Goto -> Block 2

#  272|   Block 1
#  272|     v1_0(void) = ReturnVoid   : 
#  272|     v1_1(void) = UnmodeledUse : mu*
#  272|     v1_2(void) = AliasedUse   : ~mu0_2
#  272|     v1_3(void) = ExitFunction : 

#  274|   Block 2
#  274|     v2_0(void) = NoOp : 
#-----|   Goto (back edge) -> Block 2

#  278| void For_Condition()
#  278|   Block 0
#  278|     v0_0(void)       = EnterFunction       : 
#  278|     mu0_1(unknown)   = AliasedDefinition   : 
#  278|     mu0_2(unknown)   = UnmodeledDefinition : 
#  279|     r0_3(glval<int>) = VariableAddress[i]  : 
#  279|     r0_4(int)        = Constant[0]         : 
#  279|     mu0_5(int)       = Store               : &:r0_3, r0_4
#-----|   Goto -> Block 1

#  280|   Block 1
#  280|     r1_0(glval<int>) = VariableAddress[i] : 
#  280|     r1_1(int)        = Load               : &:r1_0, ~mu0_2
#  280|     r1_2(int)        = Constant[10]       : 
#  280|     r1_3(bool)       = CompareLT          : r1_1, r1_2
#  280|     v1_4(void)       = ConditionalBranch  : r1_3
#-----|   False -> Block 3
#-----|   True -> Block 2

#  281|   Block 2
#  281|     v2_0(void) = NoOp : 
#-----|   Goto (back edge) -> Block 1

#  283|   Block 3
#  283|     v3_0(void) = NoOp         : 
#  278|     v3_1(void) = ReturnVoid   : 
#  278|     v3_2(void) = UnmodeledUse : mu*
#  278|     v3_3(void) = AliasedUse   : ~mu0_2
#  278|     v3_4(void) = ExitFunction : 

#  285| void For_Update()
#  285|   Block 0
#  285|     v0_0(void)       = EnterFunction       : 
#  285|     mu0_1(unknown)   = AliasedDefinition   : 
#  285|     mu0_2(unknown)   = UnmodeledDefinition : 
#  286|     r0_3(glval<int>) = VariableAddress[i]  : 
#  286|     r0_4(int)        = Constant[0]         : 
#  286|     mu0_5(int)       = Store               : &:r0_3, r0_4
#-----|   Goto -> Block 2

#  285|   Block 1
#  285|     v1_0(void) = ReturnVoid   : 
#  285|     v1_1(void) = UnmodeledUse : mu*
#  285|     v1_2(void) = AliasedUse   : ~mu0_2
#  285|     v1_3(void) = ExitFunction : 

#  288|   Block 2
#  288|     v2_0(void)       = NoOp               : 
#  287|     r2_1(int)        = Constant[1]        : 
#  287|     r2_2(glval<int>) = VariableAddress[i] : 
#  287|     r2_3(int)        = Load               : &:r2_2, ~mu0_2
#  287|     r2_4(int)        = Add                : r2_3, r2_1
#  287|     mu2_5(int)       = Store              : &:r2_2, r2_4
#-----|   Goto (back edge) -> Block 2

#  292| void For_InitCondition()
#  292|   Block 0
#  292|     v0_0(void)       = EnterFunction       : 
#  292|     mu0_1(unknown)   = AliasedDefinition   : 
#  292|     mu0_2(unknown)   = UnmodeledDefinition : 
#  293|     r0_3(glval<int>) = VariableAddress[i]  : 
#  293|     r0_4(int)        = Constant[0]         : 
#  293|     mu0_5(int)       = Store               : &:r0_3, r0_4
#-----|   Goto -> Block 1

#  293|   Block 1
#  293|     r1_0(glval<int>) = VariableAddress[i] : 
#  293|     r1_1(int)        = Load               : &:r1_0, ~mu0_2
#  293|     r1_2(int)        = Constant[10]       : 
#  293|     r1_3(bool)       = CompareLT          : r1_1, r1_2
#  293|     v1_4(void)       = ConditionalBranch  : r1_3
#-----|   False -> Block 3
#-----|   True -> Block 2

#  294|   Block 2
#  294|     v2_0(void) = NoOp : 
#-----|   Goto (back edge) -> Block 1

#  296|   Block 3
#  296|     v3_0(void) = NoOp         : 
#  292|     v3_1(void) = ReturnVoid   : 
#  292|     v3_2(void) = UnmodeledUse : mu*
#  292|     v3_3(void) = AliasedUse   : ~mu0_2
#  292|     v3_4(void) = ExitFunction : 

#  298| void For_InitUpdate()
#  298|   Block 0
#  298|     v0_0(void)       = EnterFunction       : 
#  298|     mu0_1(unknown)   = AliasedDefinition   : 
#  298|     mu0_2(unknown)   = UnmodeledDefinition : 
#  299|     r0_3(glval<int>) = VariableAddress[i]  : 
#  299|     r0_4(int)        = Constant[0]         : 
#  299|     mu0_5(int)       = Store               : &:r0_3, r0_4
#-----|   Goto -> Block 2

#  298|   Block 1
#  298|     v1_0(void) = ReturnVoid   : 
#  298|     v1_1(void) = UnmodeledUse : mu*
#  298|     v1_2(void) = AliasedUse   : ~mu0_2
#  298|     v1_3(void) = ExitFunction : 

#  300|   Block 2
#  300|     v2_0(void)       = NoOp               : 
#  299|     r2_1(int)        = Constant[1]        : 
#  299|     r2_2(glval<int>) = VariableAddress[i] : 
#  299|     r2_3(int)        = Load               : &:r2_2, ~mu0_2
#  299|     r2_4(int)        = Add                : r2_3, r2_1
#  299|     mu2_5(int)       = Store              : &:r2_2, r2_4
#-----|   Goto (back edge) -> Block 2

#  304| void For_ConditionUpdate()
#  304|   Block 0
#  304|     v0_0(void)       = EnterFunction       : 
#  304|     mu0_1(unknown)   = AliasedDefinition   : 
#  304|     mu0_2(unknown)   = UnmodeledDefinition : 
#  305|     r0_3(glval<int>) = VariableAddress[i]  : 
#  305|     r0_4(int)        = Constant[0]         : 
#  305|     mu0_5(int)       = Store               : &:r0_3, r0_4
#-----|   Goto -> Block 1

#  306|   Block 1
#  306|     r1_0(glval<int>) = VariableAddress[i] : 
#  306|     r1_1(int)        = Load               : &:r1_0, ~mu0_2
#  306|     r1_2(int)        = Constant[10]       : 
#  306|     r1_3(bool)       = CompareLT          : r1_1, r1_2
#  306|     v1_4(void)       = ConditionalBranch  : r1_3
#-----|   False -> Block 3
#-----|   True -> Block 2

#  307|   Block 2
#  307|     v2_0(void)       = NoOp               : 
#  306|     r2_1(int)        = Constant[1]        : 
#  306|     r2_2(glval<int>) = VariableAddress[i] : 
#  306|     r2_3(int)        = Load               : &:r2_2, ~mu0_2
#  306|     r2_4(int)        = Add                : r2_3, r2_1
#  306|     mu2_5(int)       = Store              : &:r2_2, r2_4
#-----|   Goto (back edge) -> Block 1

#  309|   Block 3
#  309|     v3_0(void) = NoOp         : 
#  304|     v3_1(void) = ReturnVoid   : 
#  304|     v3_2(void) = UnmodeledUse : mu*
#  304|     v3_3(void) = AliasedUse   : ~mu0_2
#  304|     v3_4(void) = ExitFunction : 

#  311| void For_InitConditionUpdate()
#  311|   Block 0
#  311|     v0_0(void)       = EnterFunction       : 
#  311|     mu0_1(unknown)   = AliasedDefinition   : 
#  311|     mu0_2(unknown)   = UnmodeledDefinition : 
#  312|     r0_3(glval<int>) = VariableAddress[i]  : 
#  312|     r0_4(int)        = Constant[0]         : 
#  312|     mu0_5(int)       = Store               : &:r0_3, r0_4
#-----|   Goto -> Block 1

#  312|   Block 1
#  312|     r1_0(glval<int>) = VariableAddress[i] : 
#  312|     r1_1(int)        = Load               : &:r1_0, ~mu0_2
#  312|     r1_2(int)        = Constant[10]       : 
#  312|     r1_3(bool)       = CompareLT          : r1_1, r1_2
#  312|     v1_4(void)       = ConditionalBranch  : r1_3
#-----|   False -> Block 3
#-----|   True -> Block 2

#  313|   Block 2
#  313|     v2_0(void)       = NoOp               : 
#  312|     r2_1(int)        = Constant[1]        : 
#  312|     r2_2(glval<int>) = VariableAddress[i] : 
#  312|     r2_3(int)        = Load               : &:r2_2, ~mu0_2
#  312|     r2_4(int)        = Add                : r2_3, r2_1
#  312|     mu2_5(int)       = Store              : &:r2_2, r2_4
#-----|   Goto (back edge) -> Block 1

#  315|   Block 3
#  315|     v3_0(void) = NoOp         : 
#  311|     v3_1(void) = ReturnVoid   : 
#  311|     v3_2(void) = UnmodeledUse : mu*
#  311|     v3_3(void) = AliasedUse   : ~mu0_2
#  311|     v3_4(void) = ExitFunction : 

#  317| void For_Break()
#  317|   Block 0
#  317|     v0_0(void)       = EnterFunction       : 
#  317|     mu0_1(unknown)   = AliasedDefinition   : 
#  317|     mu0_2(unknown)   = UnmodeledDefinition : 
#  318|     r0_3(glval<int>) = VariableAddress[i]  : 
#  318|     r0_4(int)        = Constant[0]         : 
#  318|     mu0_5(int)       = Store               : &:r0_3, r0_4
#-----|   Goto -> Block 1

#  318|   Block 1
#  318|     r1_0(glval<int>) = VariableAddress[i] : 
#  318|     r1_1(int)        = Load               : &:r1_0, ~mu0_2
#  318|     r1_2(int)        = Constant[10]       : 
#  318|     r1_3(bool)       = CompareLT          : r1_1, r1_2
#  318|     v1_4(void)       = ConditionalBranch  : r1_3
#-----|   False -> Block 5
#-----|   True -> Block 3

#  318|   Block 2
#  318|     r2_0(int)        = Constant[1]        : 
#  318|     r2_1(glval<int>) = VariableAddress[i] : 
#  318|     r2_2(int)        = Load               : &:r2_1, ~mu0_2
#  318|     r2_3(int)        = Add                : r2_2, r2_0
#  318|     mu2_4(int)       = Store              : &:r2_1, r2_3
#-----|   Goto (back edge) -> Block 1

#  319|   Block 3
#  319|     r3_0(glval<int>) = VariableAddress[i] : 
#  319|     r3_1(int)        = Load               : &:r3_0, ~mu0_2
#  319|     r3_2(int)        = Constant[5]        : 
#  319|     r3_3(bool)       = CompareEQ          : r3_1, r3_2
#  319|     v3_4(void)       = ConditionalBranch  : r3_3
#-----|   False -> Block 2
#-----|   True -> Block 4

#  320|   Block 4
#  320|     v4_0(void) = NoOp : 
#-----|   Goto -> Block 5

#  322|   Block 5
#  322|     v5_0(void) = NoOp         : 
#  323|     v5_1(void) = NoOp         : 
#  317|     v5_2(void) = ReturnVoid   : 
#  317|     v5_3(void) = UnmodeledUse : mu*
#  317|     v5_4(void) = AliasedUse   : ~mu0_2
#  317|     v5_5(void) = ExitFunction : 

#  325| void For_Continue_Update()
#  325|   Block 0
#  325|     v0_0(void)       = EnterFunction       : 
#  325|     mu0_1(unknown)   = AliasedDefinition   : 
#  325|     mu0_2(unknown)   = UnmodeledDefinition : 
#  326|     r0_3(glval<int>) = VariableAddress[i]  : 
#  326|     r0_4(int)        = Constant[0]         : 
#  326|     mu0_5(int)       = Store               : &:r0_3, r0_4
#-----|   Goto -> Block 1

#  326|   Block 1
#  326|     r1_0(glval<int>) = VariableAddress[i] : 
#  326|     r1_1(int)        = Load               : &:r1_0, ~mu0_2
#  326|     r1_2(int)        = Constant[10]       : 
#  326|     r1_3(bool)       = CompareLT          : r1_1, r1_2
#  326|     v1_4(void)       = ConditionalBranch  : r1_3
#-----|   False -> Block 5
#-----|   True -> Block 2

#  327|   Block 2
#  327|     r2_0(glval<int>) = VariableAddress[i] : 
#  327|     r2_1(int)        = Load               : &:r2_0, ~mu0_2
#  327|     r2_2(int)        = Constant[5]        : 
#  327|     r2_3(bool)       = CompareEQ          : r2_1, r2_2
#  327|     v2_4(void)       = ConditionalBranch  : r2_3
#-----|   False -> Block 4
#-----|   True -> Block 3

#  328|   Block 3
#  328|     v3_0(void) = NoOp : 
#-----|   Goto -> Block 4

#  326|   Block 4
#  326|     v4_0(void)       = NoOp               : 
#  326|     r4_1(int)        = Constant[1]        : 
#  326|     r4_2(glval<int>) = VariableAddress[i] : 
#  326|     r4_3(int)        = Load               : &:r4_2, ~mu0_2
#  326|     r4_4(int)        = Add                : r4_3, r4_1
#  326|     mu4_5(int)       = Store              : &:r4_2, r4_4
#-----|   Goto (back edge) -> Block 1

#  331|   Block 5
#  331|     v5_0(void) = NoOp         : 
#  325|     v5_1(void) = ReturnVoid   : 
#  325|     v5_2(void) = UnmodeledUse : mu*
#  325|     v5_3(void) = AliasedUse   : ~mu0_2
#  325|     v5_4(void) = ExitFunction : 

#  333| void For_Continue_NoUpdate()
#  333|   Block 0
#  333|     v0_0(void)       = EnterFunction       : 
#  333|     mu0_1(unknown)   = AliasedDefinition   : 
#  333|     mu0_2(unknown)   = UnmodeledDefinition : 
#  334|     r0_3(glval<int>) = VariableAddress[i]  : 
#  334|     r0_4(int)        = Constant[0]         : 
#  334|     mu0_5(int)       = Store               : &:r0_3, r0_4
#-----|   Goto -> Block 1

#  334|   Block 1
#  334|     r1_0(glval<int>) = VariableAddress[i] : 
#  334|     r1_1(int)        = Load               : &:r1_0, ~mu0_2
#  334|     r1_2(int)        = Constant[10]       : 
#  334|     r1_3(bool)       = CompareLT          : r1_1, r1_2
#  334|     v1_4(void)       = ConditionalBranch  : r1_3
#-----|   False -> Block 5
#-----|   True -> Block 2

#  335|   Block 2
#  335|     r2_0(glval<int>) = VariableAddress[i] : 
#  335|     r2_1(int)        = Load               : &:r2_0, ~mu0_2
#  335|     r2_2(int)        = Constant[5]        : 
#  335|     r2_3(bool)       = CompareEQ          : r2_1, r2_2
#  335|     v2_4(void)       = ConditionalBranch  : r2_3
#-----|   False -> Block 4
#-----|   True -> Block 3

#  336|   Block 3
#  336|     v3_0(void) = NoOp : 
#-----|   Goto -> Block 4

#  334|   Block 4
#  334|     v4_0(void) = NoOp : 
#-----|   Goto (back edge) -> Block 1

#  339|   Block 5
#  339|     v5_0(void) = NoOp         : 
#  333|     v5_1(void) = ReturnVoid   : 
#  333|     v5_2(void) = UnmodeledUse : mu*
#  333|     v5_3(void) = AliasedUse   : ~mu0_2
#  333|     v5_4(void) = ExitFunction : 

#  341| int Dereference(int*)
#  341|   Block 0
#  341|     v0_0(void)          = EnterFunction            : 
#  341|     mu0_1(unknown)      = AliasedDefinition        : 
#  341|     mu0_2(unknown)      = UnmodeledDefinition      : 
#  341|     r0_3(glval<int *>)  = VariableAddress[p]       : 
#  341|     mu0_4(int *)        = InitializeParameter[p]   : &:r0_3
#  342|     r0_5(int)           = Constant[1]              : 
#  342|     r0_6(glval<int *>)  = VariableAddress[p]       : 
#  342|     r0_7(int *)         = Load                     : &:r0_6, ~mu0_2
#  342|     mu0_8(int)          = Store                    : &:r0_7, r0_5
#  343|     r0_9(glval<int>)    = VariableAddress[#return] : 
#  343|     r0_10(glval<int *>) = VariableAddress[p]       : 
#  343|     r0_11(int *)        = Load                     : &:r0_10, ~mu0_2
#  343|     r0_12(int)          = Load                     : &:r0_11, ~mu0_2
#  343|     mu0_13(int)         = Store                    : &:r0_9, r0_12
#  341|     r0_14(glval<int>)   = VariableAddress[#return] : 
#  341|     v0_15(void)         = ReturnValue              : &:r0_14, ~mu0_2
#  341|     v0_16(void)         = UnmodeledUse             : mu*
#  341|     v0_17(void)         = AliasedUse               : ~mu0_2
#  341|     v0_18(void)         = ExitFunction             : 

#  348| int* AddressOf()
#  348|   Block 0
#  348|     v0_0(void)         = EnterFunction            : 
#  348|     mu0_1(unknown)     = AliasedDefinition        : 
#  348|     mu0_2(unknown)     = UnmodeledDefinition      : 
#  349|     r0_3(glval<int *>) = VariableAddress[#return] : 
#  349|     r0_4(glval<int>)   = VariableAddress[g]       : 
#  349|     mu0_5(int *)       = Store                    : &:r0_3, r0_4
#  348|     r0_6(glval<int *>) = VariableAddress[#return] : 
#  348|     v0_7(void)         = ReturnValue              : &:r0_6, ~mu0_2
#  348|     v0_8(void)         = UnmodeledUse             : mu*
#  348|     v0_9(void)         = AliasedUse               : ~mu0_2
#  348|     v0_10(void)        = ExitFunction             : 

#  352| void Break(int)
#  352|   Block 0
#  352|     v0_0(void)       = EnterFunction          : 
#  352|     mu0_1(unknown)   = AliasedDefinition      : 
#  352|     mu0_2(unknown)   = UnmodeledDefinition    : 
#  352|     r0_3(glval<int>) = VariableAddress[n]     : 
#  352|     mu0_4(int)       = InitializeParameter[n] : &:r0_3
#-----|   Goto -> Block 5

#  354|   Block 1
#  354|     r1_0(glval<int>) = VariableAddress[n] : 
#  354|     r1_1(int)        = Load               : &:r1_0, ~mu0_2
#  354|     r1_2(int)        = Constant[1]        : 
#  354|     r1_3(bool)       = CompareEQ          : r1_1, r1_2
#  354|     v1_4(void)       = ConditionalBranch  : r1_3
#-----|   False -> Block 3
#-----|   True -> Block 2

#  355|   Block 2
#  355|     v2_0(void) = NoOp : 
#-----|   Goto -> Block 4

#  356|   Block 3
#  356|     r3_0(int)        = Constant[1]        : 
#  356|     r3_1(glval<int>) = VariableAddress[n] : 
#  356|     r3_2(int)        = Load               : &:r3_1, ~mu0_2
#  356|     r3_3(int)        = Sub                : r3_2, r3_0
#  356|     mu3_4(int)       = Store              : &:r3_1, r3_3
#-----|   Goto (back edge) -> Block 5

#  357|   Block 4
#  357|     v4_0(void) = NoOp         : 
#  358|     v4_1(void) = NoOp         : 
#  352|     v4_2(void) = ReturnVoid   : 
#  352|     v4_3(void) = UnmodeledUse : mu*
#  352|     v4_4(void) = AliasedUse   : ~mu0_2
#  352|     v4_5(void) = ExitFunction : 

#  353|   Block 5
#  353|     r5_0(glval<int>) = VariableAddress[n] : 
#  353|     r5_1(int)        = Load               : &:r5_0, ~mu0_2
#  353|     r5_2(int)        = Constant[0]        : 
#  353|     r5_3(bool)       = CompareGT          : r5_1, r5_2
#  353|     v5_4(void)       = ConditionalBranch  : r5_3
#-----|   False -> Block 4
#-----|   True -> Block 1

#  360| void Continue(int)
#  360|   Block 0
#  360|     v0_0(void)       = EnterFunction          : 
#  360|     mu0_1(unknown)   = AliasedDefinition      : 
#  360|     mu0_2(unknown)   = UnmodeledDefinition    : 
#  360|     r0_3(glval<int>) = VariableAddress[n]     : 
#  360|     mu0_4(int)       = InitializeParameter[n] : &:r0_3
#-----|   Goto -> Block 1

#  362|   Block 1
#  362|     r1_0(glval<int>) = VariableAddress[n] : 
#  362|     r1_1(int)        = Load               : &:r1_0, ~mu0_2
#  362|     r1_2(int)        = Constant[1]        : 
#  362|     r1_3(bool)       = CompareEQ          : r1_1, r1_2
#  362|     v1_4(void)       = ConditionalBranch  : r1_3
#-----|   False -> Block 3
#-----|   True -> Block 2

#  363|   Block 2
#  363|     v2_0(void) = NoOp : 
#-----|   Goto -> Block 4

#  365|   Block 3
#  365|     r3_0(int)        = Constant[1]        : 
#  365|     r3_1(glval<int>) = VariableAddress[n] : 
#  365|     r3_2(int)        = Load               : &:r3_1, ~mu0_2
#  365|     r3_3(int)        = Sub                : r3_2, r3_0
#  365|     mu3_4(int)       = Store              : &:r3_1, r3_3
#-----|   Goto -> Block 4

#  361|   Block 4
#  361|     v4_0(void)       = NoOp               : 
#  366|     r4_1(glval<int>) = VariableAddress[n] : 
#  366|     r4_2(int)        = Load               : &:r4_1, ~mu0_2
#  366|     r4_3(int)        = Constant[0]        : 
#  366|     r4_4(bool)       = CompareGT          : r4_2, r4_3
#  366|     v4_5(void)       = ConditionalBranch  : r4_4
#-----|   False -> Block 5
#-----|   True (back edge) -> Block 1

#  367|   Block 5
#  367|     v5_0(void) = NoOp         : 
#  360|     v5_1(void) = ReturnVoid   : 
#  360|     v5_2(void) = UnmodeledUse : mu*
#  360|     v5_3(void) = AliasedUse   : ~mu0_2
#  360|     v5_4(void) = ExitFunction : 

#  372| void Call()
#  372|   Block 0
#  372|     v0_0(void)           = EnterFunction             : 
#  372|     mu0_1(unknown)       = AliasedDefinition         : 
#  372|     mu0_2(unknown)       = UnmodeledDefinition       : 
#  373|     r0_3(glval<unknown>) = FunctionAddress[VoidFunc] : 
#  373|     v0_4(void)           = Call                      : func:r0_3
#  373|     mu0_5(unknown)       = ^CallSideEffect           : ~mu0_2
#  374|     v0_6(void)           = NoOp                      : 
#  372|     v0_7(void)           = ReturnVoid                : 
#  372|     v0_8(void)           = UnmodeledUse              : mu*
#  372|     v0_9(void)           = AliasedUse                : ~mu0_2
#  372|     v0_10(void)          = ExitFunction              : 

#  376| int CallAdd(int, int)
#  376|   Block 0
#  376|     v0_0(void)           = EnterFunction            : 
#  376|     mu0_1(unknown)       = AliasedDefinition        : 
#  376|     mu0_2(unknown)       = UnmodeledDefinition      : 
#  376|     r0_3(glval<int>)     = VariableAddress[x]       : 
#  376|     mu0_4(int)           = InitializeParameter[x]   : &:r0_3
#  376|     r0_5(glval<int>)     = VariableAddress[y]       : 
#  376|     mu0_6(int)           = InitializeParameter[y]   : &:r0_5
#  377|     r0_7(glval<int>)     = VariableAddress[#return] : 
#  377|     r0_8(glval<unknown>) = FunctionAddress[Add]     : 
#  377|     r0_9(glval<int>)     = VariableAddress[x]       : 
#  377|     r0_10(int)           = Load                     : &:r0_9, ~mu0_2
#  377|     r0_11(glval<int>)    = VariableAddress[y]       : 
#  377|     r0_12(int)           = Load                     : &:r0_11, ~mu0_2
#  377|     r0_13(int)           = Call                     : func:r0_8, 0:r0_10, 1:r0_12
#  377|     mu0_14(unknown)      = ^CallSideEffect          : ~mu0_2
#  377|     mu0_15(int)          = Store                    : &:r0_7, r0_13
#  376|     r0_16(glval<int>)    = VariableAddress[#return] : 
#  376|     v0_17(void)          = ReturnValue              : &:r0_16, ~mu0_2
#  376|     v0_18(void)          = UnmodeledUse             : mu*
#  376|     v0_19(void)          = AliasedUse               : ~mu0_2
#  376|     v0_20(void)          = ExitFunction             : 

#  380| int Comma(int, int)
#  380|   Block 0
#  380|     v0_0(void)            = EnterFunction             : 
#  380|     mu0_1(unknown)        = AliasedDefinition         : 
#  380|     mu0_2(unknown)        = UnmodeledDefinition       : 
#  380|     r0_3(glval<int>)      = VariableAddress[x]        : 
#  380|     mu0_4(int)            = InitializeParameter[x]    : &:r0_3
#  380|     r0_5(glval<int>)      = VariableAddress[y]        : 
#  380|     mu0_6(int)            = InitializeParameter[y]    : &:r0_5
#  381|     r0_7(glval<int>)      = VariableAddress[#return]  : 
#  381|     r0_8(glval<unknown>)  = FunctionAddress[VoidFunc] : 
#  381|     v0_9(void)            = Call                      : func:r0_8
#  381|     mu0_10(unknown)       = ^CallSideEffect           : ~mu0_2
#  381|     r0_11(glval<unknown>) = FunctionAddress[CallAdd]  : 
#  381|     r0_12(glval<int>)     = VariableAddress[x]        : 
#  381|     r0_13(int)            = Load                      : &:r0_12, ~mu0_2
#  381|     r0_14(glval<int>)     = VariableAddress[y]        : 
#  381|     r0_15(int)            = Load                      : &:r0_14, ~mu0_2
#  381|     r0_16(int)            = Call                      : func:r0_11, 0:r0_13, 1:r0_15
#  381|     mu0_17(unknown)       = ^CallSideEffect           : ~mu0_2
#  381|     mu0_18(int)           = Store                     : &:r0_7, r0_16
#  380|     r0_19(glval<int>)     = VariableAddress[#return]  : 
#  380|     v0_20(void)           = ReturnValue               : &:r0_19, ~mu0_2
#  380|     v0_21(void)           = UnmodeledUse              : mu*
#  380|     v0_22(void)           = AliasedUse                : ~mu0_2
#  380|     v0_23(void)           = ExitFunction              : 

#  384| void Switch(int)
#  384|   Block 0
#  384|     v0_0(void)       = EnterFunction          : 
#  384|     mu0_1(unknown)   = AliasedDefinition      : 
#  384|     mu0_2(unknown)   = UnmodeledDefinition    : 
#  384|     r0_3(glval<int>) = VariableAddress[x]     : 
#  384|     mu0_4(int)       = InitializeParameter[x] : &:r0_3
#  385|     r0_5(glval<int>) = VariableAddress[y]     : 
#  385|     mu0_6(int)       = Uninitialized[y]       : &:r0_5
#  386|     r0_7(glval<int>) = VariableAddress[x]     : 
#  386|     r0_8(int)        = Load                   : &:r0_7, ~mu0_2
#  386|     v0_9(void)       = Switch                 : r0_8
#-----|   Case[-1] -> Block 2
#-----|   Case[1] -> Block 3
#-----|   Case[2] -> Block 4
#-----|   Case[3] -> Block 5
#-----|   Case[4] -> Block 6
#-----|   Default -> Block 7

#  387|   Block 1
#  387|     r1_0(int)        = Constant[1234]     : 
#  387|     r1_1(glval<int>) = VariableAddress[y] : 
#  387|     mu1_2(int)       = Store              : &:r1_1, r1_0
#-----|   Goto -> Block 2

#  389|   Block 2
#  389|     v2_0(void)       = NoOp               : 
#  390|     r2_1(int)        = Constant[-1]       : 
#  390|     r2_2(glval<int>) = VariableAddress[y] : 
#  390|     mu2_3(int)       = Store              : &:r2_2, r2_1
#  391|     v2_4(void)       = NoOp               : 
#-----|   Goto -> Block 9

#  393|   Block 3
#  393|     v3_0(void) = NoOp : 
#-----|   Goto -> Block 4

#  394|   Block 4
#  394|     v4_0(void)       = NoOp               : 
#  395|     r4_1(int)        = Constant[1]        : 
#  395|     r4_2(glval<int>) = VariableAddress[y] : 
#  395|     mu4_3(int)       = Store              : &:r4_2, r4_1
#  396|     v4_4(void)       = NoOp               : 
#-----|   Goto -> Block 9

#  398|   Block 5
#  398|     v5_0(void)       = NoOp               : 
#  399|     r5_1(int)        = Constant[3]        : 
#  399|     r5_2(glval<int>) = VariableAddress[y] : 
#  399|     mu5_3(int)       = Store              : &:r5_2, r5_1
#-----|   Goto -> Block 6

#  400|   Block 6
#  400|     v6_0(void)       = NoOp               : 
#  401|     r6_1(int)        = Constant[4]        : 
#  401|     r6_2(glval<int>) = VariableAddress[y] : 
#  401|     mu6_3(int)       = Store              : &:r6_2, r6_1
#  402|     v6_4(void)       = NoOp               : 
#-----|   Goto -> Block 9

#  404|   Block 7
#  404|     v7_0(void)       = NoOp               : 
#  405|     r7_1(int)        = Constant[0]        : 
#  405|     r7_2(glval<int>) = VariableAddress[y] : 
#  405|     mu7_3(int)       = Store              : &:r7_2, r7_1
#  406|     v7_4(void)       = NoOp               : 
#-----|   Goto -> Block 9

#  408|   Block 8
#  408|     r8_0(int)        = Constant[5678]     : 
#  408|     r8_1(glval<int>) = VariableAddress[y] : 
#  408|     mu8_2(int)       = Store              : &:r8_1, r8_0
#-----|   Goto -> Block 9

#  409|   Block 9
#  409|     v9_0(void) = NoOp         : 
#  410|     v9_1(void) = NoOp         : 
#  384|     v9_2(void) = ReturnVoid   : 
#  384|     v9_3(void) = UnmodeledUse : mu*
#  384|     v9_4(void) = AliasedUse   : ~mu0_2
#  384|     v9_5(void) = ExitFunction : 

#  422| Point ReturnStruct(Point)
#  422|   Block 0
#  422|     v0_0(void)         = EnterFunction            : 
#  422|     mu0_1(unknown)     = AliasedDefinition        : 
#  422|     mu0_2(unknown)     = UnmodeledDefinition      : 
#  422|     r0_3(glval<Point>) = VariableAddress[pt]      : 
#  422|     mu0_4(Point)       = InitializeParameter[pt]  : &:r0_3
#  423|     r0_5(glval<Point>) = VariableAddress[#return] : 
#  423|     r0_6(glval<Point>) = VariableAddress[pt]      : 
#  423|     r0_7(Point)        = Load                     : &:r0_6, ~mu0_2
#  423|     mu0_8(Point)       = Store                    : &:r0_5, r0_7
#  422|     r0_9(glval<Point>) = VariableAddress[#return] : 
#  422|     v0_10(void)        = ReturnValue              : &:r0_9, ~mu0_2
#  422|     v0_11(void)        = UnmodeledUse             : mu*
#  422|     v0_12(void)        = AliasedUse               : ~mu0_2
#  422|     v0_13(void)        = ExitFunction             : 

#  426| void FieldAccess()
#  426|   Block 0
#  426|     v0_0(void)          = EnterFunction       : 
#  426|     mu0_1(unknown)      = AliasedDefinition   : 
#  426|     mu0_2(unknown)      = UnmodeledDefinition : 
#  427|     r0_3(glval<Point>)  = VariableAddress[pt] : 
#  427|     mu0_4(Point)        = Uninitialized[pt]   : &:r0_3
#  428|     r0_5(int)           = Constant[5]         : 
#  428|     r0_6(glval<Point>)  = VariableAddress[pt] : 
#  428|     r0_7(glval<int>)    = FieldAddress[x]     : r0_6
#  428|     mu0_8(int)          = Store               : &:r0_7, r0_5
#  429|     r0_9(glval<Point>)  = VariableAddress[pt] : 
#  429|     r0_10(glval<int>)   = FieldAddress[x]     : r0_9
#  429|     r0_11(int)          = Load                : &:r0_10, ~mu0_2
#  429|     r0_12(glval<Point>) = VariableAddress[pt] : 
#  429|     r0_13(glval<int>)   = FieldAddress[y]     : r0_12
#  429|     mu0_14(int)         = Store               : &:r0_13, r0_11
#  430|     r0_15(glval<int *>) = VariableAddress[p]  : 
#  430|     r0_16(glval<Point>) = VariableAddress[pt] : 
#  430|     r0_17(glval<int>)   = FieldAddress[y]     : r0_16
#  430|     mu0_18(int *)       = Store               : &:r0_15, r0_17
#  431|     v0_19(void)         = NoOp                : 
#  426|     v0_20(void)         = ReturnVoid          : 
#  426|     v0_21(void)         = UnmodeledUse        : mu*
#  426|     v0_22(void)         = AliasedUse          : ~mu0_2
#  426|     v0_23(void)         = ExitFunction        : 

#  433| void LogicalOr(bool, bool)
#  433|   Block 0
#  433|     v0_0(void)        = EnterFunction          : 
#  433|     mu0_1(unknown)    = AliasedDefinition      : 
#  433|     mu0_2(unknown)    = UnmodeledDefinition    : 
#  433|     r0_3(glval<bool>) = VariableAddress[a]     : 
#  433|     mu0_4(bool)       = InitializeParameter[a] : &:r0_3
#  433|     r0_5(glval<bool>) = VariableAddress[b]     : 
#  433|     mu0_6(bool)       = InitializeParameter[b] : &:r0_5
#  434|     r0_7(glval<int>)  = VariableAddress[x]     : 
#  434|     mu0_8(int)        = Uninitialized[x]       : &:r0_7
#  435|     r0_9(glval<bool>) = VariableAddress[a]     : 
#  435|     r0_10(bool)       = Load                   : &:r0_9, ~mu0_2
#  435|     v0_11(void)       = ConditionalBranch      : r0_10
#-----|   False -> Block 1
#-----|   True -> Block 2

#  435|   Block 1
#  435|     r1_0(glval<bool>) = VariableAddress[b] : 
#  435|     r1_1(bool)        = Load               : &:r1_0, ~mu0_2
#  435|     v1_2(void)        = ConditionalBranch  : r1_1
#-----|   False -> Block 3
#-----|   True -> Block 2

#  436|   Block 2
#  436|     r2_0(int)        = Constant[7]        : 
#  436|     r2_1(glval<int>) = VariableAddress[x] : 
#  436|     mu2_2(int)       = Store              : &:r2_1, r2_0
#-----|   Goto -> Block 3

#  439|   Block 3
#  439|     r3_0(glval<bool>) = VariableAddress[a] : 
#  439|     r3_1(bool)        = Load               : &:r3_0, ~mu0_2
#  439|     v3_2(void)        = ConditionalBranch  : r3_1
#-----|   False -> Block 4
#-----|   True -> Block 5

#  439|   Block 4
#  439|     r4_0(glval<bool>) = VariableAddress[b] : 
#  439|     r4_1(bool)        = Load               : &:r4_0, ~mu0_2
#  439|     v4_2(void)        = ConditionalBranch  : r4_1
#-----|   False -> Block 6
#-----|   True -> Block 5

#  440|   Block 5
#  440|     r5_0(int)        = Constant[1]        : 
#  440|     r5_1(glval<int>) = VariableAddress[x] : 
#  440|     mu5_2(int)       = Store              : &:r5_1, r5_0
#-----|   Goto -> Block 7

#  443|   Block 6
#  443|     r6_0(int)        = Constant[5]        : 
#  443|     r6_1(glval<int>) = VariableAddress[x] : 
#  443|     mu6_2(int)       = Store              : &:r6_1, r6_0
#-----|   Goto -> Block 7

#  445|   Block 7
#  445|     v7_0(void) = NoOp         : 
#  433|     v7_1(void) = ReturnVoid   : 
#  433|     v7_2(void) = UnmodeledUse : mu*
#  433|     v7_3(void) = AliasedUse   : ~mu0_2
#  433|     v7_4(void) = ExitFunction : 

#  447| void LogicalAnd(bool, bool)
#  447|   Block 0
#  447|     v0_0(void)        = EnterFunction          : 
#  447|     mu0_1(unknown)    = AliasedDefinition      : 
#  447|     mu0_2(unknown)    = UnmodeledDefinition    : 
#  447|     r0_3(glval<bool>) = VariableAddress[a]     : 
#  447|     mu0_4(bool)       = InitializeParameter[a] : &:r0_3
#  447|     r0_5(glval<bool>) = VariableAddress[b]     : 
#  447|     mu0_6(bool)       = InitializeParameter[b] : &:r0_5
#  448|     r0_7(glval<int>)  = VariableAddress[x]     : 
#  448|     mu0_8(int)        = Uninitialized[x]       : &:r0_7
#  449|     r0_9(glval<bool>) = VariableAddress[a]     : 
#  449|     r0_10(bool)       = Load                   : &:r0_9, ~mu0_2
#  449|     v0_11(void)       = ConditionalBranch      : r0_10
#-----|   False -> Block 3
#-----|   True -> Block 1

#  449|   Block 1
#  449|     r1_0(glval<bool>) = VariableAddress[b] : 
#  449|     r1_1(bool)        = Load               : &:r1_0, ~mu0_2
#  449|     v1_2(void)        = ConditionalBranch  : r1_1
#-----|   False -> Block 3
#-----|   True -> Block 2

#  450|   Block 2
#  450|     r2_0(int)        = Constant[7]        : 
#  450|     r2_1(glval<int>) = VariableAddress[x] : 
#  450|     mu2_2(int)       = Store              : &:r2_1, r2_0
#-----|   Goto -> Block 3

#  453|   Block 3
#  453|     r3_0(glval<bool>) = VariableAddress[a] : 
#  453|     r3_1(bool)        = Load               : &:r3_0, ~mu0_2
#  453|     v3_2(void)        = ConditionalBranch  : r3_1
#-----|   False -> Block 6
#-----|   True -> Block 4

#  453|   Block 4
#  453|     r4_0(glval<bool>) = VariableAddress[b] : 
#  453|     r4_1(bool)        = Load               : &:r4_0, ~mu0_2
#  453|     v4_2(void)        = ConditionalBranch  : r4_1
#-----|   False -> Block 6
#-----|   True -> Block 5

#  454|   Block 5
#  454|     r5_0(int)        = Constant[1]        : 
#  454|     r5_1(glval<int>) = VariableAddress[x] : 
#  454|     mu5_2(int)       = Store              : &:r5_1, r5_0
#-----|   Goto -> Block 7

#  457|   Block 6
#  457|     r6_0(int)        = Constant[5]        : 
#  457|     r6_1(glval<int>) = VariableAddress[x] : 
#  457|     mu6_2(int)       = Store              : &:r6_1, r6_0
#-----|   Goto -> Block 7

#  459|   Block 7
#  459|     v7_0(void) = NoOp         : 
#  447|     v7_1(void) = ReturnVoid   : 
#  447|     v7_2(void) = UnmodeledUse : mu*
#  447|     v7_3(void) = AliasedUse   : ~mu0_2
#  447|     v7_4(void) = ExitFunction : 

#  461| void LogicalNot(bool, bool)
#  461|   Block 0
#  461|     v0_0(void)        = EnterFunction          : 
#  461|     mu0_1(unknown)    = AliasedDefinition      : 
#  461|     mu0_2(unknown)    = UnmodeledDefinition    : 
#  461|     r0_3(glval<bool>) = VariableAddress[a]     : 
#  461|     mu0_4(bool)       = InitializeParameter[a] : &:r0_3
#  461|     r0_5(glval<bool>) = VariableAddress[b]     : 
#  461|     mu0_6(bool)       = InitializeParameter[b] : &:r0_5
#  462|     r0_7(glval<int>)  = VariableAddress[x]     : 
#  462|     mu0_8(int)        = Uninitialized[x]       : &:r0_7
#  463|     r0_9(glval<bool>) = VariableAddress[a]     : 
#  463|     r0_10(bool)       = Load                   : &:r0_9, ~mu0_2
#  463|     v0_11(void)       = ConditionalBranch      : r0_10
#-----|   False -> Block 1
#-----|   True -> Block 2

#  464|   Block 1
#  464|     r1_0(int)        = Constant[1]        : 
#  464|     r1_1(glval<int>) = VariableAddress[x] : 
#  464|     mu1_2(int)       = Store              : &:r1_1, r1_0
#-----|   Goto -> Block 2

#  467|   Block 2
#  467|     r2_0(glval<bool>) = VariableAddress[a] : 
#  467|     r2_1(bool)        = Load               : &:r2_0, ~mu0_2
#  467|     v2_2(void)        = ConditionalBranch  : r2_1
#-----|   False -> Block 4
#-----|   True -> Block 3

#  467|   Block 3
#  467|     r3_0(glval<bool>) = VariableAddress[b] : 
#  467|     r3_1(bool)        = Load               : &:r3_0, ~mu0_2
#  467|     v3_2(void)        = ConditionalBranch  : r3_1
#-----|   False -> Block 4
#-----|   True -> Block 5

#  468|   Block 4
#  468|     r4_0(int)        = Constant[2]        : 
#  468|     r4_1(glval<int>) = VariableAddress[x] : 
#  468|     mu4_2(int)       = Store              : &:r4_1, r4_0
#-----|   Goto -> Block 6

#  471|   Block 5
#  471|     r5_0(int)        = Constant[3]        : 
#  471|     r5_1(glval<int>) = VariableAddress[x] : 
#  471|     mu5_2(int)       = Store              : &:r5_1, r5_0
#-----|   Goto -> Block 6

#  473|   Block 6
#  473|     v6_0(void) = NoOp         : 
#  461|     v6_1(void) = ReturnVoid   : 
#  461|     v6_2(void) = UnmodeledUse : mu*
#  461|     v6_3(void) = AliasedUse   : ~mu0_2
#  461|     v6_4(void) = ExitFunction : 

#  475| void ConditionValues(bool, bool)
#  475|   Block 0
#  475|     v0_0(void)        = EnterFunction          : 
#  475|     mu0_1(unknown)    = AliasedDefinition      : 
#  475|     mu0_2(unknown)    = UnmodeledDefinition    : 
#  475|     r0_3(glval<bool>) = VariableAddress[a]     : 
#  475|     mu0_4(bool)       = InitializeParameter[a] : &:r0_3
#  475|     r0_5(glval<bool>) = VariableAddress[b]     : 
#  475|     mu0_6(bool)       = InitializeParameter[b] : &:r0_5
#  476|     r0_7(glval<bool>) = VariableAddress[x]     : 
#  476|     mu0_8(bool)       = Uninitialized[x]       : &:r0_7
#  477|     r0_9(glval<bool>) = VariableAddress[a]     : 
#  477|     r0_10(bool)       = Load                   : &:r0_9, ~mu0_2
#  477|     v0_11(void)       = ConditionalBranch      : r0_10
#-----|   False -> Block 10
#-----|   True -> Block 1

#  477|   Block 1
#  477|     r1_0(glval<bool>) = VariableAddress[b] : 
#  477|     r1_1(bool)        = Load               : &:r1_0, ~mu0_2
#  477|     v1_2(void)        = ConditionalBranch  : r1_1
#-----|   False -> Block 10
#-----|   True -> Block 12

#  478|   Block 2
#  478|     r2_0(glval<bool>) = VariableAddress[#temp478:9] : 
#  478|     r2_1(bool)        = Constant[0]                 : 
#  478|     mu2_2(bool)       = Store                       : &:r2_0, r2_1
#-----|   Goto -> Block 3

#  478|   Block 3
#  478|     r3_0(glval<bool>) = VariableAddress[#temp478:9] : 
#  478|     r3_1(bool)        = Load                        : &:r3_0, ~mu0_2
#  478|     r3_2(glval<bool>) = VariableAddress[x]          : 
#  478|     mu3_3(bool)       = Store                       : &:r3_2, r3_1
#  479|     r3_4(glval<bool>) = VariableAddress[a]          : 
#  479|     r3_5(bool)        = Load                        : &:r3_4, ~mu0_2
#  479|     v3_6(void)        = ConditionalBranch           : r3_5
#-----|   False -> Block 9
#-----|   True -> Block 8

#  478|   Block 4
#  478|     r4_0(glval<bool>) = VariableAddress[#temp478:9] : 
#  478|     r4_1(bool)        = Constant[1]                 : 
#  478|     mu4_2(bool)       = Store                       : &:r4_0, r4_1
#-----|   Goto -> Block 3

#  478|   Block 5
#  478|     r5_0(glval<bool>) = VariableAddress[b] : 
#  478|     r5_1(bool)        = Load               : &:r5_0, ~mu0_2
#  478|     v5_2(void)        = ConditionalBranch  : r5_1
#-----|   False -> Block 2
#-----|   True -> Block 4

#  479|   Block 6
#  479|     r6_0(glval<bool>) = VariableAddress[#temp479:11] : 
#  479|     r6_1(bool)        = Constant[0]                  : 
#  479|     mu6_2(bool)       = Store                        : &:r6_0, r6_1
#-----|   Goto -> Block 7

#  479|   Block 7
#  479|     r7_0(glval<bool>) = VariableAddress[#temp479:11] : 
#  479|     r7_1(bool)        = Load                         : &:r7_0, ~mu0_2
#  479|     r7_2(bool)        = LogicalNot                   : r7_1
#  479|     r7_3(glval<bool>) = VariableAddress[x]           : 
#  479|     mu7_4(bool)       = Store                        : &:r7_3, r7_2
#  480|     v7_5(void)        = NoOp                         : 
#  475|     v7_6(void)        = ReturnVoid                   : 
#  475|     v7_7(void)        = UnmodeledUse                 : mu*
#  475|     v7_8(void)        = AliasedUse                   : ~mu0_2
#  475|     v7_9(void)        = ExitFunction                 : 

#  479|   Block 8
#  479|     r8_0(glval<bool>) = VariableAddress[#temp479:11] : 
#  479|     r8_1(bool)        = Constant[1]                  : 
#  479|     mu8_2(bool)       = Store                        : &:r8_0, r8_1
#-----|   Goto -> Block 7

#  479|   Block 9
#  479|     r9_0(glval<bool>) = VariableAddress[b] : 
#  479|     r9_1(bool)        = Load               : &:r9_0, ~mu0_2
#  479|     v9_2(void)        = ConditionalBranch  : r9_1
#-----|   False -> Block 6
#-----|   True -> Block 8

#  477|   Block 10
#  477|     r10_0(glval<bool>) = VariableAddress[#temp477:9] : 
#  477|     r10_1(bool)        = Constant[0]                 : 
#  477|     mu10_2(bool)       = Store                       : &:r10_0, r10_1
#-----|   Goto -> Block 11

#  477|   Block 11
#  477|     r11_0(glval<bool>) = VariableAddress[#temp477:9] : 
#  477|     r11_1(bool)        = Load                        : &:r11_0, ~mu0_2
#  477|     r11_2(glval<bool>) = VariableAddress[x]          : 
#  477|     mu11_3(bool)       = Store                       : &:r11_2, r11_1
#  478|     r11_4(glval<bool>) = VariableAddress[a]          : 
#  478|     r11_5(bool)        = Load                        : &:r11_4, ~mu0_2
#  478|     v11_6(void)        = ConditionalBranch           : r11_5
#-----|   False -> Block 5
#-----|   True -> Block 4

#  477|   Block 12
#  477|     r12_0(glval<bool>) = VariableAddress[#temp477:9] : 
#  477|     r12_1(bool)        = Constant[1]                 : 
#  477|     mu12_2(bool)       = Store                       : &:r12_0, r12_1
#-----|   Goto -> Block 11

#  482| void Conditional(bool, int, int)
#  482|   Block 0
#  482|     v0_0(void)         = EnterFunction          : 
#  482|     mu0_1(unknown)     = AliasedDefinition      : 
#  482|     mu0_2(unknown)     = UnmodeledDefinition    : 
#  482|     r0_3(glval<bool>)  = VariableAddress[a]     : 
#  482|     mu0_4(bool)        = InitializeParameter[a] : &:r0_3
#  482|     r0_5(glval<int>)   = VariableAddress[x]     : 
#  482|     mu0_6(int)         = InitializeParameter[x] : &:r0_5
#  482|     r0_7(glval<int>)   = VariableAddress[y]     : 
#  482|     mu0_8(int)         = InitializeParameter[y] : &:r0_7
#  483|     r0_9(glval<int>)   = VariableAddress[z]     : 
#  483|     r0_10(glval<bool>) = VariableAddress[a]     : 
#  483|     r0_11(bool)        = Load                   : &:r0_10, ~mu0_2
#  483|     v0_12(void)        = ConditionalBranch      : r0_11
#-----|   False -> Block 2
#-----|   True -> Block 1

#  483|   Block 1
#  483|     r1_0(glval<int>) = VariableAddress[x]           : 
#  483|     r1_1(int)        = Load                         : &:r1_0, ~mu0_2
#  483|     r1_2(glval<int>) = VariableAddress[#temp483:13] : 
#  483|     mu1_3(int)       = Store                        : &:r1_2, r1_1
#-----|   Goto -> Block 3

#  483|   Block 2
#  483|     r2_0(glval<int>) = VariableAddress[y]           : 
#  483|     r2_1(int)        = Load                         : &:r2_0, ~mu0_2
#  483|     r2_2(glval<int>) = VariableAddress[#temp483:13] : 
#  483|     mu2_3(int)       = Store                        : &:r2_2, r2_1
#-----|   Goto -> Block 3

#  483|   Block 3
#  483|     r3_0(glval<int>) = VariableAddress[#temp483:13] : 
#  483|     r3_1(int)        = Load                         : &:r3_0, ~mu0_2
#  483|     mu3_2(int)       = Store                        : &:r0_9, r3_1
#  484|     v3_3(void)       = NoOp                         : 
#  482|     v3_4(void)       = ReturnVoid                   : 
#  482|     v3_5(void)       = UnmodeledUse                 : mu*
#  482|     v3_6(void)       = AliasedUse                   : ~mu0_2
#  482|     v3_7(void)       = ExitFunction                 : 

#  486| void Conditional_LValue(bool)
#  486|   Block 0
#  486|     v0_0(void)         = EnterFunction          : 
#  486|     mu0_1(unknown)     = AliasedDefinition      : 
#  486|     mu0_2(unknown)     = UnmodeledDefinition    : 
#  486|     r0_3(glval<bool>)  = VariableAddress[a]     : 
#  486|     mu0_4(bool)        = InitializeParameter[a] : &:r0_3
#  487|     r0_5(glval<int>)   = VariableAddress[x]     : 
#  487|     mu0_6(int)         = Uninitialized[x]       : &:r0_5
#  488|     r0_7(glval<int>)   = VariableAddress[y]     : 
#  488|     mu0_8(int)         = Uninitialized[y]       : &:r0_7
#  489|     r0_9(int)          = Constant[5]            : 
#  489|     r0_10(glval<bool>) = VariableAddress[a]     : 
#  489|     r0_11(bool)        = Load                   : &:r0_10, ~mu0_2
#  489|     v0_12(void)        = ConditionalBranch      : r0_11
#-----|   False -> Block 3
#-----|   True -> Block 2

#  489|   Block 1
#  489|     r1_0(glval<unknown>) = VariableAddress[#temp489:6] : 
#  489|     r1_1(glval<int>)     = Load                        : &:r1_0, ~mu0_2
#  489|     mu1_2(int)           = Store                       : &:r1_1, r0_9
#  490|     v1_3(void)           = NoOp                        : 
#  486|     v1_4(void)           = ReturnVoid                  : 
#  486|     v1_5(void)           = UnmodeledUse                : mu*
#  486|     v1_6(void)           = AliasedUse                  : ~mu0_2
#  486|     v1_7(void)           = ExitFunction                : 

#  489|   Block 2
#  489|     r2_0(glval<int>)     = VariableAddress[x]          : 
#  489|     r2_1(glval<unknown>) = VariableAddress[#temp489:6] : 
#  489|     mu2_2(glval<int>)    = Store                       : &:r2_1, r2_0
#-----|   Goto -> Block 1

#  489|   Block 3
#  489|     r3_0(glval<int>)     = VariableAddress[y]          : 
#  489|     r3_1(glval<unknown>) = VariableAddress[#temp489:6] : 
#  489|     mu3_2(glval<int>)    = Store                       : &:r3_1, r3_0
#-----|   Goto -> Block 1

#  492| void Conditional_Void(bool)
#  492|   Block 0
#  492|     v0_0(void)        = EnterFunction          : 
#  492|     mu0_1(unknown)    = AliasedDefinition      : 
#  492|     mu0_2(unknown)    = UnmodeledDefinition    : 
#  492|     r0_3(glval<bool>) = VariableAddress[a]     : 
#  492|     mu0_4(bool)       = InitializeParameter[a] : &:r0_3
#  493|     r0_5(glval<bool>) = VariableAddress[a]     : 
#  493|     r0_6(bool)        = Load                   : &:r0_5, ~mu0_2
#  493|     v0_7(void)        = ConditionalBranch      : r0_6
#-----|   False -> Block 3
#-----|   True -> Block 2

#  494|   Block 1
#  494|     v1_0(void) = NoOp         : 
#  492|     v1_1(void) = ReturnVoid   : 
#  492|     v1_2(void) = UnmodeledUse : mu*
#  492|     v1_3(void) = AliasedUse   : ~mu0_2
#  492|     v1_4(void) = ExitFunction : 

#  493|   Block 2
#  493|     r2_0(glval<unknown>) = FunctionAddress[VoidFunc] : 
#  493|     v2_1(void)           = Call                      : func:r2_0
#  493|     mu2_2(unknown)       = ^CallSideEffect           : ~mu0_2
#-----|   Goto -> Block 1

#  493|   Block 3
#  493|     r3_0(glval<unknown>) = FunctionAddress[VoidFunc] : 
#  493|     v3_1(void)           = Call                      : func:r3_0
#  493|     mu3_2(unknown)       = ^CallSideEffect           : ~mu0_2
#-----|   Goto -> Block 1

#  496| void Nullptr()
#  496|   Block 0
#  496|     v0_0(void)          = EnterFunction       : 
#  496|     mu0_1(unknown)      = AliasedDefinition   : 
#  496|     mu0_2(unknown)      = UnmodeledDefinition : 
#  497|     r0_3(glval<int *>)  = VariableAddress[p]  : 
#  497|     r0_4(int *)         = Constant[0]         : 
#  497|     mu0_5(int *)        = Store               : &:r0_3, r0_4
#  498|     r0_6(glval<int *>)  = VariableAddress[q]  : 
#  498|     r0_7(int *)         = Constant[0]         : 
#  498|     mu0_8(int *)        = Store               : &:r0_6, r0_7
#  499|     r0_9(int *)         = Constant[0]         : 
#  499|     r0_10(glval<int *>) = VariableAddress[p]  : 
#  499|     mu0_11(int *)       = Store               : &:r0_10, r0_9
#  500|     r0_12(int *)        = Constant[0]         : 
#  500|     r0_13(glval<int *>) = VariableAddress[q]  : 
#  500|     mu0_14(int *)       = Store               : &:r0_13, r0_12
#  501|     v0_15(void)         = NoOp                : 
#  496|     v0_16(void)         = ReturnVoid          : 
#  496|     v0_17(void)         = UnmodeledUse        : mu*
#  496|     v0_18(void)         = AliasedUse          : ~mu0_2
#  496|     v0_19(void)         = ExitFunction        : 

#  503| void InitList(int, float)
#  503|   Block 0
#  503|     v0_0(void)          = EnterFunction          : 
#  503|     mu0_1(unknown)      = AliasedDefinition      : 
#  503|     mu0_2(unknown)      = UnmodeledDefinition    : 
#  503|     r0_3(glval<int>)    = VariableAddress[x]     : 
#  503|     mu0_4(int)          = InitializeParameter[x] : &:r0_3
#  503|     r0_5(glval<float>)  = VariableAddress[f]     : 
#  503|     mu0_6(float)        = InitializeParameter[f] : &:r0_5
#  504|     r0_7(glval<Point>)  = VariableAddress[pt1]   : 
#  504|     mu0_8(Point)        = Uninitialized[pt1]     : &:r0_7
#  504|     r0_9(glval<int>)    = FieldAddress[x]        : r0_7
#  504|     r0_10(glval<int>)   = VariableAddress[x]     : 
#  504|     r0_11(int)          = Load                   : &:r0_10, ~mu0_2
#  504|     mu0_12(int)         = Store                  : &:r0_9, r0_11
#  504|     r0_13(glval<int>)   = FieldAddress[y]        : r0_7
#  504|     r0_14(glval<float>) = VariableAddress[f]     : 
#  504|     r0_15(float)        = Load                   : &:r0_14, ~mu0_2
#  504|     r0_16(int)          = Convert                : r0_15
#  504|     mu0_17(int)         = Store                  : &:r0_13, r0_16
#  505|     r0_18(glval<Point>) = VariableAddress[pt2]   : 
#  505|     mu0_19(Point)       = Uninitialized[pt2]     : &:r0_18
#  505|     r0_20(glval<int>)   = FieldAddress[x]        : r0_18
#  505|     r0_21(glval<int>)   = VariableAddress[x]     : 
#  505|     r0_22(int)          = Load                   : &:r0_21, ~mu0_2
#  505|     mu0_23(int)         = Store                  : &:r0_20, r0_22
#  505|     r0_24(glval<int>)   = FieldAddress[y]        : r0_18
#  505|     r0_25(int)          = Constant[0]            : 
#  505|     mu0_26(int)         = Store                  : &:r0_24, r0_25
#  506|     r0_27(glval<Point>) = VariableAddress[pt3]   : 
#  506|     mu0_28(Point)       = Uninitialized[pt3]     : &:r0_27
#  506|     r0_29(glval<int>)   = FieldAddress[x]        : r0_27
#  506|     r0_30(int)          = Constant[0]            : 
#  506|     mu0_31(int)         = Store                  : &:r0_29, r0_30
#  506|     r0_32(glval<int>)   = FieldAddress[y]        : r0_27
#  506|     r0_33(int)          = Constant[0]            : 
#  506|     mu0_34(int)         = Store                  : &:r0_32, r0_33
#  508|     r0_35(glval<int>)   = VariableAddress[x1]    : 
#  508|     r0_36(int)          = Constant[1]            : 
#  508|     mu0_37(int)         = Store                  : &:r0_35, r0_36
#  509|     r0_38(glval<int>)   = VariableAddress[x2]    : 
#  509|     r0_39(int)          = Constant[0]            : 
#  509|     mu0_40(int)         = Store                  : &:r0_38, r0_39
#  510|     v0_41(void)         = NoOp                   : 
#  503|     v0_42(void)         = ReturnVoid             : 
#  503|     v0_43(void)         = UnmodeledUse           : mu*
#  503|     v0_44(void)         = AliasedUse             : ~mu0_2
#  503|     v0_45(void)         = ExitFunction           : 

#  512| void NestedInitList(int, float)
#  512|   Block 0
#  512|     v0_0(void)          = EnterFunction             : 
#  512|     mu0_1(unknown)      = AliasedDefinition         : 
#  512|     mu0_2(unknown)      = UnmodeledDefinition       : 
#  512|     r0_3(glval<int>)    = VariableAddress[x]        : 
#  512|     mu0_4(int)          = InitializeParameter[x]    : &:r0_3
#  512|     r0_5(glval<float>)  = VariableAddress[f]        : 
#  512|     mu0_6(float)        = InitializeParameter[f]    : &:r0_5
#  513|     r0_7(glval<Rect>)   = VariableAddress[r1]       : 
#  513|     mu0_8(Rect)         = Uninitialized[r1]         : &:r0_7
#  513|     r0_9(glval<Point>)  = FieldAddress[topLeft]     : r0_7
#  513|     r0_10(Point)        = Constant[0]               : 
#  513|     mu0_11(Point)       = Store                     : &:r0_9, r0_10
#  513|     r0_12(glval<Point>) = FieldAddress[bottomRight] : r0_7
#  513|     r0_13(Point)        = Constant[0]               : 
#  513|     mu0_14(Point)       = Store                     : &:r0_12, r0_13
#  514|     r0_15(glval<Rect>)  = VariableAddress[r2]       : 
#  514|     mu0_16(Rect)        = Uninitialized[r2]         : &:r0_15
#  514|     r0_17(glval<Point>) = FieldAddress[topLeft]     : r0_15
#  514|     r0_18(glval<int>)   = FieldAddress[x]           : r0_17
#  514|     r0_19(glval<int>)   = VariableAddress[x]        : 
#  514|     r0_20(int)          = Load                      : &:r0_19, ~mu0_2
#  514|     mu0_21(int)         = Store                     : &:r0_18, r0_20
#  514|     r0_22(glval<int>)   = FieldAddress[y]           : r0_17
#  514|     r0_23(glval<float>) = VariableAddress[f]        : 
#  514|     r0_24(float)        = Load                      : &:r0_23, ~mu0_2
#  514|     r0_25(int)          = Convert                   : r0_24
#  514|     mu0_26(int)         = Store                     : &:r0_22, r0_25
#  514|     r0_27(glval<Point>) = FieldAddress[bottomRight] : r0_15
#  514|     r0_28(Point)        = Constant[0]               : 
#  514|     mu0_29(Point)       = Store                     : &:r0_27, r0_28
#  515|     r0_30(glval<Rect>)  = VariableAddress[r3]       : 
#  515|     mu0_31(Rect)        = Uninitialized[r3]         : &:r0_30
#  515|     r0_32(glval<Point>) = FieldAddress[topLeft]     : r0_30
#  515|     r0_33(glval<int>)   = FieldAddress[x]           : r0_32
#  515|     r0_34(glval<int>)   = VariableAddress[x]        : 
#  515|     r0_35(int)          = Load                      : &:r0_34, ~mu0_2
#  515|     mu0_36(int)         = Store                     : &:r0_33, r0_35
#  515|     r0_37(glval<int>)   = FieldAddress[y]           : r0_32
#  515|     r0_38(glval<float>) = VariableAddress[f]        : 
#  515|     r0_39(float)        = Load                      : &:r0_38, ~mu0_2
#  515|     r0_40(int)          = Convert                   : r0_39
#  515|     mu0_41(int)         = Store                     : &:r0_37, r0_40
#  515|     r0_42(glval<Point>) = FieldAddress[bottomRight] : r0_30
#  515|     r0_43(glval<int>)   = FieldAddress[x]           : r0_42
#  515|     r0_44(glval<int>)   = VariableAddress[x]        : 
#  515|     r0_45(int)          = Load                      : &:r0_44, ~mu0_2
#  515|     mu0_46(int)         = Store                     : &:r0_43, r0_45
#  515|     r0_47(glval<int>)   = FieldAddress[y]           : r0_42
#  515|     r0_48(glval<float>) = VariableAddress[f]        : 
#  515|     r0_49(float)        = Load                      : &:r0_48, ~mu0_2
#  515|     r0_50(int)          = Convert                   : r0_49
#  515|     mu0_51(int)         = Store                     : &:r0_47, r0_50
#  516|     r0_52(glval<Rect>)  = VariableAddress[r4]       : 
#  516|     mu0_53(Rect)        = Uninitialized[r4]         : &:r0_52
#  516|     r0_54(glval<Point>) = FieldAddress[topLeft]     : r0_52
#  516|     r0_55(glval<int>)   = FieldAddress[x]           : r0_54
#  516|     r0_56(glval<int>)   = VariableAddress[x]        : 
#  516|     r0_57(int)          = Load                      : &:r0_56, ~mu0_2
#  516|     mu0_58(int)         = Store                     : &:r0_55, r0_57
#  516|     r0_59(glval<int>)   = FieldAddress[y]           : r0_54
#  516|     r0_60(int)          = Constant[0]               : 
#  516|     mu0_61(int)         = Store                     : &:r0_59, r0_60
#  516|     r0_62(glval<Point>) = FieldAddress[bottomRight] : r0_52
#  516|     r0_63(glval<int>)   = FieldAddress[x]           : r0_62
#  516|     r0_64(glval<int>)   = VariableAddress[x]        : 
#  516|     r0_65(int)          = Load                      : &:r0_64, ~mu0_2
#  516|     mu0_66(int)         = Store                     : &:r0_63, r0_65
#  516|     r0_67(glval<int>)   = FieldAddress[y]           : r0_62
#  516|     r0_68(int)          = Constant[0]               : 
#  516|     mu0_69(int)         = Store                     : &:r0_67, r0_68
#  517|     v0_70(void)         = NoOp                      : 
#  512|     v0_71(void)         = ReturnVoid                : 
#  512|     v0_72(void)         = UnmodeledUse              : mu*
#  512|     v0_73(void)         = AliasedUse                : ~mu0_2
#  512|     v0_74(void)         = ExitFunction              : 

#  519| void ArrayInit(int, float)
#  519|   Block 0
#  519|     v0_0(void)           = EnterFunction          : 
#  519|     mu0_1(unknown)       = AliasedDefinition      : 
#  519|     mu0_2(unknown)       = UnmodeledDefinition    : 
#  519|     r0_3(glval<int>)     = VariableAddress[x]     : 
#  519|     mu0_4(int)           = InitializeParameter[x] : &:r0_3
#  519|     r0_5(glval<float>)   = VariableAddress[f]     : 
#  519|     mu0_6(float)         = InitializeParameter[f] : &:r0_5
#  520|     r0_7(glval<int[3]>)  = VariableAddress[a1]    : 
#  520|     mu0_8(int[3])        = Uninitialized[a1]      : &:r0_7
#  520|     r0_9(int)            = Constant[0]            : 
#  520|     r0_10(glval<int>)    = PointerAdd[4]          : r0_7, r0_9
#  520|     r0_11(unknown[12])   = Constant[0]            : 
#  520|     mu0_12(unknown[12])  = Store                  : &:r0_10, r0_11
#  521|     r0_13(glval<int[3]>) = VariableAddress[a2]    : 
#  521|     mu0_14(int[3])       = Uninitialized[a2]      : &:r0_13
#  521|     r0_15(int)           = Constant[0]            : 
#  521|     r0_16(glval<int>)    = PointerAdd[4]          : r0_13, r0_15
#  521|     r0_17(glval<int>)    = VariableAddress[x]     : 
#  521|     r0_18(int)           = Load                   : &:r0_17, ~mu0_2
#  521|     mu0_19(int)          = Store                  : &:r0_16, r0_18
#  521|     r0_20(int)           = Constant[1]            : 
#  521|     r0_21(glval<int>)    = PointerAdd[4]          : r0_13, r0_20
#  521|     r0_22(glval<float>)  = VariableAddress[f]     : 
#  521|     r0_23(float)         = Load                   : &:r0_22, ~mu0_2
#  521|     r0_24(int)           = Convert                : r0_23
#  521|     mu0_25(int)          = Store                  : &:r0_21, r0_24
#  521|     r0_26(int)           = Constant[2]            : 
#  521|     r0_27(glval<int>)    = PointerAdd[4]          : r0_13, r0_26
#  521|     r0_28(int)           = Constant[0]            : 
#  521|     mu0_29(int)          = Store                  : &:r0_27, r0_28
#  522|     r0_30(glval<int[3]>) = VariableAddress[a3]    : 
#  522|     mu0_31(int[3])       = Uninitialized[a3]      : &:r0_30
#  522|     r0_32(int)           = Constant[0]            : 
#  522|     r0_33(glval<int>)    = PointerAdd[4]          : r0_30, r0_32
#  522|     r0_34(glval<int>)    = VariableAddress[x]     : 
#  522|     r0_35(int)           = Load                   : &:r0_34, ~mu0_2
#  522|     mu0_36(int)          = Store                  : &:r0_33, r0_35
#  522|     r0_37(int)           = Constant[1]            : 
#  522|     r0_38(glval<int>)    = PointerAdd[4]          : r0_30, r0_37
#  522|     r0_39(unknown[8])    = Constant[0]            : 
#  522|     mu0_40(unknown[8])   = Store                  : &:r0_38, r0_39
#  523|     v0_41(void)          = NoOp                   : 
#  519|     v0_42(void)          = ReturnVoid             : 
#  519|     v0_43(void)          = UnmodeledUse           : mu*
#  519|     v0_44(void)          = AliasedUse             : ~mu0_2
#  519|     v0_45(void)          = ExitFunction           : 

#  530| void UnionInit(int, float)
#  530|   Block 0
#  530|     v0_0(void)          = EnterFunction          : 
#  530|     mu0_1(unknown)      = AliasedDefinition      : 
#  530|     mu0_2(unknown)      = UnmodeledDefinition    : 
#  530|     r0_3(glval<int>)    = VariableAddress[x]     : 
#  530|     mu0_4(int)          = InitializeParameter[x] : &:r0_3
#  530|     r0_5(glval<float>)  = VariableAddress[f]     : 
#  530|     mu0_6(float)        = InitializeParameter[f] : &:r0_5
#  531|     r0_7(glval<U>)      = VariableAddress[u1]    : 
#  531|     mu0_8(U)            = Uninitialized[u1]      : &:r0_7
#  531|     r0_9(glval<double>) = FieldAddress[d]        : r0_7
#  531|     r0_10(glval<float>) = VariableAddress[f]     : 
#  531|     r0_11(float)        = Load                   : &:r0_10, ~mu0_2
#  531|     r0_12(double)       = Convert                : r0_11
#  531|     mu0_13(double)      = Store                  : &:r0_9, r0_12
#  533|     v0_14(void)         = NoOp                   : 
#  530|     v0_15(void)         = ReturnVoid             : 
#  530|     v0_16(void)         = UnmodeledUse           : mu*
#  530|     v0_17(void)         = AliasedUse             : ~mu0_2
#  530|     v0_18(void)         = ExitFunction           : 

#  535| void EarlyReturn(int, int)
#  535|   Block 0
#  535|     v0_0(void)       = EnterFunction          : 
#  535|     mu0_1(unknown)   = AliasedDefinition      : 
#  535|     mu0_2(unknown)   = UnmodeledDefinition    : 
#  535|     r0_3(glval<int>) = VariableAddress[x]     : 
#  535|     mu0_4(int)       = InitializeParameter[x] : &:r0_3
#  535|     r0_5(glval<int>) = VariableAddress[y]     : 
#  535|     mu0_6(int)       = InitializeParameter[y] : &:r0_5
#  536|     r0_7(glval<int>) = VariableAddress[x]     : 
#  536|     r0_8(int)        = Load                   : &:r0_7, ~mu0_2
#  536|     r0_9(glval<int>) = VariableAddress[y]     : 
#  536|     r0_10(int)       = Load                   : &:r0_9, ~mu0_2
#  536|     r0_11(bool)      = CompareLT              : r0_8, r0_10
#  536|     v0_12(void)      = ConditionalBranch      : r0_11
#-----|   False -> Block 3
#-----|   True -> Block 2

#  535|   Block 1
#  535|     v1_0(void) = ReturnVoid   : 
#  535|     v1_1(void) = UnmodeledUse : mu*
#  535|     v1_2(void) = AliasedUse   : ~mu0_2
#  535|     v1_3(void) = ExitFunction : 

#  537|   Block 2
#  537|     v2_0(void) = NoOp : 
#-----|   Goto -> Block 1

#  540|   Block 3
#  540|     r3_0(glval<int>) = VariableAddress[x] : 
#  540|     r3_1(int)        = Load               : &:r3_0, ~mu0_2
#  540|     r3_2(glval<int>) = VariableAddress[y] : 
#  540|     mu3_3(int)       = Store              : &:r3_2, r3_1
#  541|     v3_4(void)       = NoOp               : 
#-----|   Goto -> Block 1

#  543| int EarlyReturnValue(int, int)
#  543|   Block 0
#  543|     v0_0(void)       = EnterFunction          : 
#  543|     mu0_1(unknown)   = AliasedDefinition      : 
#  543|     mu0_2(unknown)   = UnmodeledDefinition    : 
#  543|     r0_3(glval<int>) = VariableAddress[x]     : 
#  543|     mu0_4(int)       = InitializeParameter[x] : &:r0_3
#  543|     r0_5(glval<int>) = VariableAddress[y]     : 
#  543|     mu0_6(int)       = InitializeParameter[y] : &:r0_5
#  544|     r0_7(glval<int>) = VariableAddress[x]     : 
#  544|     r0_8(int)        = Load                   : &:r0_7, ~mu0_2
#  544|     r0_9(glval<int>) = VariableAddress[y]     : 
#  544|     r0_10(int)       = Load                   : &:r0_9, ~mu0_2
#  544|     r0_11(bool)      = CompareLT              : r0_8, r0_10
#  544|     v0_12(void)      = ConditionalBranch      : r0_11
#-----|   False -> Block 3
#-----|   True -> Block 2

#  543|   Block 1
#  543|     r1_0(glval<int>) = VariableAddress[#return] : 
#  543|     v1_1(void)       = ReturnValue              : &:r1_0, ~mu0_2
#  543|     v1_2(void)       = UnmodeledUse             : mu*
#  543|     v1_3(void)       = AliasedUse               : ~mu0_2
#  543|     v1_4(void)       = ExitFunction             : 

#  545|   Block 2
#  545|     r2_0(glval<int>) = VariableAddress[#return] : 
#  545|     r2_1(glval<int>) = VariableAddress[x]       : 
#  545|     r2_2(int)        = Load                     : &:r2_1, ~mu0_2
#  545|     mu2_3(int)       = Store                    : &:r2_0, r2_2
#-----|   Goto -> Block 1

#  548|   Block 3
#  548|     r3_0(glval<int>) = VariableAddress[#return] : 
#  548|     r3_1(glval<int>) = VariableAddress[x]       : 
#  548|     r3_2(int)        = Load                     : &:r3_1, ~mu0_2
#  548|     r3_3(glval<int>) = VariableAddress[y]       : 
#  548|     r3_4(int)        = Load                     : &:r3_3, ~mu0_2
#  548|     r3_5(int)        = Add                      : r3_2, r3_4
#  548|     mu3_6(int)       = Store                    : &:r3_0, r3_5
#-----|   Goto -> Block 1

#  551| int CallViaFuncPtr(int(*)(int))
#  551|   Block 0
#  551|     v0_0(void)             = EnterFunction            : 
#  551|     mu0_1(unknown)         = AliasedDefinition        : 
#  551|     mu0_2(unknown)         = UnmodeledDefinition      : 
#  551|     r0_3(glval<..(*)(..)>) = VariableAddress[pfn]     : 
#  551|     mu0_4(..(*)(..))       = InitializeParameter[pfn] : &:r0_3
#  552|     r0_5(glval<int>)       = VariableAddress[#return] : 
#  552|     r0_6(glval<..(*)(..)>) = VariableAddress[pfn]     : 
#  552|     r0_7(..(*)(..))        = Load                     : &:r0_6, ~mu0_2
#  552|     r0_8(int)              = Constant[5]              : 
#  552|     r0_9(int)              = Call                     : func:r0_7, 0:r0_8
#  552|     mu0_10(unknown)        = ^CallSideEffect          : ~mu0_2
#  552|     mu0_11(int)            = Store                    : &:r0_5, r0_9
#  551|     r0_12(glval<int>)      = VariableAddress[#return] : 
#  551|     v0_13(void)            = ReturnValue              : &:r0_12, ~mu0_2
#  551|     v0_14(void)            = UnmodeledUse             : mu*
#  551|     v0_15(void)            = AliasedUse               : ~mu0_2
#  551|     v0_16(void)            = ExitFunction             : 

#  560| int EnumSwitch(E)
#  560|   Block 0
#  560|     v0_0(void)     = EnterFunction          : 
#  560|     mu0_1(unknown) = AliasedDefinition      : 
#  560|     mu0_2(unknown) = UnmodeledDefinition    : 
#  560|     r0_3(glval<E>) = VariableAddress[e]     : 
#  560|     mu0_4(E)       = InitializeParameter[e] : &:r0_3
#  561|     r0_5(glval<E>) = VariableAddress[e]     : 
#  561|     r0_6(E)        = Load                   : &:r0_5, ~mu0_2
#  561|     r0_7(int)      = Convert                : r0_6
#  561|     v0_8(void)     = Switch                 : r0_7
#-----|   Case[0] -> Block 4
#-----|   Case[1] -> Block 2
#-----|   Default -> Block 3

#  560|   Block 1
#  560|     r1_0(glval<int>) = VariableAddress[#return] : 
#  560|     v1_1(void)       = ReturnValue              : &:r1_0, ~mu0_2
#  560|     v1_2(void)       = UnmodeledUse             : mu*
#  560|     v1_3(void)       = AliasedUse               : ~mu0_2
#  560|     v1_4(void)       = ExitFunction             : 

#  564|   Block 2
#  564|     v2_0(void)       = NoOp                     : 
#  565|     r2_1(glval<int>) = VariableAddress[#return] : 
#  565|     r2_2(int)        = Constant[1]              : 
#  565|     mu2_3(int)       = Store                    : &:r2_1, r2_2
#-----|   Goto -> Block 1

#  566|   Block 3
#  566|     v3_0(void)       = NoOp                     : 
#  567|     r3_1(glval<int>) = VariableAddress[#return] : 
#  567|     r3_2(int)        = Constant[-1]             : 
#  567|     mu3_3(int)       = Store                    : &:r3_1, r3_2
#-----|   Goto -> Block 1

#  562|   Block 4
#  562|     v4_0(void)       = NoOp                     : 
#  563|     r4_1(glval<int>) = VariableAddress[#return] : 
#  563|     r4_2(int)        = Constant[0]              : 
#  563|     mu4_3(int)       = Store                    : &:r4_1, r4_2
#-----|   Goto -> Block 1

#  571| void InitArray()
#  571|   Block 0
#  571|     v0_0(void)            = EnterFunction            : 
#  571|     mu0_1(unknown)        = AliasedDefinition        : 
#  571|     mu0_2(unknown)        = UnmodeledDefinition      : 
#  572|     r0_3(glval<char[32]>) = VariableAddress[a_pad]   : 
#  572|     r0_4(glval<char[1]>)  = StringConstant[""]       : 
#  572|     r0_5(char[1])         = Load                     : &:r0_4, ~mu0_2
#  572|     mu0_6(char[1])        = Store                    : &:r0_3, r0_5
#  572|     r0_7(unknown[31])     = Constant[0]              : 
#  572|     r0_8(int)             = Constant[1]              : 
#  572|     r0_9(glval<char>)     = PointerAdd[1]            : r0_3, r0_8
#  572|     mu0_10(unknown[31])   = Store                    : &:r0_9, r0_7
#  573|     r0_11(glval<char[4]>) = VariableAddress[a_nopad] : 
#  573|     r0_12(glval<char[4]>) = StringConstant["foo"]    : 
#  573|     r0_13(char[4])        = Load                     : &:r0_12, ~mu0_2
#  573|     mu0_14(char[4])       = Store                    : &:r0_11, r0_13
#  574|     r0_15(glval<char[5]>) = VariableAddress[a_infer] : 
#  574|     r0_16(glval<char[5]>) = StringConstant["blah"]   : 
#  574|     r0_17(char[5])        = Load                     : &:r0_16, ~mu0_2
#  574|     mu0_18(char[5])       = Store                    : &:r0_15, r0_17
#  575|     r0_19(glval<char[2]>) = VariableAddress[b]       : 
#  575|     mu0_20(char[2])       = Uninitialized[b]         : &:r0_19
#  576|     r0_21(glval<char[2]>) = VariableAddress[c]       : 
#  576|     mu0_22(char[2])       = Uninitialized[c]         : &:r0_21
#  576|     r0_23(int)            = Constant[0]              : 
#  576|     r0_24(glval<char>)    = PointerAdd[1]            : r0_21, r0_23
#  576|     r0_25(unknown[2])     = Constant[0]              : 
#  576|     mu0_26(unknown[2])    = Store                    : &:r0_24, r0_25
#  577|     r0_27(glval<char[2]>) = VariableAddress[d]       : 
#  577|     mu0_28(char[2])       = Uninitialized[d]         : &:r0_27
#  577|     r0_29(int)            = Constant[0]              : 
#  577|     r0_30(glval<char>)    = PointerAdd[1]            : r0_27, r0_29
#  577|     r0_31(char)           = Constant[0]              : 
#  577|     mu0_32(char)          = Store                    : &:r0_30, r0_31
#  577|     r0_33(int)            = Constant[1]              : 
#  577|     r0_34(glval<char>)    = PointerAdd[1]            : r0_27, r0_33
#  577|     r0_35(char)           = Constant[0]              : 
#  577|     mu0_36(char)          = Store                    : &:r0_34, r0_35
#  578|     r0_37(glval<char[2]>) = VariableAddress[e]       : 
#  578|     mu0_38(char[2])       = Uninitialized[e]         : &:r0_37
#  578|     r0_39(int)            = Constant[0]              : 
#  578|     r0_40(glval<char>)    = PointerAdd[1]            : r0_37, r0_39
#  578|     r0_41(char)           = Constant[0]              : 
#  578|     mu0_42(char)          = Store                    : &:r0_40, r0_41
#  578|     r0_43(int)            = Constant[1]              : 
#  578|     r0_44(glval<char>)    = PointerAdd[1]            : r0_37, r0_43
#  578|     r0_45(char)           = Constant[1]              : 
#  578|     mu0_46(char)          = Store                    : &:r0_44, r0_45
#  579|     r0_47(glval<char[3]>) = VariableAddress[f]       : 
#  579|     mu0_48(char[3])       = Uninitialized[f]         : &:r0_47
#  579|     r0_49(int)            = Constant[0]              : 
#  579|     r0_50(glval<char>)    = PointerAdd[1]            : r0_47, r0_49
#  579|     r0_51(char)           = Constant[0]              : 
#  579|     mu0_52(char)          = Store                    : &:r0_50, r0_51
#  579|     r0_53(int)            = Constant[1]              : 
#  579|     r0_54(glval<char>)    = PointerAdd[1]            : r0_47, r0_53
#  579|     r0_55(unknown[2])     = Constant[0]              : 
#  579|     mu0_56(unknown[2])    = Store                    : &:r0_54, r0_55
#  580|     v0_57(void)           = NoOp                     : 
#  571|     v0_58(void)           = ReturnVoid               : 
#  571|     v0_59(void)           = UnmodeledUse             : mu*
#  571|     v0_60(void)           = AliasedUse               : ~mu0_2
#  571|     v0_61(void)           = ExitFunction             : 

#  584| void VarArgs()
#  584|   Block 0
#  584|     v0_0(void)           = EnterFunction                   : 
#  584|     mu0_1(unknown)       = AliasedDefinition               : 
#  584|     mu0_2(unknown)       = UnmodeledDefinition             : 
#  585|     r0_3(glval<unknown>) = FunctionAddress[VarArgFunction] : 
#  585|     r0_4(glval<char[6]>) = StringConstant["%d %s"]         : 
#  585|     r0_5(char *)         = Convert                         : r0_4
#  585|     r0_6(int)            = Constant[1]                     : 
#  585|     r0_7(glval<char[7]>) = StringConstant["string"]        : 
#  585|     r0_8(char *)         = Convert                         : r0_7
#  585|     v0_9(void)           = Call                            : func:r0_3, 0:r0_5, 1:r0_6, 2:r0_8
#  585|     mu0_10(unknown)      = ^CallSideEffect                 : ~mu0_2
#  585|     v0_11(void)          = ^BufferReadSideEffect[0]        : &:r0_5, ~mu0_2
#  585|     v0_12(void)          = ^BufferReadSideEffect[2]        : &:r0_8, ~mu0_2
#  585|     mu0_13(unknown)      = ^BufferMayWriteSideEffect[0]    : &:r0_5
#  585|     mu0_14(unknown)      = ^BufferMayWriteSideEffect[2]    : &:r0_8
#  586|     v0_15(void)          = NoOp                            : 
#  584|     v0_16(void)          = ReturnVoid                      : 
#  584|     v0_17(void)          = UnmodeledUse                    : mu*
#  584|     v0_18(void)          = AliasedUse                      : ~mu0_2
#  584|     v0_19(void)          = ExitFunction                    : 

#  590| void SetFuncPtr()
#  590|   Block 0
#  590|     v0_0(void)              = EnterFunction                  : 
#  590|     mu0_1(unknown)          = AliasedDefinition              : 
#  590|     mu0_2(unknown)          = UnmodeledDefinition            : 
#  591|     r0_3(glval<..(*)(..)>)  = VariableAddress[pfn]           : 
#  591|     r0_4(..(*)(..))         = FunctionAddress[FuncPtrTarget] : 
#  591|     mu0_5(..(*)(..))        = Store                          : &:r0_3, r0_4
#  592|     r0_6(glval<..()(..)>)   = FunctionAddress[FuncPtrTarget] : 
#  592|     r0_7(glval<..(*)(..)>)  = VariableAddress[pfn]           : 
#  592|     mu0_8(..(*)(..))        = Store                          : &:r0_7, r0_6
#  593|     r0_9(..(*)(..))         = FunctionAddress[FuncPtrTarget] : 
#  593|     r0_10(glval<..(*)(..)>) = VariableAddress[pfn]           : 
#  593|     mu0_11(..(*)(..))       = Store                          : &:r0_10, r0_9
#  594|     r0_12(glval<..()(..)>)  = FunctionAddress[FuncPtrTarget] : 
#  594|     r0_13(glval<..(*)(..)>) = VariableAddress[pfn]           : 
#  594|     mu0_14(..(*)(..))       = Store                          : &:r0_13, r0_12
#  595|     v0_15(void)             = NoOp                           : 
#  590|     v0_16(void)             = ReturnVoid                     : 
#  590|     v0_17(void)             = UnmodeledUse                   : mu*
#  590|     v0_18(void)             = AliasedUse                     : ~mu0_2
#  590|     v0_19(void)             = ExitFunction                   : 

#  615| void DeclareObject()
#  615|   Block 0
<<<<<<< HEAD
#  615|     v0_0(void)            = EnterFunction                   : 
#  615|     mu0_1(unknown)        = AliasedDefinition               : 
#  615|     mu0_2(unknown)        = UnmodeledDefinition             : 
#  616|     r0_3(glval<String>)   = VariableAddress[s1]             : 
#  616|     mu0_4(String)         = Uninitialized[s1]               : &:r0_3
#  616|     r0_5(glval<unknown>)  = FunctionAddress[String]         : 
#  616|     v0_6(void)            = Call                            : func:r0_5, this:r0_3
#  616|     mu0_7(unknown)        = ^CallSideEffect                 : ~mu0_2
#  616|     mu0_8(String)         = ^IndirectMayWriteSideEffect[-1] : &:r0_3
#  617|     r0_9(glval<String>)   = VariableAddress[s2]             : 
#  617|     mu0_10(String)        = Uninitialized[s2]               : &:r0_9
#  617|     r0_11(glval<unknown>) = FunctionAddress[String]         : 
#  617|     r0_12(glval<char[6]>) = StringConstant["hello"]         : 
#  617|     r0_13(char *)         = Convert                         : r0_12
#  617|     v0_14(void)           = Call                            : func:r0_11, this:r0_9, 0:r0_13
#  617|     mu0_15(unknown)       = ^CallSideEffect                 : ~mu0_2
#  617|     mu0_16(String)        = ^IndirectMayWriteSideEffect[-1] : &:r0_9
#  617|     v0_17(void)           = ^IndirectReadSideEffect[0]      : &:r0_13, ~mu0_2
#  617|     mu0_18(unknown)       = ^BufferMayWriteSideEffect[0]    : &:r0_13
#  618|     r0_19(glval<String>)  = VariableAddress[s3]             : 
#  618|     r0_20(glval<unknown>) = FunctionAddress[ReturnObject]   : 
#  618|     r0_21(String)         = Call                            : func:r0_20
#  618|     mu0_22(unknown)       = ^CallSideEffect                 : ~mu0_2
#  618|     mu0_23(String)        = Store                           : &:r0_19, r0_21
#  619|     r0_24(glval<String>)  = VariableAddress[s4]             : 
#  619|     mu0_25(String)        = Uninitialized[s4]               : &:r0_24
#  619|     r0_26(glval<unknown>) = FunctionAddress[String]         : 
#  619|     r0_27(glval<char[5]>) = StringConstant["test"]          : 
#  619|     r0_28(char *)         = Convert                         : r0_27
#  619|     v0_29(void)           = Call                            : func:r0_26, this:r0_24, 0:r0_28
#  619|     mu0_30(unknown)       = ^CallSideEffect                 : ~mu0_2
#  619|     mu0_31(String)        = ^IndirectMayWriteSideEffect[-1] : &:r0_24
#  619|     v0_32(void)           = ^IndirectReadSideEffect[0]      : &:r0_28, ~mu0_2
#  619|     mu0_33(unknown)       = ^BufferMayWriteSideEffect[0]    : &:r0_28
#  620|     v0_34(void)           = NoOp                            : 
#  615|     v0_35(void)           = ReturnVoid                      : 
#  615|     v0_36(void)           = UnmodeledUse                    : mu*
#  615|     v0_37(void)           = AliasedUse                      : ~mu0_2
#  615|     v0_38(void)           = ExitFunction                    : 
=======
#  615|     v0_0(void)            = EnterFunction                 : 
#  615|     mu0_1(unknown)        = AliasedDefinition             : 
#  615|     mu0_2(unknown)        = UnmodeledDefinition           : 
#  616|     r0_3(glval<String>)   = VariableAddress[s1]           : 
#  616|     r0_4(glval<unknown>)  = FunctionAddress[String]       : 
#  616|     v0_5(void)            = Call                          : func:r0_4, this:r0_3
#  616|     mu0_6(unknown)        = ^CallSideEffect               : ~mu0_2
#  617|     r0_7(glval<String>)   = VariableAddress[s2]           : 
#  617|     r0_8(glval<unknown>)  = FunctionAddress[String]       : 
#  617|     r0_9(glval<char[6]>)  = StringConstant["hello"]       : 
#  617|     r0_10(char *)         = Convert                       : r0_9
#  617|     v0_11(void)           = Call                          : func:r0_8, this:r0_7, 0:r0_10
#  617|     mu0_12(unknown)       = ^CallSideEffect               : ~mu0_2
#  617|     v0_13(void)           = ^BufferReadSideEffect[0]      : &:r0_10, ~mu0_2
#  617|     mu0_14(unknown)       = ^BufferMayWriteSideEffect[0]  : &:r0_10
#  618|     r0_15(glval<String>)  = VariableAddress[s3]           : 
#  618|     r0_16(glval<unknown>) = FunctionAddress[ReturnObject] : 
#  618|     r0_17(String)         = Call                          : func:r0_16
#  618|     mu0_18(unknown)       = ^CallSideEffect               : ~mu0_2
#  618|     mu0_19(String)        = Store                         : &:r0_15, r0_17
#  619|     r0_20(glval<String>)  = VariableAddress[s4]           : 
#  619|     r0_21(glval<unknown>) = FunctionAddress[String]       : 
#  619|     r0_22(glval<char[5]>) = StringConstant["test"]        : 
#  619|     r0_23(char *)         = Convert                       : r0_22
#  619|     v0_24(void)           = Call                          : func:r0_21, this:r0_20, 0:r0_23
#  619|     mu0_25(unknown)       = ^CallSideEffect               : ~mu0_2
#  619|     v0_26(void)           = ^BufferReadSideEffect[0]      : &:r0_23, ~mu0_2
#  619|     mu0_27(unknown)       = ^BufferMayWriteSideEffect[0]  : &:r0_23
#  620|     v0_28(void)           = NoOp                          : 
#  615|     v0_29(void)           = ReturnVoid                    : 
#  615|     v0_30(void)           = UnmodeledUse                  : mu*
#  615|     v0_31(void)           = AliasedUse                    : ~mu0_2
#  615|     v0_32(void)           = ExitFunction                  : 
>>>>>>> 717490b6

#  622| void CallMethods(String&, String*, String)
#  622|   Block 0
#  622|     v0_0(void)             = EnterFunction                   : 
#  622|     mu0_1(unknown)         = AliasedDefinition               : 
#  622|     mu0_2(unknown)         = UnmodeledDefinition             : 
#  622|     r0_3(glval<String &>)  = VariableAddress[r]              : 
#  622|     mu0_4(String &)        = InitializeParameter[r]          : &:r0_3
#  622|     r0_5(glval<String *>)  = VariableAddress[p]              : 
#  622|     mu0_6(String *)        = InitializeParameter[p]          : &:r0_5
#  622|     r0_7(glval<String>)    = VariableAddress[s]              : 
#  622|     mu0_8(String)          = InitializeParameter[s]          : &:r0_7
#  623|     r0_9(glval<String &>)  = VariableAddress[r]              : 
#  623|     r0_10(String &)        = Load                            : &:r0_9, ~mu0_2
#  623|     r0_11(glval<String>)   = Convert                         : r0_10
#  623|     r0_12(glval<unknown>)  = FunctionAddress[c_str]          : 
#  623|     r0_13(char *)          = Call                            : func:r0_12, this:r0_11
#  623|     mu0_14(unknown)        = ^CallSideEffect                 : ~mu0_2
#  623|     v0_15(void)            = ^BufferReadSideEffect[-1]       : &:r0_11, ~mu0_2
#  623|     mu0_16(String)         = ^IndirectMayWriteSideEffect[-1] : &:r0_11
#  624|     r0_17(glval<String *>) = VariableAddress[p]              : 
#  624|     r0_18(String *)        = Load                            : &:r0_17, ~mu0_2
#  624|     r0_19(String *)        = Convert                         : r0_18
#  624|     r0_20(glval<unknown>)  = FunctionAddress[c_str]          : 
#  624|     r0_21(char *)          = Call                            : func:r0_20, this:r0_19
#  624|     mu0_22(unknown)        = ^CallSideEffect                 : ~mu0_2
#  624|     v0_23(void)            = ^BufferReadSideEffect[-1]       : &:r0_19, ~mu0_2
#  624|     mu0_24(String)         = ^IndirectMayWriteSideEffect[-1] : &:r0_19
#  625|     r0_25(glval<String>)   = VariableAddress[s]              : 
#  625|     r0_26(glval<String>)   = Convert                         : r0_25
#  625|     r0_27(glval<unknown>)  = FunctionAddress[c_str]          : 
#  625|     r0_28(char *)          = Call                            : func:r0_27, this:r0_26
#  625|     mu0_29(unknown)        = ^CallSideEffect                 : ~mu0_2
#  625|     v0_30(void)            = ^BufferReadSideEffect[-1]       : &:r0_26, ~mu0_2
#  625|     mu0_31(String)         = ^IndirectMayWriteSideEffect[-1] : &:r0_26
#  626|     v0_32(void)            = NoOp                            : 
#  622|     v0_33(void)            = ReturnVoid                      : 
#  622|     v0_34(void)            = UnmodeledUse                    : mu*
#  622|     v0_35(void)            = AliasedUse                      : ~mu0_2
#  622|     v0_36(void)            = ExitFunction                    : 

#  630| int C::StaticMemberFunction(int)
#  630|   Block 0
#  630|     v0_0(void)       = EnterFunction            : 
#  630|     mu0_1(unknown)   = AliasedDefinition        : 
#  630|     mu0_2(unknown)   = UnmodeledDefinition      : 
#  630|     r0_3(glval<int>) = VariableAddress[x]       : 
#  630|     mu0_4(int)       = InitializeParameter[x]   : &:r0_3
#  631|     r0_5(glval<int>) = VariableAddress[#return] : 
#  631|     r0_6(glval<int>) = VariableAddress[x]       : 
#  631|     r0_7(int)        = Load                     : &:r0_6, ~mu0_2
#  631|     mu0_8(int)       = Store                    : &:r0_5, r0_7
#  630|     r0_9(glval<int>) = VariableAddress[#return] : 
#  630|     v0_10(void)      = ReturnValue              : &:r0_9, ~mu0_2
#  630|     v0_11(void)      = UnmodeledUse             : mu*
#  630|     v0_12(void)      = AliasedUse               : ~mu0_2
#  630|     v0_13(void)      = ExitFunction             : 

#  634| int C::InstanceMemberFunction(int)
#  634|   Block 0
#  634|     v0_0(void)        = EnterFunction            : 
#  634|     mu0_1(unknown)    = AliasedDefinition        : 
#  634|     mu0_2(unknown)    = UnmodeledDefinition      : 
#  634|     r0_3(glval<C>)    = InitializeThis           : 
#  634|     r0_4(glval<int>)  = VariableAddress[x]       : 
#  634|     mu0_5(int)        = InitializeParameter[x]   : &:r0_4
#  635|     r0_6(glval<int>)  = VariableAddress[#return] : 
#  635|     r0_7(glval<int>)  = VariableAddress[x]       : 
#  635|     r0_8(int)         = Load                     : &:r0_7, ~mu0_2
#  635|     mu0_9(int)        = Store                    : &:r0_6, r0_8
#  634|     r0_10(glval<int>) = VariableAddress[#return] : 
#  634|     v0_11(void)       = ReturnValue              : &:r0_10, ~mu0_2
#  634|     v0_12(void)       = UnmodeledUse             : mu*
#  634|     v0_13(void)       = AliasedUse               : ~mu0_2
#  634|     v0_14(void)       = ExitFunction             : 

#  638| int C::VirtualMemberFunction(int)
#  638|   Block 0
#  638|     v0_0(void)        = EnterFunction            : 
#  638|     mu0_1(unknown)    = AliasedDefinition        : 
#  638|     mu0_2(unknown)    = UnmodeledDefinition      : 
#  638|     r0_3(glval<C>)    = InitializeThis           : 
#  638|     r0_4(glval<int>)  = VariableAddress[x]       : 
#  638|     mu0_5(int)        = InitializeParameter[x]   : &:r0_4
#  639|     r0_6(glval<int>)  = VariableAddress[#return] : 
#  639|     r0_7(glval<int>)  = VariableAddress[x]       : 
#  639|     r0_8(int)         = Load                     : &:r0_7, ~mu0_2
#  639|     mu0_9(int)        = Store                    : &:r0_6, r0_8
#  638|     r0_10(glval<int>) = VariableAddress[#return] : 
#  638|     v0_11(void)       = ReturnValue              : &:r0_10, ~mu0_2
#  638|     v0_12(void)       = UnmodeledUse             : mu*
#  638|     v0_13(void)       = AliasedUse               : ~mu0_2
#  638|     v0_14(void)       = ExitFunction             : 

#  642| void C::FieldAccess()
#  642|   Block 0
#  642|     v0_0(void)        = EnterFunction       : 
#  642|     mu0_1(unknown)    = AliasedDefinition   : 
#  642|     mu0_2(unknown)    = UnmodeledDefinition : 
#  642|     r0_3(glval<C>)    = InitializeThis      : 
#  643|     r0_4(int)         = Constant[0]         : 
#  643|     r0_5(C *)         = CopyValue           : r0_3
#  643|     r0_6(glval<int>)  = FieldAddress[m_a]   : r0_5
#  643|     mu0_7(int)        = Store               : &:r0_6, r0_4
#  644|     r0_8(int)         = Constant[1]         : 
#  644|     r0_9(C *)         = CopyValue           : r0_3
#  644|     r0_10(glval<int>) = FieldAddress[m_a]   : r0_9
#  644|     mu0_11(int)       = Store               : &:r0_10, r0_8
#  645|     r0_12(int)        = Constant[2]         : 
#-----|     r0_13(C *)        = CopyValue           : r0_3
#  645|     r0_14(glval<int>) = FieldAddress[m_a]   : r0_13
#  645|     mu0_15(int)       = Store               : &:r0_14, r0_12
#  646|     r0_16(glval<int>) = VariableAddress[x]  : 
#  646|     mu0_17(int)       = Uninitialized[x]    : &:r0_16
#  647|     r0_18(C *)        = CopyValue           : r0_3
#  647|     r0_19(glval<int>) = FieldAddress[m_a]   : r0_18
#  647|     r0_20(int)        = Load                : &:r0_19, ~mu0_2
#  647|     r0_21(glval<int>) = VariableAddress[x]  : 
#  647|     mu0_22(int)       = Store               : &:r0_21, r0_20
#  648|     r0_23(C *)        = CopyValue           : r0_3
#  648|     r0_24(glval<int>) = FieldAddress[m_a]   : r0_23
#  648|     r0_25(int)        = Load                : &:r0_24, ~mu0_2
#  648|     r0_26(glval<int>) = VariableAddress[x]  : 
#  648|     mu0_27(int)       = Store               : &:r0_26, r0_25
#-----|     r0_28(C *)        = CopyValue           : r0_3
#  649|     r0_29(glval<int>) = FieldAddress[m_a]   : r0_28
#  649|     r0_30(int)        = Load                : &:r0_29, ~mu0_2
#  649|     r0_31(glval<int>) = VariableAddress[x]  : 
#  649|     mu0_32(int)       = Store               : &:r0_31, r0_30
#  650|     v0_33(void)       = NoOp                : 
#  642|     v0_34(void)       = ReturnVoid          : 
#  642|     v0_35(void)       = UnmodeledUse        : mu*
#  642|     v0_36(void)       = AliasedUse          : ~mu0_2
#  642|     v0_37(void)       = ExitFunction        : 

#  652| void C::MethodCalls()
#  652|   Block 0
#  652|     v0_0(void)            = EnterFunction                           : 
#  652|     mu0_1(unknown)        = AliasedDefinition                       : 
#  652|     mu0_2(unknown)        = UnmodeledDefinition                     : 
#  652|     r0_3(glval<C>)        = InitializeThis                          : 
#  653|     r0_4(C *)             = CopyValue                               : r0_3
#  653|     r0_5(glval<unknown>)  = FunctionAddress[InstanceMemberFunction] : 
#  653|     r0_6(int)             = Constant[0]                             : 
#  653|     r0_7(int)             = Call                                    : func:r0_5, this:r0_4, 0:r0_6
#  653|     mu0_8(unknown)        = ^CallSideEffect                         : ~mu0_2
#  653|     v0_9(void)            = ^BufferReadSideEffect[-1]               : &:r0_4, ~mu0_2
#  653|     mu0_10(C)             = ^IndirectMayWriteSideEffect[-1]         : &:r0_4
#  654|     r0_11(C *)            = CopyValue                               : r0_3
#  654|     r0_12(glval<unknown>) = FunctionAddress[InstanceMemberFunction] : 
#  654|     r0_13(int)            = Constant[1]                             : 
#  654|     r0_14(int)            = Call                                    : func:r0_12, this:r0_11, 0:r0_13
#  654|     mu0_15(unknown)       = ^CallSideEffect                         : ~mu0_2
#  654|     v0_16(void)           = ^BufferReadSideEffect[-1]               : &:r0_11, ~mu0_2
#  654|     mu0_17(C)             = ^IndirectMayWriteSideEffect[-1]         : &:r0_11
#-----|     r0_18(C *)            = CopyValue                               : r0_3
#  655|     r0_19(glval<unknown>) = FunctionAddress[InstanceMemberFunction] : 
#  655|     r0_20(int)            = Constant[2]                             : 
#  655|     r0_21(int)            = Call                                    : func:r0_19, this:r0_18, 0:r0_20
#  655|     mu0_22(unknown)       = ^CallSideEffect                         : ~mu0_2
#-----|     v0_23(void)           = ^BufferReadSideEffect[-1]               : &:r0_18, ~mu0_2
#-----|     mu0_24(C)             = ^IndirectMayWriteSideEffect[-1]         : &:r0_18
#  656|     v0_25(void)           = NoOp                                    : 
#  652|     v0_26(void)           = ReturnVoid                              : 
#  652|     v0_27(void)           = UnmodeledUse                            : mu*
#  652|     v0_28(void)           = AliasedUse                              : ~mu0_2
#  652|     v0_29(void)           = ExitFunction                            : 

#  658| void C::C()
#  658|   Block 0
<<<<<<< HEAD
#  658|     v0_0(void)            = EnterFunction                   : 
#  658|     mu0_1(unknown)        = AliasedDefinition               : 
#  658|     mu0_2(unknown)        = UnmodeledDefinition             : 
#  658|     r0_3(glval<C>)        = InitializeThis                  : 
#  659|     r0_4(glval<int>)      = FieldAddress[m_a]               : r0_3
#  659|     r0_5(int)             = Constant[1]                     : 
#  659|     mu0_6(int)            = Store                           : &:r0_4, r0_5
#  663|     r0_7(glval<String>)   = FieldAddress[m_b]               : r0_3
#  663|     r0_8(glval<unknown>)  = FunctionAddress[String]         : 
#  663|     v0_9(void)            = Call                            : func:r0_8, this:r0_7
#  663|     mu0_10(unknown)       = ^CallSideEffect                 : ~mu0_2
#  663|     mu0_11(String)        = ^IndirectMayWriteSideEffect[-1] : &:r0_7
#  660|     r0_12(glval<char>)    = FieldAddress[m_c]               : r0_3
#  660|     r0_13(char)           = Constant[3]                     : 
#  660|     mu0_14(char)          = Store                           : &:r0_12, r0_13
#  661|     r0_15(glval<void *>)  = FieldAddress[m_e]               : r0_3
#  661|     r0_16(void *)         = Constant[0]                     : 
#  661|     mu0_17(void *)        = Store                           : &:r0_15, r0_16
#  662|     r0_18(glval<String>)  = FieldAddress[m_f]               : r0_3
#  662|     r0_19(glval<unknown>) = FunctionAddress[String]         : 
#  662|     r0_20(glval<char[5]>) = StringConstant["test"]          : 
#  662|     r0_21(char *)         = Convert                         : r0_20
#  662|     v0_22(void)           = Call                            : func:r0_19, this:r0_18, 0:r0_21
#  662|     mu0_23(unknown)       = ^CallSideEffect                 : ~mu0_2
#  662|     mu0_24(String)        = ^IndirectMayWriteSideEffect[-1] : &:r0_18
#  662|     v0_25(void)           = ^IndirectReadSideEffect[0]      : &:r0_21, ~mu0_2
#  662|     mu0_26(unknown)       = ^BufferMayWriteSideEffect[0]    : &:r0_21
#  664|     v0_27(void)           = NoOp                            : 
#  658|     v0_28(void)           = ReturnVoid                      : 
#  658|     v0_29(void)           = UnmodeledUse                    : mu*
#  658|     v0_30(void)           = AliasedUse                      : ~mu0_2
#  658|     v0_31(void)           = ExitFunction                    : 
=======
#  658|     v0_0(void)            = EnterFunction                : 
#  658|     mu0_1(unknown)        = AliasedDefinition            : 
#  658|     mu0_2(unknown)        = UnmodeledDefinition          : 
#  658|     r0_3(glval<C>)        = InitializeThis               : 
#  659|     r0_4(glval<int>)      = FieldAddress[m_a]            : r0_3
#  659|     r0_5(int)             = Constant[1]                  : 
#  659|     mu0_6(int)            = Store                        : &:r0_4, r0_5
#  663|     r0_7(glval<String>)   = FieldAddress[m_b]            : r0_3
#  663|     r0_8(glval<unknown>)  = FunctionAddress[String]      : 
#  663|     v0_9(void)            = Call                         : func:r0_8, this:r0_7
#  663|     mu0_10(unknown)       = ^CallSideEffect              : ~mu0_2
#  660|     r0_11(glval<char>)    = FieldAddress[m_c]            : r0_3
#  660|     r0_12(char)           = Constant[3]                  : 
#  660|     mu0_13(char)          = Store                        : &:r0_11, r0_12
#  661|     r0_14(glval<void *>)  = FieldAddress[m_e]            : r0_3
#  661|     r0_15(void *)         = Constant[0]                  : 
#  661|     mu0_16(void *)        = Store                        : &:r0_14, r0_15
#  662|     r0_17(glval<String>)  = FieldAddress[m_f]            : r0_3
#  662|     r0_18(glval<unknown>) = FunctionAddress[String]      : 
#  662|     r0_19(glval<char[5]>) = StringConstant["test"]       : 
#  662|     r0_20(char *)         = Convert                      : r0_19
#  662|     v0_21(void)           = Call                         : func:r0_18, this:r0_17, 0:r0_20
#  662|     mu0_22(unknown)       = ^CallSideEffect              : ~mu0_2
#  662|     v0_23(void)           = ^BufferReadSideEffect[0]     : &:r0_20, ~mu0_2
#  662|     mu0_24(unknown)       = ^BufferMayWriteSideEffect[0] : &:r0_20
#  664|     v0_25(void)           = NoOp                         : 
#  658|     v0_26(void)           = ReturnVoid                   : 
#  658|     v0_27(void)           = UnmodeledUse                 : mu*
#  658|     v0_28(void)           = AliasedUse                   : ~mu0_2
#  658|     v0_29(void)           = ExitFunction                 : 
>>>>>>> 717490b6

#  675| int DerefReference(int&)
#  675|   Block 0
#  675|     v0_0(void)         = EnterFunction            : 
#  675|     mu0_1(unknown)     = AliasedDefinition        : 
#  675|     mu0_2(unknown)     = UnmodeledDefinition      : 
#  675|     r0_3(glval<int &>) = VariableAddress[r]       : 
#  675|     mu0_4(int &)       = InitializeParameter[r]   : &:r0_3
#  676|     r0_5(glval<int>)   = VariableAddress[#return] : 
#  676|     r0_6(glval<int &>) = VariableAddress[r]       : 
#  676|     r0_7(int &)        = Load                     : &:r0_6, ~mu0_2
#  676|     r0_8(int)          = Load                     : &:r0_7, ~mu0_2
#  676|     mu0_9(int)         = Store                    : &:r0_5, r0_8
#  675|     r0_10(glval<int>)  = VariableAddress[#return] : 
#  675|     v0_11(void)        = ReturnValue              : &:r0_10, ~mu0_2
#  675|     v0_12(void)        = UnmodeledUse             : mu*
#  675|     v0_13(void)        = AliasedUse               : ~mu0_2
#  675|     v0_14(void)        = ExitFunction             : 

#  679| int& TakeReference()
#  679|   Block 0
#  679|     v0_0(void)         = EnterFunction            : 
#  679|     mu0_1(unknown)     = AliasedDefinition        : 
#  679|     mu0_2(unknown)     = UnmodeledDefinition      : 
#  680|     r0_3(glval<int &>) = VariableAddress[#return] : 
#  680|     r0_4(glval<int>)   = VariableAddress[g]       : 
#  680|     mu0_5(int &)       = Store                    : &:r0_3, r0_4
#  679|     r0_6(glval<int &>) = VariableAddress[#return] : 
#  679|     v0_7(void)         = ReturnValue              : &:r0_6, ~mu0_2
#  679|     v0_8(void)         = UnmodeledUse             : mu*
#  679|     v0_9(void)         = AliasedUse               : ~mu0_2
#  679|     v0_10(void)        = ExitFunction             : 

#  685| void InitReference(int)
#  685|   Block 0
#  685|     v0_0(void)             = EnterFunction                    : 
#  685|     mu0_1(unknown)         = AliasedDefinition                : 
#  685|     mu0_2(unknown)         = UnmodeledDefinition              : 
#  685|     r0_3(glval<int>)       = VariableAddress[x]               : 
#  685|     mu0_4(int)             = InitializeParameter[x]           : &:r0_3
#  686|     r0_5(glval<int &>)     = VariableAddress[r]               : 
#  686|     r0_6(glval<int>)       = VariableAddress[x]               : 
#  686|     mu0_7(int &)           = Store                            : &:r0_5, r0_6
#  687|     r0_8(glval<int &>)     = VariableAddress[r2]              : 
#  687|     r0_9(glval<int &>)     = VariableAddress[r]               : 
#  687|     r0_10(int &)           = Load                             : &:r0_9, ~mu0_2
#  687|     mu0_11(int &)          = Store                            : &:r0_8, r0_10
#  688|     r0_12(glval<String &>) = VariableAddress[r3]              : 
#  688|     r0_13(glval<unknown>)  = FunctionAddress[ReturnReference] : 
#  688|     r0_14(String &)        = Call                             : func:r0_13
#  688|     mu0_15(unknown)        = ^CallSideEffect                  : ~mu0_2
#  688|     r0_16(glval<String>)   = Convert                          : r0_14
#  688|     mu0_17(String &)       = Store                            : &:r0_12, r0_16
#  689|     v0_18(void)            = NoOp                             : 
#  685|     v0_19(void)            = ReturnVoid                       : 
#  685|     v0_20(void)            = UnmodeledUse                     : mu*
#  685|     v0_21(void)            = AliasedUse                       : ~mu0_2
#  685|     v0_22(void)            = ExitFunction                     : 

#  691| void ArrayReferences()
#  691|   Block 0
#  691|     v0_0(void)              = EnterFunction       : 
#  691|     mu0_1(unknown)          = AliasedDefinition   : 
#  691|     mu0_2(unknown)          = UnmodeledDefinition : 
#  692|     r0_3(glval<int[10]>)    = VariableAddress[a]  : 
#  692|     mu0_4(int[10])          = Uninitialized[a]    : &:r0_3
#  693|     r0_5(glval<int(&)[10]>) = VariableAddress[ra] : 
#  693|     r0_6(glval<int[10]>)    = VariableAddress[a]  : 
#  693|     mu0_7(int(&)[10])       = Store               : &:r0_5, r0_6
#  694|     r0_8(glval<int>)        = VariableAddress[x]  : 
#  694|     r0_9(glval<int(&)[10]>) = VariableAddress[ra] : 
#  694|     r0_10(int(&)[10])       = Load                : &:r0_9, ~mu0_2
#  694|     r0_11(int *)            = Convert             : r0_10
#  694|     r0_12(int)              = Constant[5]         : 
#  694|     r0_13(glval<int>)       = PointerAdd[4]       : r0_11, r0_12
#  694|     r0_14(int)              = Load                : &:r0_13, ~mu0_2
#  694|     mu0_15(int)             = Store               : &:r0_8, r0_14
#  695|     v0_16(void)             = NoOp                : 
#  691|     v0_17(void)             = ReturnVoid          : 
#  691|     v0_18(void)             = UnmodeledUse        : mu*
#  691|     v0_19(void)             = AliasedUse          : ~mu0_2
#  691|     v0_20(void)             = ExitFunction        : 

#  697| void FunctionReferences()
#  697|   Block 0
#  697|     v0_0(void)              = EnterFunction                  : 
#  697|     mu0_1(unknown)          = AliasedDefinition              : 
#  697|     mu0_2(unknown)          = UnmodeledDefinition            : 
#  698|     r0_3(glval<..(&)(..)>)  = VariableAddress[rfn]           : 
#  698|     r0_4(glval<..()(..)>)   = FunctionAddress[FuncPtrTarget] : 
#  698|     mu0_5(..(&)(..))        = Store                          : &:r0_3, r0_4
#  699|     r0_6(glval<..(*)(..)>)  = VariableAddress[pfn]           : 
#  699|     r0_7(glval<..(&)(..)>)  = VariableAddress[rfn]           : 
#  699|     r0_8(..(&)(..))         = Load                           : &:r0_7, ~mu0_2
#  699|     mu0_9(..(*)(..))        = Store                          : &:r0_6, r0_8
#  700|     r0_10(glval<..(&)(..)>) = VariableAddress[rfn]           : 
#  700|     r0_11(..(&)(..))        = Load                           : &:r0_10, ~mu0_2
#  700|     r0_12(int)              = Constant[5]                    : 
#  700|     r0_13(int)              = Call                           : func:r0_11, 0:r0_12
#  700|     mu0_14(unknown)         = ^CallSideEffect                : ~mu0_2
#  701|     v0_15(void)             = NoOp                           : 
#  697|     v0_16(void)             = ReturnVoid                     : 
#  697|     v0_17(void)             = UnmodeledUse                   : mu*
#  697|     v0_18(void)             = AliasedUse                     : ~mu0_2
#  697|     v0_19(void)             = ExitFunction                   : 

#  704| int min<int>(int, int)
#  704|   Block 0
#  704|     v0_0(void)        = EnterFunction            : 
#  704|     mu0_1(unknown)    = AliasedDefinition        : 
#  704|     mu0_2(unknown)    = UnmodeledDefinition      : 
#  704|     r0_3(glval<int>)  = VariableAddress[x]       : 
#  704|     mu0_4(int)        = InitializeParameter[x]   : &:r0_3
#  704|     r0_5(glval<int>)  = VariableAddress[y]       : 
#  704|     mu0_6(int)        = InitializeParameter[y]   : &:r0_5
#  705|     r0_7(glval<int>)  = VariableAddress[#return] : 
#  705|     r0_8(glval<int>)  = VariableAddress[x]       : 
#  705|     r0_9(int)         = Load                     : &:r0_8, ~mu0_2
#  705|     r0_10(glval<int>) = VariableAddress[y]       : 
#  705|     r0_11(int)        = Load                     : &:r0_10, ~mu0_2
#  705|     r0_12(bool)       = CompareLT                : r0_9, r0_11
#  705|     v0_13(void)       = ConditionalBranch        : r0_12
#-----|   False -> Block 2
#-----|   True -> Block 1

#  705|   Block 1
#  705|     r1_0(glval<int>) = VariableAddress[x]           : 
#  705|     r1_1(int)        = Load                         : &:r1_0, ~mu0_2
#  705|     r1_2(glval<int>) = VariableAddress[#temp705:10] : 
#  705|     mu1_3(int)       = Store                        : &:r1_2, r1_1
#-----|   Goto -> Block 3

#  705|   Block 2
#  705|     r2_0(glval<int>) = VariableAddress[y]           : 
#  705|     r2_1(int)        = Load                         : &:r2_0, ~mu0_2
#  705|     r2_2(glval<int>) = VariableAddress[#temp705:10] : 
#  705|     mu2_3(int)       = Store                        : &:r2_2, r2_1
#-----|   Goto -> Block 3

#  705|   Block 3
#  705|     r3_0(glval<int>) = VariableAddress[#temp705:10] : 
#  705|     r3_1(int)        = Load                         : &:r3_0, ~mu0_2
#  705|     mu3_2(int)       = Store                        : &:r0_7, r3_1
#  704|     r3_3(glval<int>) = VariableAddress[#return]     : 
#  704|     v3_4(void)       = ReturnValue                  : &:r3_3, ~mu0_2
#  704|     v3_5(void)       = UnmodeledUse                 : mu*
#  704|     v3_6(void)       = AliasedUse                   : ~mu0_2
#  704|     v3_7(void)       = ExitFunction                 : 

#  708| int CallMin(int, int)
#  708|   Block 0
#  708|     v0_0(void)           = EnterFunction            : 
#  708|     mu0_1(unknown)       = AliasedDefinition        : 
#  708|     mu0_2(unknown)       = UnmodeledDefinition      : 
#  708|     r0_3(glval<int>)     = VariableAddress[x]       : 
#  708|     mu0_4(int)           = InitializeParameter[x]   : &:r0_3
#  708|     r0_5(glval<int>)     = VariableAddress[y]       : 
#  708|     mu0_6(int)           = InitializeParameter[y]   : &:r0_5
#  709|     r0_7(glval<int>)     = VariableAddress[#return] : 
#  709|     r0_8(glval<unknown>) = FunctionAddress[min]     : 
#  709|     r0_9(glval<int>)     = VariableAddress[x]       : 
#  709|     r0_10(int)           = Load                     : &:r0_9, ~mu0_2
#  709|     r0_11(glval<int>)    = VariableAddress[y]       : 
#  709|     r0_12(int)           = Load                     : &:r0_11, ~mu0_2
#  709|     r0_13(int)           = Call                     : func:r0_8, 0:r0_10, 1:r0_12
#  709|     mu0_14(unknown)      = ^CallSideEffect          : ~mu0_2
#  709|     mu0_15(int)          = Store                    : &:r0_7, r0_13
#  708|     r0_16(glval<int>)    = VariableAddress[#return] : 
#  708|     v0_17(void)          = ReturnValue              : &:r0_16, ~mu0_2
#  708|     v0_18(void)          = UnmodeledUse             : mu*
#  708|     v0_19(void)          = AliasedUse               : ~mu0_2
#  708|     v0_20(void)          = ExitFunction             : 

#  715| long Outer<long>::Func<void*, char>(void*, char)
#  715|   Block 0
#  715|     v0_0(void)          = EnterFunction            : 
#  715|     mu0_1(unknown)      = AliasedDefinition        : 
#  715|     mu0_2(unknown)      = UnmodeledDefinition      : 
#  715|     r0_3(glval<void *>) = VariableAddress[x]       : 
#  715|     mu0_4(void *)       = InitializeParameter[x]   : &:r0_3
#  715|     r0_5(glval<char>)   = VariableAddress[y]       : 
#  715|     mu0_6(char)         = InitializeParameter[y]   : &:r0_5
#  716|     r0_7(glval<long>)   = VariableAddress[#return] : 
#  716|     r0_8(long)          = Constant[0]              : 
#  716|     mu0_9(long)         = Store                    : &:r0_7, r0_8
#  715|     r0_10(glval<long>)  = VariableAddress[#return] : 
#  715|     v0_11(void)         = ReturnValue              : &:r0_10, ~mu0_2
#  715|     v0_12(void)         = UnmodeledUse             : mu*
#  715|     v0_13(void)         = AliasedUse               : ~mu0_2
#  715|     v0_14(void)         = ExitFunction             : 

#  720| double CallNestedTemplateFunc()
#  720|   Block 0
#  720|     v0_0(void)           = EnterFunction                : 
#  720|     mu0_1(unknown)       = AliasedDefinition            : 
#  720|     mu0_2(unknown)       = UnmodeledDefinition          : 
#  721|     r0_3(glval<double>)  = VariableAddress[#return]     : 
#  721|     r0_4(glval<unknown>) = FunctionAddress[Func]        : 
#  721|     r0_5(void *)         = Constant[0]                  : 
#  721|     r0_6(char)           = Constant[111]                : 
#  721|     r0_7(long)           = Call                         : func:r0_4, 0:r0_5, 1:r0_6
#  721|     mu0_8(unknown)       = ^CallSideEffect              : ~mu0_2
#  721|     v0_9(void)           = ^BufferReadSideEffect[0]     : &:r0_5, ~mu0_2
#  721|     mu0_10(unknown)      = ^BufferMayWriteSideEffect[0] : &:r0_5
#  721|     r0_11(double)        = Convert                      : r0_7
#  721|     mu0_12(double)       = Store                        : &:r0_3, r0_11
#  720|     r0_13(glval<double>) = VariableAddress[#return]     : 
#  720|     v0_14(void)          = ReturnValue                  : &:r0_13, ~mu0_2
#  720|     v0_15(void)          = UnmodeledUse                 : mu*
#  720|     v0_16(void)          = AliasedUse                   : ~mu0_2
#  720|     v0_17(void)          = ExitFunction                 : 

#  724| void TryCatch(bool)
#  724|   Block 0
#  724|     v0_0(void)        = EnterFunction          : 
#  724|     mu0_1(unknown)    = AliasedDefinition      : 
#  724|     mu0_2(unknown)    = UnmodeledDefinition    : 
#  724|     r0_3(glval<bool>) = VariableAddress[b]     : 
#  724|     mu0_4(bool)       = InitializeParameter[b] : &:r0_3
#  726|     r0_5(glval<int>)  = VariableAddress[x]     : 
#  726|     r0_6(int)         = Constant[5]            : 
#  726|     mu0_7(int)        = Store                  : &:r0_5, r0_6
#  727|     r0_8(glval<bool>) = VariableAddress[b]     : 
#  727|     r0_9(bool)        = Load                   : &:r0_8, ~mu0_2
#  727|     v0_10(void)       = ConditionalBranch      : r0_9
#-----|   False -> Block 4
#-----|   True -> Block 3

#  724|   Block 1
#  724|     v1_0(void) = UnmodeledUse : mu*
#  724|     v1_1(void) = AliasedUse   : ~mu0_2
#  724|     v1_2(void) = ExitFunction : 

#  724|   Block 2
#  724|     v2_0(void) = Unwind : 
#-----|   Goto -> Block 1

#  728|   Block 3
#  728|     r3_0(glval<char *>)   = VariableAddress[#throw728:7]     : 
#  728|     r3_1(glval<char[15]>) = StringConstant["string literal"] : 
#  728|     r3_2(char *)          = Convert                          : r3_1
#  728|     mu3_3(char *)         = Store                            : &:r3_0, r3_2
#  728|     v3_4(void)            = ThrowValue                       : &:r3_0, ~mu0_2
#-----|   Exception -> Block 9

#  730|   Block 4
#  730|     r4_0(glval<int>) = VariableAddress[x] : 
#  730|     r4_1(int)        = Load               : &:r4_0, ~mu0_2
#  730|     r4_2(int)        = Constant[2]        : 
#  730|     r4_3(bool)       = CompareLT          : r4_1, r4_2
#  730|     v4_4(void)       = ConditionalBranch  : r4_3
#-----|   False -> Block 8
#-----|   True -> Block 5

#  731|   Block 5
#  731|     r5_0(glval<bool>) = VariableAddress[b] : 
#  731|     r5_1(bool)        = Load               : &:r5_0, ~mu0_2
#  731|     v5_2(void)        = ConditionalBranch  : r5_1
#-----|   False -> Block 7
#-----|   True -> Block 6

#  731|   Block 6
#  731|     r6_0(int)        = Constant[7]                  : 
#  731|     r6_1(glval<int>) = VariableAddress[#temp731:11] : 
#  731|     mu6_2(int)       = Store                        : &:r6_1, r6_0
#  731|     r6_3(glval<int>) = VariableAddress[#temp731:11] : 
#  731|     r6_4(int)        = Load                         : &:r6_3, ~mu0_2
#  731|     r6_5(glval<int>) = VariableAddress[x]           : 
#  731|     mu6_6(int)       = Store                        : &:r6_5, r6_4
#-----|   Goto -> Block 8

#  731|   Block 7
#  731|     r7_0(glval<String>)   = VariableAddress[#throw731:19]   : 
#  731|     r7_1(glval<unknown>)  = FunctionAddress[String]         : 
#  731|     r7_2(glval<char[14]>) = StringConstant["String object"] : 
#  731|     r7_3(char *)          = Convert                         : r7_2
#  731|     v7_4(void)            = Call                            : func:r7_1, this:r7_0, 0:r7_3
#  731|     mu7_5(unknown)        = ^CallSideEffect                 : ~mu0_2
<<<<<<< HEAD
#  731|     mu7_6(String)         = ^IndirectMayWriteSideEffect[-1] : &:r7_0
#  731|     v7_7(void)            = ^IndirectReadSideEffect[0]      : &:r7_3, ~mu0_2
#  731|     mu7_8(unknown)        = ^BufferMayWriteSideEffect[0]    : &:r7_3
#  731|     v7_9(void)            = ThrowValue                      : &:r7_0, ~mu0_2
=======
#  731|     v7_6(void)            = ^BufferReadSideEffect[0]        : &:r7_3, ~mu0_2
#  731|     mu7_7(unknown)        = ^BufferMayWriteSideEffect[0]    : &:r7_3
#  731|     v7_8(void)            = ThrowValue                      : &:r7_0, ~mu0_2
>>>>>>> 717490b6
#-----|   Exception -> Block 9

#  733|   Block 8
#  733|     r8_0(int)        = Constant[7]        : 
#  733|     r8_1(glval<int>) = VariableAddress[x] : 
#  733|     mu8_2(int)       = Store              : &:r8_1, r8_0
#-----|   Goto -> Block 14

#  735|   Block 9
#  735|     v9_0(void) = CatchByType[const char *] : 
#-----|   Exception -> Block 11
#-----|   Goto -> Block 10

#  735|   Block 10
<<<<<<< HEAD
#  735|     r10_0(glval<char *>)  = VariableAddress[s]              : 
#  735|     mu10_1(char *)        = InitializeParameter[s]          : &:r10_0
#  736|     r10_2(glval<String>)  = VariableAddress[#throw736:5]    : 
#  736|     r10_3(glval<unknown>) = FunctionAddress[String]         : 
#  736|     r10_4(glval<char *>)  = VariableAddress[s]              : 
#  736|     r10_5(char *)         = Load                            : &:r10_4, ~mu0_2
#  736|     v10_6(void)           = Call                            : func:r10_3, this:r10_2, 0:r10_5
#  736|     mu10_7(unknown)       = ^CallSideEffect                 : ~mu0_2
#  736|     mu10_8(String)        = ^IndirectMayWriteSideEffect[-1] : &:r10_2
#  736|     v10_9(void)           = ^IndirectReadSideEffect[0]      : &:r10_5, ~mu0_2
#  736|     mu10_10(unknown)      = ^BufferMayWriteSideEffect[0]    : &:r10_5
#  736|     v10_11(void)          = ThrowValue                      : &:r10_2, ~mu0_2
=======
#  735|     r10_0(glval<char *>)  = VariableAddress[s]           : 
#  735|     mu10_1(char *)        = InitializeParameter[s]       : &:r10_0
#  736|     r10_2(glval<String>)  = VariableAddress[#throw736:5] : 
#  736|     r10_3(glval<unknown>) = FunctionAddress[String]      : 
#  736|     r10_4(glval<char *>)  = VariableAddress[s]           : 
#  736|     r10_5(char *)         = Load                         : &:r10_4, ~mu0_2
#  736|     v10_6(void)           = Call                         : func:r10_3, this:r10_2, 0:r10_5
#  736|     mu10_7(unknown)       = ^CallSideEffect              : ~mu0_2
#  736|     v10_8(void)           = ^BufferReadSideEffect[0]     : &:r10_5, ~mu0_2
#  736|     mu10_9(unknown)       = ^BufferMayWriteSideEffect[0] : &:r10_5
#  736|     v10_10(void)          = ThrowValue                   : &:r10_2, ~mu0_2
>>>>>>> 717490b6
#-----|   Exception -> Block 2

#  738|   Block 11
#  738|     v11_0(void) = CatchByType[const String &] : 
#-----|   Exception -> Block 13
#-----|   Goto -> Block 12

#  738|   Block 12
#  738|     r12_0(glval<String &>) = VariableAddress[e]     : 
#  738|     mu12_1(String &)       = InitializeParameter[e] : &:r12_0
#  738|     v12_2(void)            = NoOp                   : 
#-----|   Goto -> Block 14

#  740|   Block 13
#  740|     v13_0(void) = CatchAny : 
#  741|     v13_1(void) = ReThrow  : 
#-----|   Exception -> Block 2

#  743|   Block 14
#  743|     v14_0(void) = NoOp       : 
#  724|     v14_1(void) = ReturnVoid : 
#-----|   Goto -> Block 1

#  745| Base& Base::operator=(Base const&)
#  745|   Block 0
#  745|     v0_0(void)           = EnterFunction                   : 
#  745|     mu0_1(unknown)       = AliasedDefinition               : 
#  745|     mu0_2(unknown)       = UnmodeledDefinition             : 
#  745|     r0_3(glval<Base>)    = InitializeThis                  : 
#-----|     r0_4(glval<Base &>)  = VariableAddress[p#0]            : 
#-----|     mu0_5(Base &)        = InitializeParameter[p#0]        : &:r0_4
#-----|     r0_6(Base *)         = CopyValue                       : r0_3
#-----|     r0_7(glval<String>)  = FieldAddress[base_s]            : r0_6
#  745|     r0_8(glval<unknown>) = FunctionAddress[operator=]      : 
#-----|     r0_9(glval<Base &>)  = VariableAddress[p#0]            : 
#-----|     r0_10(Base &)        = Load                            : &:r0_9, ~mu0_2
#-----|     r0_11(glval<String>) = FieldAddress[base_s]            : r0_10
#  745|     r0_12(String &)      = Call                            : func:r0_8, this:r0_7, 0:r0_11
#  745|     mu0_13(unknown)      = ^CallSideEffect                 : ~mu0_2
#-----|     v0_14(void)          = ^BufferReadSideEffect[-1]       : &:r0_7, ~mu0_2
#-----|     v0_15(void)          = ^BufferReadSideEffect[0]        : &:r0_11, ~mu0_2
#-----|     mu0_16(String)       = ^IndirectMayWriteSideEffect[-1] : &:r0_7
#-----|     mu0_17(unknown)      = ^BufferMayWriteSideEffect[0]    : &:r0_11
#-----|     r0_18(glval<Base &>) = VariableAddress[#return]        : 
#-----|     r0_19(Base *)        = CopyValue                       : r0_3
#-----|     mu0_20(Base &)       = Store                           : &:r0_18, r0_19
#  745|     r0_21(glval<Base &>) = VariableAddress[#return]        : 
#  745|     v0_22(void)          = ReturnValue                     : &:r0_21, ~mu0_2
#  745|     v0_23(void)          = UnmodeledUse                    : mu*
#  745|     v0_24(void)          = AliasedUse                      : ~mu0_2
#  745|     v0_25(void)          = ExitFunction                    : 

#  745| void Base::Base(Base const&)
#  745|   Block 0
#  745|     v0_0(void)           = EnterFunction                   : 
#  745|     mu0_1(unknown)       = AliasedDefinition               : 
#  745|     mu0_2(unknown)       = UnmodeledDefinition             : 
#  745|     r0_3(glval<Base>)    = InitializeThis                  : 
#-----|     r0_4(glval<Base &>)  = VariableAddress[p#0]            : 
#-----|     mu0_5(Base &)        = InitializeParameter[p#0]        : &:r0_4
#  745|     r0_6(glval<String>)  = FieldAddress[base_s]            : r0_3
#  745|     r0_7(glval<unknown>) = FunctionAddress[String]         : 
#  745|     v0_8(void)           = Call                            : func:r0_7, this:r0_6
#  745|     mu0_9(unknown)       = ^CallSideEffect                 : ~mu0_2
#  745|     mu0_10(String)       = ^IndirectMayWriteSideEffect[-1] : &:r0_6
#  745|     v0_11(void)          = NoOp                            : 
#  745|     v0_12(void)          = ReturnVoid                      : 
#  745|     v0_13(void)          = UnmodeledUse                    : mu*
#  745|     v0_14(void)          = AliasedUse                      : ~mu0_2
#  745|     v0_15(void)          = ExitFunction                    : 

#  748| void Base::Base()
#  748|   Block 0
#  748|     v0_0(void)           = EnterFunction                   : 
#  748|     mu0_1(unknown)       = AliasedDefinition               : 
#  748|     mu0_2(unknown)       = UnmodeledDefinition             : 
#  748|     r0_3(glval<Base>)    = InitializeThis                  : 
#  748|     r0_4(glval<String>)  = FieldAddress[base_s]            : r0_3
#  748|     r0_5(glval<unknown>) = FunctionAddress[String]         : 
#  748|     v0_6(void)           = Call                            : func:r0_5, this:r0_4
#  748|     mu0_7(unknown)       = ^CallSideEffect                 : ~mu0_2
#  748|     mu0_8(String)        = ^IndirectMayWriteSideEffect[-1] : &:r0_4
#  749|     v0_9(void)           = NoOp                            : 
#  748|     v0_10(void)          = ReturnVoid                      : 
#  748|     v0_11(void)          = UnmodeledUse                    : mu*
#  748|     v0_12(void)          = AliasedUse                      : ~mu0_2
#  748|     v0_13(void)          = ExitFunction                    : 

#  750| void Base::~Base()
#  750|   Block 0
#  750|     v0_0(void)           = EnterFunction            : 
#  750|     mu0_1(unknown)       = AliasedDefinition        : 
#  750|     mu0_2(unknown)       = UnmodeledDefinition      : 
#  750|     r0_3(glval<Base>)    = InitializeThis           : 
#  751|     v0_4(void)           = NoOp                     : 
#  751|     r0_5(glval<String>)  = FieldAddress[base_s]     : r0_3
#  751|     r0_6(glval<unknown>) = FunctionAddress[~String] : 
#  751|     v0_7(void)           = Call                     : func:r0_6, this:r0_5
#  751|     mu0_8(unknown)       = ^CallSideEffect          : ~mu0_2
#  750|     v0_9(void)           = ReturnVoid               : 
#  750|     v0_10(void)          = UnmodeledUse             : mu*
#  750|     v0_11(void)          = AliasedUse               : ~mu0_2
#  750|     v0_12(void)          = ExitFunction             : 

#  754| Middle& Middle::operator=(Middle const&)
#  754|   Block 0
#  754|     v0_0(void)             = EnterFunction                   : 
#  754|     mu0_1(unknown)         = AliasedDefinition               : 
#  754|     mu0_2(unknown)         = UnmodeledDefinition             : 
#  754|     r0_3(glval<Middle>)    = InitializeThis                  : 
#-----|     r0_4(glval<Middle &>)  = VariableAddress[p#0]            : 
#-----|     mu0_5(Middle &)        = InitializeParameter[p#0]        : &:r0_4
#-----|     r0_6(Middle *)         = CopyValue                       : r0_3
#-----|     r0_7(Base *)           = ConvertToBase[Middle : Base]    : r0_6
#  754|     r0_8(glval<unknown>)   = FunctionAddress[operator=]      : 
#-----|     r0_9(glval<Middle &>)  = VariableAddress[p#0]            : 
#-----|     r0_10(Middle &)        = Load                            : &:r0_9, ~mu0_2
#-----|     r0_11(Base *)          = ConvertToBase[Middle : Base]    : r0_10
#  754|     r0_12(Base &)          = Call                            : func:r0_8, this:r0_7, 0:r0_11
#  754|     mu0_13(unknown)        = ^CallSideEffect                 : ~mu0_2
#-----|     v0_14(void)            = ^BufferReadSideEffect[-1]       : &:r0_7, ~mu0_2
#-----|     v0_15(void)            = ^BufferReadSideEffect[0]        : &:r0_11, ~mu0_2
#-----|     mu0_16(Base)           = ^IndirectMayWriteSideEffect[-1] : &:r0_7
#-----|     mu0_17(unknown)        = ^BufferMayWriteSideEffect[0]    : &:r0_11
#-----|     r0_18(Middle *)        = CopyValue                       : r0_3
#-----|     r0_19(glval<String>)   = FieldAddress[middle_s]          : r0_18
#  754|     r0_20(glval<unknown>)  = FunctionAddress[operator=]      : 
#-----|     r0_21(glval<Middle &>) = VariableAddress[p#0]            : 
#-----|     r0_22(Middle &)        = Load                            : &:r0_21, ~mu0_2
#-----|     r0_23(glval<String>)   = FieldAddress[middle_s]          : r0_22
#  754|     r0_24(String &)        = Call                            : func:r0_20, this:r0_19, 0:r0_23
#  754|     mu0_25(unknown)        = ^CallSideEffect                 : ~mu0_2
#-----|     v0_26(void)            = ^BufferReadSideEffect[-1]       : &:r0_19, ~mu0_2
#-----|     v0_27(void)            = ^BufferReadSideEffect[0]        : &:r0_23, ~mu0_2
#-----|     mu0_28(String)         = ^IndirectMayWriteSideEffect[-1] : &:r0_19
#-----|     mu0_29(unknown)        = ^BufferMayWriteSideEffect[0]    : &:r0_23
#-----|     r0_30(glval<Middle &>) = VariableAddress[#return]        : 
#-----|     r0_31(Middle *)        = CopyValue                       : r0_3
#-----|     mu0_32(Middle &)       = Store                           : &:r0_30, r0_31
#  754|     r0_33(glval<Middle &>) = VariableAddress[#return]        : 
#  754|     v0_34(void)            = ReturnValue                     : &:r0_33, ~mu0_2
#  754|     v0_35(void)            = UnmodeledUse                    : mu*
#  754|     v0_36(void)            = AliasedUse                      : ~mu0_2
#  754|     v0_37(void)            = ExitFunction                    : 

#  757| void Middle::Middle()
#  757|   Block 0
#  757|     v0_0(void)            = EnterFunction                   : 
#  757|     mu0_1(unknown)        = AliasedDefinition               : 
#  757|     mu0_2(unknown)        = UnmodeledDefinition             : 
#  757|     r0_3(glval<Middle>)   = InitializeThis                  : 
#  757|     r0_4(glval<Base>)     = ConvertToBase[Middle : Base]    : r0_3
#  757|     r0_5(glval<unknown>)  = FunctionAddress[Base]           : 
#  757|     v0_6(void)            = Call                            : func:r0_5, this:r0_4
#  757|     mu0_7(unknown)        = ^CallSideEffect                 : ~mu0_2
#  757|     mu0_8(Base)           = ^IndirectMayWriteSideEffect[-1] : &:r0_4
#  757|     r0_9(glval<String>)   = FieldAddress[middle_s]          : r0_3
#  757|     r0_10(glval<unknown>) = FunctionAddress[String]         : 
#  757|     v0_11(void)           = Call                            : func:r0_10, this:r0_9
#  757|     mu0_12(unknown)       = ^CallSideEffect                 : ~mu0_2
#  757|     mu0_13(String)        = ^IndirectMayWriteSideEffect[-1] : &:r0_9
#  758|     v0_14(void)           = NoOp                            : 
#  757|     v0_15(void)           = ReturnVoid                      : 
#  757|     v0_16(void)           = UnmodeledUse                    : mu*
#  757|     v0_17(void)           = AliasedUse                      : ~mu0_2
#  757|     v0_18(void)           = ExitFunction                    : 

#  759| void Middle::~Middle()
#  759|   Block 0
#  759|     v0_0(void)            = EnterFunction                : 
#  759|     mu0_1(unknown)        = AliasedDefinition            : 
#  759|     mu0_2(unknown)        = UnmodeledDefinition          : 
#  759|     r0_3(glval<Middle>)   = InitializeThis               : 
#  760|     v0_4(void)            = NoOp                         : 
#  760|     r0_5(glval<String>)   = FieldAddress[middle_s]       : r0_3
#  760|     r0_6(glval<unknown>)  = FunctionAddress[~String]     : 
#  760|     v0_7(void)            = Call                         : func:r0_6, this:r0_5
#  760|     mu0_8(unknown)        = ^CallSideEffect              : ~mu0_2
#  760|     r0_9(glval<Base>)     = ConvertToBase[Middle : Base] : r0_3
#  760|     r0_10(glval<unknown>) = FunctionAddress[~Base]       : 
#  760|     v0_11(void)           = Call                         : func:r0_10, this:r0_9
#  760|     mu0_12(unknown)       = ^CallSideEffect              : ~mu0_2
#  759|     v0_13(void)           = ReturnVoid                   : 
#  759|     v0_14(void)           = UnmodeledUse                 : mu*
#  759|     v0_15(void)           = AliasedUse                   : ~mu0_2
#  759|     v0_16(void)           = ExitFunction                 : 

#  763| Derived& Derived::operator=(Derived const&)
#  763|   Block 0
#  763|     v0_0(void)              = EnterFunction                   : 
#  763|     mu0_1(unknown)          = AliasedDefinition               : 
#  763|     mu0_2(unknown)          = UnmodeledDefinition             : 
#  763|     r0_3(glval<Derived>)    = InitializeThis                  : 
#-----|     r0_4(glval<Derived &>)  = VariableAddress[p#0]            : 
#-----|     mu0_5(Derived &)        = InitializeParameter[p#0]        : &:r0_4
#-----|     r0_6(Derived *)         = CopyValue                       : r0_3
#-----|     r0_7(Middle *)          = ConvertToBase[Derived : Middle] : r0_6
#  763|     r0_8(glval<unknown>)    = FunctionAddress[operator=]      : 
#-----|     r0_9(glval<Derived &>)  = VariableAddress[p#0]            : 
#-----|     r0_10(Derived &)        = Load                            : &:r0_9, ~mu0_2
#-----|     r0_11(Middle *)         = ConvertToBase[Derived : Middle] : r0_10
#  763|     r0_12(Middle &)         = Call                            : func:r0_8, this:r0_7, 0:r0_11
#  763|     mu0_13(unknown)         = ^CallSideEffect                 : ~mu0_2
#-----|     v0_14(void)             = ^BufferReadSideEffect[-1]       : &:r0_7, ~mu0_2
#-----|     v0_15(void)             = ^BufferReadSideEffect[0]        : &:r0_11, ~mu0_2
#-----|     mu0_16(Middle)          = ^IndirectMayWriteSideEffect[-1] : &:r0_7
#-----|     mu0_17(unknown)         = ^BufferMayWriteSideEffect[0]    : &:r0_11
#-----|     r0_18(Derived *)        = CopyValue                       : r0_3
#-----|     r0_19(glval<String>)    = FieldAddress[derived_s]         : r0_18
#  763|     r0_20(glval<unknown>)   = FunctionAddress[operator=]      : 
#-----|     r0_21(glval<Derived &>) = VariableAddress[p#0]            : 
#-----|     r0_22(Derived &)        = Load                            : &:r0_21, ~mu0_2
#-----|     r0_23(glval<String>)    = FieldAddress[derived_s]         : r0_22
#  763|     r0_24(String &)         = Call                            : func:r0_20, this:r0_19, 0:r0_23
#  763|     mu0_25(unknown)         = ^CallSideEffect                 : ~mu0_2
#-----|     v0_26(void)             = ^BufferReadSideEffect[-1]       : &:r0_19, ~mu0_2
#-----|     v0_27(void)             = ^BufferReadSideEffect[0]        : &:r0_23, ~mu0_2
#-----|     mu0_28(String)          = ^IndirectMayWriteSideEffect[-1] : &:r0_19
#-----|     mu0_29(unknown)         = ^BufferMayWriteSideEffect[0]    : &:r0_23
#-----|     r0_30(glval<Derived &>) = VariableAddress[#return]        : 
#-----|     r0_31(Derived *)        = CopyValue                       : r0_3
#-----|     mu0_32(Derived &)       = Store                           : &:r0_30, r0_31
#  763|     r0_33(glval<Derived &>) = VariableAddress[#return]        : 
#  763|     v0_34(void)             = ReturnValue                     : &:r0_33, ~mu0_2
#  763|     v0_35(void)             = UnmodeledUse                    : mu*
#  763|     v0_36(void)             = AliasedUse                      : ~mu0_2
#  763|     v0_37(void)             = ExitFunction                    : 

#  766| void Derived::Derived()
#  766|   Block 0
#  766|     v0_0(void)            = EnterFunction                   : 
#  766|     mu0_1(unknown)        = AliasedDefinition               : 
#  766|     mu0_2(unknown)        = UnmodeledDefinition             : 
#  766|     r0_3(glval<Derived>)  = InitializeThis                  : 
#  766|     r0_4(glval<Middle>)   = ConvertToBase[Derived : Middle] : r0_3
#  766|     r0_5(glval<unknown>)  = FunctionAddress[Middle]         : 
#  766|     v0_6(void)            = Call                            : func:r0_5, this:r0_4
#  766|     mu0_7(unknown)        = ^CallSideEffect                 : ~mu0_2
#  766|     mu0_8(Middle)         = ^IndirectMayWriteSideEffect[-1] : &:r0_4
#  766|     r0_9(glval<String>)   = FieldAddress[derived_s]         : r0_3
#  766|     r0_10(glval<unknown>) = FunctionAddress[String]         : 
#  766|     v0_11(void)           = Call                            : func:r0_10, this:r0_9
#  766|     mu0_12(unknown)       = ^CallSideEffect                 : ~mu0_2
#  766|     mu0_13(String)        = ^IndirectMayWriteSideEffect[-1] : &:r0_9
#  767|     v0_14(void)           = NoOp                            : 
#  766|     v0_15(void)           = ReturnVoid                      : 
#  766|     v0_16(void)           = UnmodeledUse                    : mu*
#  766|     v0_17(void)           = AliasedUse                      : ~mu0_2
#  766|     v0_18(void)           = ExitFunction                    : 

#  768| void Derived::~Derived()
#  768|   Block 0
#  768|     v0_0(void)            = EnterFunction                   : 
#  768|     mu0_1(unknown)        = AliasedDefinition               : 
#  768|     mu0_2(unknown)        = UnmodeledDefinition             : 
#  768|     r0_3(glval<Derived>)  = InitializeThis                  : 
#  769|     v0_4(void)            = NoOp                            : 
#  769|     r0_5(glval<String>)   = FieldAddress[derived_s]         : r0_3
#  769|     r0_6(glval<unknown>)  = FunctionAddress[~String]        : 
#  769|     v0_7(void)            = Call                            : func:r0_6, this:r0_5
#  769|     mu0_8(unknown)        = ^CallSideEffect                 : ~mu0_2
#  769|     r0_9(glval<Middle>)   = ConvertToBase[Derived : Middle] : r0_3
#  769|     r0_10(glval<unknown>) = FunctionAddress[~Middle]        : 
#  769|     v0_11(void)           = Call                            : func:r0_10, this:r0_9
#  769|     mu0_12(unknown)       = ^CallSideEffect                 : ~mu0_2
#  768|     v0_13(void)           = ReturnVoid                      : 
#  768|     v0_14(void)           = UnmodeledUse                    : mu*
#  768|     v0_15(void)           = AliasedUse                      : ~mu0_2
#  768|     v0_16(void)           = ExitFunction                    : 

#  775| void MiddleVB1::MiddleVB1()
#  775|   Block 0
#  775|     v0_0(void)             = EnterFunction                   : 
#  775|     mu0_1(unknown)         = AliasedDefinition               : 
#  775|     mu0_2(unknown)         = UnmodeledDefinition             : 
#  775|     r0_3(glval<MiddleVB1>) = InitializeThis                  : 
#  775|     r0_4(glval<Base>)      = ConvertToBase[MiddleVB1 : Base] : r0_3
#  775|     r0_5(glval<unknown>)   = FunctionAddress[Base]           : 
#  775|     v0_6(void)             = Call                            : func:r0_5, this:r0_4
#  775|     mu0_7(unknown)         = ^CallSideEffect                 : ~mu0_2
#  775|     mu0_8(Base)            = ^IndirectMayWriteSideEffect[-1] : &:r0_4
#  775|     r0_9(glval<String>)    = FieldAddress[middlevb1_s]       : r0_3
#  775|     r0_10(glval<unknown>)  = FunctionAddress[String]         : 
#  775|     v0_11(void)            = Call                            : func:r0_10, this:r0_9
#  775|     mu0_12(unknown)        = ^CallSideEffect                 : ~mu0_2
#  775|     mu0_13(String)         = ^IndirectMayWriteSideEffect[-1] : &:r0_9
#  776|     v0_14(void)            = NoOp                            : 
#  775|     v0_15(void)            = ReturnVoid                      : 
#  775|     v0_16(void)            = UnmodeledUse                    : mu*
#  775|     v0_17(void)            = AliasedUse                      : ~mu0_2
#  775|     v0_18(void)            = ExitFunction                    : 

#  777| void MiddleVB1::~MiddleVB1()
#  777|   Block 0
#  777|     v0_0(void)             = EnterFunction                   : 
#  777|     mu0_1(unknown)         = AliasedDefinition               : 
#  777|     mu0_2(unknown)         = UnmodeledDefinition             : 
#  777|     r0_3(glval<MiddleVB1>) = InitializeThis                  : 
#  778|     v0_4(void)             = NoOp                            : 
#  778|     r0_5(glval<String>)    = FieldAddress[middlevb1_s]       : r0_3
#  778|     r0_6(glval<unknown>)   = FunctionAddress[~String]        : 
#  778|     v0_7(void)             = Call                            : func:r0_6, this:r0_5
#  778|     mu0_8(unknown)         = ^CallSideEffect                 : ~mu0_2
#  778|     r0_9(glval<Base>)      = ConvertToBase[MiddleVB1 : Base] : r0_3
#  778|     r0_10(glval<unknown>)  = FunctionAddress[~Base]          : 
#  778|     v0_11(void)            = Call                            : func:r0_10, this:r0_9
#  778|     mu0_12(unknown)        = ^CallSideEffect                 : ~mu0_2
#  777|     v0_13(void)            = ReturnVoid                      : 
#  777|     v0_14(void)            = UnmodeledUse                    : mu*
#  777|     v0_15(void)            = AliasedUse                      : ~mu0_2
#  777|     v0_16(void)            = ExitFunction                    : 

#  784| void MiddleVB2::MiddleVB2()
#  784|   Block 0
#  784|     v0_0(void)             = EnterFunction                   : 
#  784|     mu0_1(unknown)         = AliasedDefinition               : 
#  784|     mu0_2(unknown)         = UnmodeledDefinition             : 
#  784|     r0_3(glval<MiddleVB2>) = InitializeThis                  : 
#  784|     r0_4(glval<Base>)      = ConvertToBase[MiddleVB2 : Base] : r0_3
#  784|     r0_5(glval<unknown>)   = FunctionAddress[Base]           : 
#  784|     v0_6(void)             = Call                            : func:r0_5, this:r0_4
#  784|     mu0_7(unknown)         = ^CallSideEffect                 : ~mu0_2
#  784|     mu0_8(Base)            = ^IndirectMayWriteSideEffect[-1] : &:r0_4
#  784|     r0_9(glval<String>)    = FieldAddress[middlevb2_s]       : r0_3
#  784|     r0_10(glval<unknown>)  = FunctionAddress[String]         : 
#  784|     v0_11(void)            = Call                            : func:r0_10, this:r0_9
#  784|     mu0_12(unknown)        = ^CallSideEffect                 : ~mu0_2
#  784|     mu0_13(String)         = ^IndirectMayWriteSideEffect[-1] : &:r0_9
#  785|     v0_14(void)            = NoOp                            : 
#  784|     v0_15(void)            = ReturnVoid                      : 
#  784|     v0_16(void)            = UnmodeledUse                    : mu*
#  784|     v0_17(void)            = AliasedUse                      : ~mu0_2
#  784|     v0_18(void)            = ExitFunction                    : 

#  786| void MiddleVB2::~MiddleVB2()
#  786|   Block 0
#  786|     v0_0(void)             = EnterFunction                   : 
#  786|     mu0_1(unknown)         = AliasedDefinition               : 
#  786|     mu0_2(unknown)         = UnmodeledDefinition             : 
#  786|     r0_3(glval<MiddleVB2>) = InitializeThis                  : 
#  787|     v0_4(void)             = NoOp                            : 
#  787|     r0_5(glval<String>)    = FieldAddress[middlevb2_s]       : r0_3
#  787|     r0_6(glval<unknown>)   = FunctionAddress[~String]        : 
#  787|     v0_7(void)             = Call                            : func:r0_6, this:r0_5
#  787|     mu0_8(unknown)         = ^CallSideEffect                 : ~mu0_2
#  787|     r0_9(glval<Base>)      = ConvertToBase[MiddleVB2 : Base] : r0_3
#  787|     r0_10(glval<unknown>)  = FunctionAddress[~Base]          : 
#  787|     v0_11(void)            = Call                            : func:r0_10, this:r0_9
#  787|     mu0_12(unknown)        = ^CallSideEffect                 : ~mu0_2
#  786|     v0_13(void)            = ReturnVoid                      : 
#  786|     v0_14(void)            = UnmodeledUse                    : mu*
#  786|     v0_15(void)            = AliasedUse                      : ~mu0_2
#  786|     v0_16(void)            = ExitFunction                    : 

#  793| void DerivedVB::DerivedVB()
#  793|   Block 0
#  793|     v0_0(void)              = EnterFunction                        : 
#  793|     mu0_1(unknown)          = AliasedDefinition                    : 
#  793|     mu0_2(unknown)          = UnmodeledDefinition                  : 
#  793|     r0_3(glval<DerivedVB>)  = InitializeThis                       : 
#  793|     r0_4(glval<Base>)       = ConvertToBase[DerivedVB : Base]      : r0_3
#  793|     r0_5(glval<unknown>)    = FunctionAddress[Base]                : 
#  793|     v0_6(void)              = Call                                 : func:r0_5, this:r0_4
#  793|     mu0_7(unknown)          = ^CallSideEffect                      : ~mu0_2
#  793|     mu0_8(Base)             = ^IndirectMayWriteSideEffect[-1]      : &:r0_4
#  793|     r0_9(glval<MiddleVB1>)  = ConvertToBase[DerivedVB : MiddleVB1] : r0_3
#  793|     r0_10(glval<unknown>)   = FunctionAddress[MiddleVB1]           : 
#  793|     v0_11(void)             = Call                                 : func:r0_10, this:r0_9
#  793|     mu0_12(unknown)         = ^CallSideEffect                      : ~mu0_2
#  793|     mu0_13(MiddleVB1)       = ^IndirectMayWriteSideEffect[-1]      : &:r0_9
#  793|     r0_14(glval<MiddleVB2>) = ConvertToBase[DerivedVB : MiddleVB2] : r0_3
#  793|     r0_15(glval<unknown>)   = FunctionAddress[MiddleVB2]           : 
#  793|     v0_16(void)             = Call                                 : func:r0_15, this:r0_14
#  793|     mu0_17(unknown)         = ^CallSideEffect                      : ~mu0_2
#  793|     mu0_18(MiddleVB2)       = ^IndirectMayWriteSideEffect[-1]      : &:r0_14
#  793|     r0_19(glval<String>)    = FieldAddress[derivedvb_s]            : r0_3
#  793|     r0_20(glval<unknown>)   = FunctionAddress[String]              : 
#  793|     v0_21(void)             = Call                                 : func:r0_20, this:r0_19
#  793|     mu0_22(unknown)         = ^CallSideEffect                      : ~mu0_2
#  793|     mu0_23(String)          = ^IndirectMayWriteSideEffect[-1]      : &:r0_19
#  794|     v0_24(void)             = NoOp                                 : 
#  793|     v0_25(void)             = ReturnVoid                           : 
#  793|     v0_26(void)             = UnmodeledUse                         : mu*
#  793|     v0_27(void)             = AliasedUse                           : ~mu0_2
#  793|     v0_28(void)             = ExitFunction                         : 

#  795| void DerivedVB::~DerivedVB()
#  795|   Block 0
#  795|     v0_0(void)              = EnterFunction                        : 
#  795|     mu0_1(unknown)          = AliasedDefinition                    : 
#  795|     mu0_2(unknown)          = UnmodeledDefinition                  : 
#  795|     r0_3(glval<DerivedVB>)  = InitializeThis                       : 
#  796|     v0_4(void)              = NoOp                                 : 
#  796|     r0_5(glval<String>)     = FieldAddress[derivedvb_s]            : r0_3
#  796|     r0_6(glval<unknown>)    = FunctionAddress[~String]             : 
#  796|     v0_7(void)              = Call                                 : func:r0_6, this:r0_5
#  796|     mu0_8(unknown)          = ^CallSideEffect                      : ~mu0_2
#  796|     r0_9(glval<MiddleVB2>)  = ConvertToBase[DerivedVB : MiddleVB2] : r0_3
#  796|     r0_10(glval<unknown>)   = FunctionAddress[~MiddleVB2]          : 
#  796|     v0_11(void)             = Call                                 : func:r0_10, this:r0_9
#  796|     mu0_12(unknown)         = ^CallSideEffect                      : ~mu0_2
#  796|     r0_13(glval<MiddleVB1>) = ConvertToBase[DerivedVB : MiddleVB1] : r0_3
#  796|     r0_14(glval<unknown>)   = FunctionAddress[~MiddleVB1]          : 
#  796|     v0_15(void)             = Call                                 : func:r0_14, this:r0_13
#  796|     mu0_16(unknown)         = ^CallSideEffect                      : ~mu0_2
#  796|     r0_17(glval<Base>)      = ConvertToBase[DerivedVB : Base]      : r0_3
#  796|     r0_18(glval<unknown>)   = FunctionAddress[~Base]               : 
#  796|     v0_19(void)             = Call                                 : func:r0_18, this:r0_17
#  796|     mu0_20(unknown)         = ^CallSideEffect                      : ~mu0_2
#  795|     v0_21(void)             = ReturnVoid                           : 
#  795|     v0_22(void)             = UnmodeledUse                         : mu*
#  795|     v0_23(void)             = AliasedUse                           : ~mu0_2
#  795|     v0_24(void)             = ExitFunction                         : 

#  799| void HierarchyConversions()
#  799|   Block 0
#  799|     v0_0(void)                 = EnterFunction                          : 
#  799|     mu0_1(unknown)             = AliasedDefinition                      : 
#  799|     mu0_2(unknown)             = UnmodeledDefinition                    : 
#  800|     r0_3(glval<Base>)          = VariableAddress[b]                     : 
<<<<<<< HEAD
#  800|     mu0_4(Base)                = Uninitialized[b]                       : &:r0_3
#  800|     r0_5(glval<unknown>)       = FunctionAddress[Base]                  : 
#  800|     v0_6(void)                 = Call                                   : func:r0_5, this:r0_3
#  800|     mu0_7(unknown)             = ^CallSideEffect                        : ~mu0_2
#  800|     mu0_8(Base)                = ^IndirectMayWriteSideEffect[-1]        : &:r0_3
#  801|     r0_9(glval<Middle>)        = VariableAddress[m]                     : 
#  801|     mu0_10(Middle)             = Uninitialized[m]                       : &:r0_9
#  801|     r0_11(glval<unknown>)      = FunctionAddress[Middle]                : 
#  801|     v0_12(void)                = Call                                   : func:r0_11, this:r0_9
#  801|     mu0_13(unknown)            = ^CallSideEffect                        : ~mu0_2
#  801|     mu0_14(Middle)             = ^IndirectMayWriteSideEffect[-1]        : &:r0_9
#  802|     r0_15(glval<Derived>)      = VariableAddress[d]                     : 
#  802|     mu0_16(Derived)            = Uninitialized[d]                       : &:r0_15
#  802|     r0_17(glval<unknown>)      = FunctionAddress[Derived]               : 
#  802|     v0_18(void)                = Call                                   : func:r0_17, this:r0_15
#  802|     mu0_19(unknown)            = ^CallSideEffect                        : ~mu0_2
#  802|     mu0_20(Derived)            = ^IndirectMayWriteSideEffect[-1]        : &:r0_15
#  804|     r0_21(glval<Base *>)       = VariableAddress[pb]                    : 
#  804|     r0_22(glval<Base>)         = VariableAddress[b]                     : 
#  804|     mu0_23(Base *)             = Store                                  : &:r0_21, r0_22
#  805|     r0_24(glval<Middle *>)     = VariableAddress[pm]                    : 
#  805|     r0_25(glval<Middle>)       = VariableAddress[m]                     : 
#  805|     mu0_26(Middle *)           = Store                                  : &:r0_24, r0_25
#  806|     r0_27(glval<Derived *>)    = VariableAddress[pd]                    : 
#  806|     r0_28(glval<Derived>)      = VariableAddress[d]                     : 
#  806|     mu0_29(Derived *)          = Store                                  : &:r0_27, r0_28
#  808|     r0_30(glval<Base>)         = VariableAddress[b]                     : 
#  808|     r0_31(glval<unknown>)      = FunctionAddress[operator=]             : 
#  808|     r0_32(glval<Middle>)       = VariableAddress[m]                     : 
#  808|     r0_33(glval<Base>)         = ConvertToBase[Middle : Base]           : r0_32
#  808|     r0_34(Base &)              = Call                                   : func:r0_31, this:r0_30, 0:r0_33
#  808|     mu0_35(unknown)            = ^CallSideEffect                        : ~mu0_2
#  808|     v0_36(void)                = ^IndirectReadSideEffect[-1]            : &:r0_30, ~mu0_2
#  808|     v0_37(void)                = ^IndirectReadSideEffect[0]             : &:r0_33, ~mu0_2
#  808|     mu0_38(Base)               = ^IndirectMayWriteSideEffect[-1]        : &:r0_30
#  808|     mu0_39(unknown)            = ^BufferMayWriteSideEffect[0]           : &:r0_33
#  809|     r0_40(glval<Base>)         = VariableAddress[b]                     : 
#  809|     r0_41(glval<unknown>)      = FunctionAddress[operator=]             : 
#  809|     r0_42(glval<unknown>)      = FunctionAddress[Base]                  : 
#  809|     r0_43(glval<Middle>)       = VariableAddress[m]                     : 
#  809|     r0_44(glval<Base>)         = ConvertToBase[Middle : Base]           : r0_43
#  809|     v0_45(void)                = Call                                   : func:r0_42, 0:r0_44
#  809|     mu0_46(unknown)            = ^CallSideEffect                        : ~mu0_2
#  809|     mu0_47(Base)               = ^IndirectMayWriteSideEffect[-1]        : 
#  809|     v0_48(void)                = ^IndirectReadSideEffect[0]             : &:r0_44, ~mu0_2
#  809|     mu0_49(unknown)            = ^BufferMayWriteSideEffect[0]           : &:r0_44
#  809|     r0_50(glval<Base>)         = Convert                                : v0_45
#  809|     r0_51(Base &)              = Call                                   : func:r0_41, this:r0_40, 0:r0_50
#  809|     mu0_52(unknown)            = ^CallSideEffect                        : ~mu0_2
#  809|     v0_53(void)                = ^IndirectReadSideEffect[-1]            : &:r0_40, ~mu0_2
#  809|     v0_54(void)                = ^IndirectReadSideEffect[0]             : &:r0_50, ~mu0_2
#  809|     mu0_55(Base)               = ^IndirectMayWriteSideEffect[-1]        : &:r0_40
#  809|     mu0_56(unknown)            = ^BufferMayWriteSideEffect[0]           : &:r0_50
#  810|     r0_57(glval<Base>)         = VariableAddress[b]                     : 
#  810|     r0_58(glval<unknown>)      = FunctionAddress[operator=]             : 
#  810|     r0_59(glval<unknown>)      = FunctionAddress[Base]                  : 
#  810|     r0_60(glval<Middle>)       = VariableAddress[m]                     : 
#  810|     r0_61(glval<Base>)         = ConvertToBase[Middle : Base]           : r0_60
#  810|     v0_62(void)                = Call                                   : func:r0_59, 0:r0_61
#  810|     mu0_63(unknown)            = ^CallSideEffect                        : ~mu0_2
#  810|     mu0_64(Base)               = ^IndirectMayWriteSideEffect[-1]        : 
#  810|     v0_65(void)                = ^IndirectReadSideEffect[0]             : &:r0_61, ~mu0_2
#  810|     mu0_66(unknown)            = ^BufferMayWriteSideEffect[0]           : &:r0_61
#  810|     r0_67(glval<Base>)         = Convert                                : v0_62
#  810|     r0_68(Base &)              = Call                                   : func:r0_58, this:r0_57, 0:r0_67
#  810|     mu0_69(unknown)            = ^CallSideEffect                        : ~mu0_2
#  810|     v0_70(void)                = ^IndirectReadSideEffect[-1]            : &:r0_57, ~mu0_2
#  810|     v0_71(void)                = ^IndirectReadSideEffect[0]             : &:r0_67, ~mu0_2
#  810|     mu0_72(Base)               = ^IndirectMayWriteSideEffect[-1]        : &:r0_57
#  810|     mu0_73(unknown)            = ^BufferMayWriteSideEffect[0]           : &:r0_67
#  811|     r0_74(glval<Middle *>)     = VariableAddress[pm]                    : 
#  811|     r0_75(Middle *)            = Load                                   : &:r0_74, ~mu0_2
#  811|     r0_76(Base *)              = ConvertToBase[Middle : Base]           : r0_75
#  811|     r0_77(glval<Base *>)       = VariableAddress[pb]                    : 
#  811|     mu0_78(Base *)             = Store                                  : &:r0_77, r0_76
#  812|     r0_79(glval<Middle *>)     = VariableAddress[pm]                    : 
#  812|     r0_80(Middle *)            = Load                                   : &:r0_79, ~mu0_2
#  812|     r0_81(Base *)              = ConvertToBase[Middle : Base]           : r0_80
#  812|     r0_82(glval<Base *>)       = VariableAddress[pb]                    : 
#  812|     mu0_83(Base *)             = Store                                  : &:r0_82, r0_81
#  813|     r0_84(glval<Middle *>)     = VariableAddress[pm]                    : 
#  813|     r0_85(Middle *)            = Load                                   : &:r0_84, ~mu0_2
#  813|     r0_86(Base *)              = ConvertToBase[Middle : Base]           : r0_85
#  813|     r0_87(glval<Base *>)       = VariableAddress[pb]                    : 
#  813|     mu0_88(Base *)             = Store                                  : &:r0_87, r0_86
#  814|     r0_89(glval<Middle *>)     = VariableAddress[pm]                    : 
#  814|     r0_90(Middle *)            = Load                                   : &:r0_89, ~mu0_2
#  814|     r0_91(Base *)              = Convert                                : r0_90
#  814|     r0_92(glval<Base *>)       = VariableAddress[pb]                    : 
#  814|     mu0_93(Base *)             = Store                                  : &:r0_92, r0_91
#  816|     r0_94(glval<Middle>)       = VariableAddress[m]                     : 
#  816|     r0_95(glval<unknown>)      = FunctionAddress[operator=]             : 
#  816|     r0_96(glval<Base>)         = VariableAddress[b]                     : 
#  816|     r0_97(glval<Middle>)       = ConvertToDerived[Middle : Base]        : r0_96
#  816|     r0_98(glval<Middle>)       = Convert                                : r0_97
#  816|     r0_99(Middle &)            = Call                                   : func:r0_95, this:r0_94, 0:r0_98
#  816|     mu0_100(unknown)           = ^CallSideEffect                        : ~mu0_2
#  816|     v0_101(void)               = ^IndirectReadSideEffect[-1]            : &:r0_94, ~mu0_2
#  816|     v0_102(void)               = ^IndirectReadSideEffect[0]             : &:r0_98, ~mu0_2
#  816|     mu0_103(Middle)            = ^IndirectMayWriteSideEffect[-1]        : &:r0_94
#  816|     mu0_104(unknown)           = ^BufferMayWriteSideEffect[0]           : &:r0_98
#  817|     r0_105(glval<Middle>)      = VariableAddress[m]                     : 
#  817|     r0_106(glval<unknown>)     = FunctionAddress[operator=]             : 
#  817|     r0_107(glval<Base>)        = VariableAddress[b]                     : 
#  817|     r0_108(glval<Middle>)      = ConvertToDerived[Middle : Base]        : r0_107
#  817|     r0_109(glval<Middle>)      = Convert                                : r0_108
#  817|     r0_110(Middle &)           = Call                                   : func:r0_106, this:r0_105, 0:r0_109
#  817|     mu0_111(unknown)           = ^CallSideEffect                        : ~mu0_2
#  817|     v0_112(void)               = ^IndirectReadSideEffect[-1]            : &:r0_105, ~mu0_2
#  817|     v0_113(void)               = ^IndirectReadSideEffect[0]             : &:r0_109, ~mu0_2
#  817|     mu0_114(Middle)            = ^IndirectMayWriteSideEffect[-1]        : &:r0_105
#  817|     mu0_115(unknown)           = ^BufferMayWriteSideEffect[0]           : &:r0_109
#  818|     r0_116(glval<Base *>)      = VariableAddress[pb]                    : 
#  818|     r0_117(Base *)             = Load                                   : &:r0_116, ~mu0_2
#  818|     r0_118(Middle *)           = ConvertToDerived[Middle : Base]        : r0_117
#  818|     r0_119(glval<Middle *>)    = VariableAddress[pm]                    : 
#  818|     mu0_120(Middle *)          = Store                                  : &:r0_119, r0_118
#  819|     r0_121(glval<Base *>)      = VariableAddress[pb]                    : 
#  819|     r0_122(Base *)             = Load                                   : &:r0_121, ~mu0_2
#  819|     r0_123(Middle *)           = ConvertToDerived[Middle : Base]        : r0_122
#  819|     r0_124(glval<Middle *>)    = VariableAddress[pm]                    : 
#  819|     mu0_125(Middle *)          = Store                                  : &:r0_124, r0_123
#  820|     r0_126(glval<Base *>)      = VariableAddress[pb]                    : 
#  820|     r0_127(Base *)             = Load                                   : &:r0_126, ~mu0_2
#  820|     r0_128(Middle *)           = Convert                                : r0_127
#  820|     r0_129(glval<Middle *>)    = VariableAddress[pm]                    : 
#  820|     mu0_130(Middle *)          = Store                                  : &:r0_129, r0_128
#  822|     r0_131(glval<Base>)        = VariableAddress[b]                     : 
#  822|     r0_132(glval<unknown>)     = FunctionAddress[operator=]             : 
#  822|     r0_133(glval<Derived>)     = VariableAddress[d]                     : 
#  822|     r0_134(glval<Middle>)      = ConvertToBase[Derived : Middle]        : r0_133
#  822|     r0_135(glval<Base>)        = ConvertToBase[Middle : Base]           : r0_134
#  822|     r0_136(Base &)             = Call                                   : func:r0_132, this:r0_131, 0:r0_135
#  822|     mu0_137(unknown)           = ^CallSideEffect                        : ~mu0_2
#  822|     v0_138(void)               = ^IndirectReadSideEffect[-1]            : &:r0_131, ~mu0_2
#  822|     v0_139(void)               = ^IndirectReadSideEffect[0]             : &:r0_135, ~mu0_2
#  822|     mu0_140(Base)              = ^IndirectMayWriteSideEffect[-1]        : &:r0_131
#  822|     mu0_141(unknown)           = ^BufferMayWriteSideEffect[0]           : &:r0_135
#  823|     r0_142(glval<Base>)        = VariableAddress[b]                     : 
#  823|     r0_143(glval<unknown>)     = FunctionAddress[operator=]             : 
#  823|     r0_144(glval<unknown>)     = FunctionAddress[Base]                  : 
#  823|     r0_145(glval<Derived>)     = VariableAddress[d]                     : 
#  823|     r0_146(glval<Middle>)      = ConvertToBase[Derived : Middle]        : r0_145
#  823|     r0_147(glval<Base>)        = ConvertToBase[Middle : Base]           : r0_146
#  823|     v0_148(void)               = Call                                   : func:r0_144, 0:r0_147
#  823|     mu0_149(unknown)           = ^CallSideEffect                        : ~mu0_2
#  823|     mu0_150(Base)              = ^IndirectMayWriteSideEffect[-1]        : 
#  823|     v0_151(void)               = ^IndirectReadSideEffect[0]             : &:r0_147, ~mu0_2
#  823|     mu0_152(unknown)           = ^BufferMayWriteSideEffect[0]           : &:r0_147
#  823|     r0_153(glval<Base>)        = Convert                                : v0_148
#  823|     r0_154(Base &)             = Call                                   : func:r0_143, this:r0_142, 0:r0_153
#  823|     mu0_155(unknown)           = ^CallSideEffect                        : ~mu0_2
#  823|     v0_156(void)               = ^IndirectReadSideEffect[-1]            : &:r0_142, ~mu0_2
#  823|     v0_157(void)               = ^IndirectReadSideEffect[0]             : &:r0_153, ~mu0_2
#  823|     mu0_158(Base)              = ^IndirectMayWriteSideEffect[-1]        : &:r0_142
#  823|     mu0_159(unknown)           = ^BufferMayWriteSideEffect[0]           : &:r0_153
#  824|     r0_160(glval<Base>)        = VariableAddress[b]                     : 
#  824|     r0_161(glval<unknown>)     = FunctionAddress[operator=]             : 
#  824|     r0_162(glval<unknown>)     = FunctionAddress[Base]                  : 
#  824|     r0_163(glval<Derived>)     = VariableAddress[d]                     : 
#  824|     r0_164(glval<Middle>)      = ConvertToBase[Derived : Middle]        : r0_163
#  824|     r0_165(glval<Base>)        = ConvertToBase[Middle : Base]           : r0_164
#  824|     v0_166(void)               = Call                                   : func:r0_162, 0:r0_165
#  824|     mu0_167(unknown)           = ^CallSideEffect                        : ~mu0_2
#  824|     mu0_168(Base)              = ^IndirectMayWriteSideEffect[-1]        : 
#  824|     v0_169(void)               = ^IndirectReadSideEffect[0]             : &:r0_165, ~mu0_2
#  824|     mu0_170(unknown)           = ^BufferMayWriteSideEffect[0]           : &:r0_165
#  824|     r0_171(glval<Base>)        = Convert                                : v0_166
#  824|     r0_172(Base &)             = Call                                   : func:r0_161, this:r0_160, 0:r0_171
#  824|     mu0_173(unknown)           = ^CallSideEffect                        : ~mu0_2
#  824|     v0_174(void)               = ^IndirectReadSideEffect[-1]            : &:r0_160, ~mu0_2
#  824|     v0_175(void)               = ^IndirectReadSideEffect[0]             : &:r0_171, ~mu0_2
#  824|     mu0_176(Base)              = ^IndirectMayWriteSideEffect[-1]        : &:r0_160
#  824|     mu0_177(unknown)           = ^BufferMayWriteSideEffect[0]           : &:r0_171
#  825|     r0_178(glval<Derived *>)   = VariableAddress[pd]                    : 
#  825|     r0_179(Derived *)          = Load                                   : &:r0_178, ~mu0_2
#  825|     r0_180(Middle *)           = ConvertToBase[Derived : Middle]        : r0_179
#  825|     r0_181(Base *)             = ConvertToBase[Middle : Base]           : r0_180
#  825|     r0_182(glval<Base *>)      = VariableAddress[pb]                    : 
#  825|     mu0_183(Base *)            = Store                                  : &:r0_182, r0_181
#  826|     r0_184(glval<Derived *>)   = VariableAddress[pd]                    : 
#  826|     r0_185(Derived *)          = Load                                   : &:r0_184, ~mu0_2
#  826|     r0_186(Middle *)           = ConvertToBase[Derived : Middle]        : r0_185
#  826|     r0_187(Base *)             = ConvertToBase[Middle : Base]           : r0_186
#  826|     r0_188(glval<Base *>)      = VariableAddress[pb]                    : 
#  826|     mu0_189(Base *)            = Store                                  : &:r0_188, r0_187
#  827|     r0_190(glval<Derived *>)   = VariableAddress[pd]                    : 
#  827|     r0_191(Derived *)          = Load                                   : &:r0_190, ~mu0_2
#  827|     r0_192(Middle *)           = ConvertToBase[Derived : Middle]        : r0_191
#  827|     r0_193(Base *)             = ConvertToBase[Middle : Base]           : r0_192
#  827|     r0_194(glval<Base *>)      = VariableAddress[pb]                    : 
#  827|     mu0_195(Base *)            = Store                                  : &:r0_194, r0_193
#  828|     r0_196(glval<Derived *>)   = VariableAddress[pd]                    : 
#  828|     r0_197(Derived *)          = Load                                   : &:r0_196, ~mu0_2
#  828|     r0_198(Base *)             = Convert                                : r0_197
#  828|     r0_199(glval<Base *>)      = VariableAddress[pb]                    : 
#  828|     mu0_200(Base *)            = Store                                  : &:r0_199, r0_198
#  830|     r0_201(glval<Derived>)     = VariableAddress[d]                     : 
#  830|     r0_202(glval<unknown>)     = FunctionAddress[operator=]             : 
#  830|     r0_203(glval<Base>)        = VariableAddress[b]                     : 
#  830|     r0_204(glval<Middle>)      = ConvertToDerived[Middle : Base]        : r0_203
#  830|     r0_205(glval<Derived>)     = ConvertToDerived[Derived : Middle]     : r0_204
#  830|     r0_206(glval<Derived>)     = Convert                                : r0_205
#  830|     r0_207(Derived &)          = Call                                   : func:r0_202, this:r0_201, 0:r0_206
#  830|     mu0_208(unknown)           = ^CallSideEffect                        : ~mu0_2
#  830|     v0_209(void)               = ^IndirectReadSideEffect[-1]            : &:r0_201, ~mu0_2
#  830|     v0_210(void)               = ^IndirectReadSideEffect[0]             : &:r0_206, ~mu0_2
#  830|     mu0_211(Derived)           = ^IndirectMayWriteSideEffect[-1]        : &:r0_201
#  830|     mu0_212(unknown)           = ^BufferMayWriteSideEffect[0]           : &:r0_206
#  831|     r0_213(glval<Derived>)     = VariableAddress[d]                     : 
#  831|     r0_214(glval<unknown>)     = FunctionAddress[operator=]             : 
#  831|     r0_215(glval<Base>)        = VariableAddress[b]                     : 
#  831|     r0_216(glval<Middle>)      = ConvertToDerived[Middle : Base]        : r0_215
#  831|     r0_217(glval<Derived>)     = ConvertToDerived[Derived : Middle]     : r0_216
#  831|     r0_218(glval<Derived>)     = Convert                                : r0_217
#  831|     r0_219(Derived &)          = Call                                   : func:r0_214, this:r0_213, 0:r0_218
#  831|     mu0_220(unknown)           = ^CallSideEffect                        : ~mu0_2
#  831|     v0_221(void)               = ^IndirectReadSideEffect[-1]            : &:r0_213, ~mu0_2
#  831|     v0_222(void)               = ^IndirectReadSideEffect[0]             : &:r0_218, ~mu0_2
#  831|     mu0_223(Derived)           = ^IndirectMayWriteSideEffect[-1]        : &:r0_213
#  831|     mu0_224(unknown)           = ^BufferMayWriteSideEffect[0]           : &:r0_218
#  832|     r0_225(glval<Base *>)      = VariableAddress[pb]                    : 
#  832|     r0_226(Base *)             = Load                                   : &:r0_225, ~mu0_2
#  832|     r0_227(Middle *)           = ConvertToDerived[Middle : Base]        : r0_226
#  832|     r0_228(Derived *)          = ConvertToDerived[Derived : Middle]     : r0_227
#  832|     r0_229(glval<Derived *>)   = VariableAddress[pd]                    : 
#  832|     mu0_230(Derived *)         = Store                                  : &:r0_229, r0_228
#  833|     r0_231(glval<Base *>)      = VariableAddress[pb]                    : 
#  833|     r0_232(Base *)             = Load                                   : &:r0_231, ~mu0_2
#  833|     r0_233(Middle *)           = ConvertToDerived[Middle : Base]        : r0_232
#  833|     r0_234(Derived *)          = ConvertToDerived[Derived : Middle]     : r0_233
#  833|     r0_235(glval<Derived *>)   = VariableAddress[pd]                    : 
#  833|     mu0_236(Derived *)         = Store                                  : &:r0_235, r0_234
#  834|     r0_237(glval<Base *>)      = VariableAddress[pb]                    : 
#  834|     r0_238(Base *)             = Load                                   : &:r0_237, ~mu0_2
#  834|     r0_239(Derived *)          = Convert                                : r0_238
#  834|     r0_240(glval<Derived *>)   = VariableAddress[pd]                    : 
#  834|     mu0_241(Derived *)         = Store                                  : &:r0_240, r0_239
#  836|     r0_242(glval<MiddleVB1 *>) = VariableAddress[pmv]                   : 
#  836|     r0_243(MiddleVB1 *)        = Constant[0]                            : 
#  836|     mu0_244(MiddleVB1 *)       = Store                                  : &:r0_242, r0_243
#  837|     r0_245(glval<DerivedVB *>) = VariableAddress[pdv]                   : 
#  837|     r0_246(DerivedVB *)        = Constant[0]                            : 
#  837|     mu0_247(DerivedVB *)       = Store                                  : &:r0_245, r0_246
#  838|     r0_248(glval<MiddleVB1 *>) = VariableAddress[pmv]                   : 
#  838|     r0_249(MiddleVB1 *)        = Load                                   : &:r0_248, ~mu0_2
#  838|     r0_250(Base *)             = ConvertToVirtualBase[MiddleVB1 : Base] : r0_249
#  838|     r0_251(glval<Base *>)      = VariableAddress[pb]                    : 
#  838|     mu0_252(Base *)            = Store                                  : &:r0_251, r0_250
#  839|     r0_253(glval<DerivedVB *>) = VariableAddress[pdv]                   : 
#  839|     r0_254(DerivedVB *)        = Load                                   : &:r0_253, ~mu0_2
#  839|     r0_255(Base *)             = ConvertToVirtualBase[DerivedVB : Base] : r0_254
#  839|     r0_256(glval<Base *>)      = VariableAddress[pb]                    : 
#  839|     mu0_257(Base *)            = Store                                  : &:r0_256, r0_255
#  840|     v0_258(void)               = NoOp                                   : 
#  799|     v0_259(void)               = ReturnVoid                             : 
#  799|     v0_260(void)               = UnmodeledUse                           : mu*
#  799|     v0_261(void)               = AliasedUse                             : ~mu0_2
#  799|     v0_262(void)               = ExitFunction                           : 
=======
#  800|     r0_4(glval<unknown>)       = FunctionAddress[Base]                  : 
#  800|     v0_5(void)                 = Call                                   : func:r0_4, this:r0_3
#  800|     mu0_6(unknown)             = ^CallSideEffect                        : ~mu0_2
#  801|     r0_7(glval<Middle>)        = VariableAddress[m]                     : 
#  801|     r0_8(glval<unknown>)       = FunctionAddress[Middle]                : 
#  801|     v0_9(void)                 = Call                                   : func:r0_8, this:r0_7
#  801|     mu0_10(unknown)            = ^CallSideEffect                        : ~mu0_2
#  802|     r0_11(glval<Derived>)      = VariableAddress[d]                     : 
#  802|     r0_12(glval<unknown>)      = FunctionAddress[Derived]               : 
#  802|     v0_13(void)                = Call                                   : func:r0_12, this:r0_11
#  802|     mu0_14(unknown)            = ^CallSideEffect                        : ~mu0_2
#  804|     r0_15(glval<Base *>)       = VariableAddress[pb]                    : 
#  804|     r0_16(glval<Base>)         = VariableAddress[b]                     : 
#  804|     mu0_17(Base *)             = Store                                  : &:r0_15, r0_16
#  805|     r0_18(glval<Middle *>)     = VariableAddress[pm]                    : 
#  805|     r0_19(glval<Middle>)       = VariableAddress[m]                     : 
#  805|     mu0_20(Middle *)           = Store                                  : &:r0_18, r0_19
#  806|     r0_21(glval<Derived *>)    = VariableAddress[pd]                    : 
#  806|     r0_22(glval<Derived>)      = VariableAddress[d]                     : 
#  806|     mu0_23(Derived *)          = Store                                  : &:r0_21, r0_22
#  808|     r0_24(glval<Base>)         = VariableAddress[b]                     : 
#  808|     r0_25(glval<unknown>)      = FunctionAddress[operator=]             : 
#  808|     r0_26(glval<Middle>)       = VariableAddress[m]                     : 
#  808|     r0_27(glval<Base>)         = ConvertToBase[Middle : Base]           : r0_26
#  808|     r0_28(Base &)              = Call                                   : func:r0_25, this:r0_24, 0:r0_27
#  808|     mu0_29(unknown)            = ^CallSideEffect                        : ~mu0_2
#  808|     v0_30(void)                = ^BufferReadSideEffect[-1]              : &:r0_24, ~mu0_2
#  808|     v0_31(void)                = ^BufferReadSideEffect[0]               : &:r0_27, ~mu0_2
#  808|     mu0_32(Base)               = ^IndirectMayWriteSideEffect[-1]        : &:r0_24
#  808|     mu0_33(unknown)            = ^BufferMayWriteSideEffect[0]           : &:r0_27
#  809|     r0_34(glval<Base>)         = VariableAddress[b]                     : 
#  809|     r0_35(glval<unknown>)      = FunctionAddress[operator=]             : 
#  809|     r0_36(glval<unknown>)      = FunctionAddress[Base]                  : 
#  809|     r0_37(glval<Middle>)       = VariableAddress[m]                     : 
#  809|     r0_38(glval<Base>)         = ConvertToBase[Middle : Base]           : r0_37
#  809|     v0_39(void)                = Call                                   : func:r0_36, 0:r0_38
#  809|     mu0_40(unknown)            = ^CallSideEffect                        : ~mu0_2
#  809|     v0_41(void)                = ^BufferReadSideEffect[0]               : &:r0_38, ~mu0_2
#  809|     mu0_42(unknown)            = ^BufferMayWriteSideEffect[0]           : &:r0_38
#  809|     r0_43(glval<Base>)         = Convert                                : v0_39
#  809|     r0_44(Base &)              = Call                                   : func:r0_35, this:r0_34, 0:r0_43
#  809|     mu0_45(unknown)            = ^CallSideEffect                        : ~mu0_2
#  809|     v0_46(void)                = ^BufferReadSideEffect[-1]              : &:r0_34, ~mu0_2
#  809|     v0_47(void)                = ^BufferReadSideEffect[0]               : &:r0_43, ~mu0_2
#  809|     mu0_48(Base)               = ^IndirectMayWriteSideEffect[-1]        : &:r0_34
#  809|     mu0_49(unknown)            = ^BufferMayWriteSideEffect[0]           : &:r0_43
#  810|     r0_50(glval<Base>)         = VariableAddress[b]                     : 
#  810|     r0_51(glval<unknown>)      = FunctionAddress[operator=]             : 
#  810|     r0_52(glval<unknown>)      = FunctionAddress[Base]                  : 
#  810|     r0_53(glval<Middle>)       = VariableAddress[m]                     : 
#  810|     r0_54(glval<Base>)         = ConvertToBase[Middle : Base]           : r0_53
#  810|     v0_55(void)                = Call                                   : func:r0_52, 0:r0_54
#  810|     mu0_56(unknown)            = ^CallSideEffect                        : ~mu0_2
#  810|     v0_57(void)                = ^BufferReadSideEffect[0]               : &:r0_54, ~mu0_2
#  810|     mu0_58(unknown)            = ^BufferMayWriteSideEffect[0]           : &:r0_54
#  810|     r0_59(glval<Base>)         = Convert                                : v0_55
#  810|     r0_60(Base &)              = Call                                   : func:r0_51, this:r0_50, 0:r0_59
#  810|     mu0_61(unknown)            = ^CallSideEffect                        : ~mu0_2
#  810|     v0_62(void)                = ^BufferReadSideEffect[-1]              : &:r0_50, ~mu0_2
#  810|     v0_63(void)                = ^BufferReadSideEffect[0]               : &:r0_59, ~mu0_2
#  810|     mu0_64(Base)               = ^IndirectMayWriteSideEffect[-1]        : &:r0_50
#  810|     mu0_65(unknown)            = ^BufferMayWriteSideEffect[0]           : &:r0_59
#  811|     r0_66(glval<Middle *>)     = VariableAddress[pm]                    : 
#  811|     r0_67(Middle *)            = Load                                   : &:r0_66, ~mu0_2
#  811|     r0_68(Base *)              = ConvertToBase[Middle : Base]           : r0_67
#  811|     r0_69(glval<Base *>)       = VariableAddress[pb]                    : 
#  811|     mu0_70(Base *)             = Store                                  : &:r0_69, r0_68
#  812|     r0_71(glval<Middle *>)     = VariableAddress[pm]                    : 
#  812|     r0_72(Middle *)            = Load                                   : &:r0_71, ~mu0_2
#  812|     r0_73(Base *)              = ConvertToBase[Middle : Base]           : r0_72
#  812|     r0_74(glval<Base *>)       = VariableAddress[pb]                    : 
#  812|     mu0_75(Base *)             = Store                                  : &:r0_74, r0_73
#  813|     r0_76(glval<Middle *>)     = VariableAddress[pm]                    : 
#  813|     r0_77(Middle *)            = Load                                   : &:r0_76, ~mu0_2
#  813|     r0_78(Base *)              = ConvertToBase[Middle : Base]           : r0_77
#  813|     r0_79(glval<Base *>)       = VariableAddress[pb]                    : 
#  813|     mu0_80(Base *)             = Store                                  : &:r0_79, r0_78
#  814|     r0_81(glval<Middle *>)     = VariableAddress[pm]                    : 
#  814|     r0_82(Middle *)            = Load                                   : &:r0_81, ~mu0_2
#  814|     r0_83(Base *)              = Convert                                : r0_82
#  814|     r0_84(glval<Base *>)       = VariableAddress[pb]                    : 
#  814|     mu0_85(Base *)             = Store                                  : &:r0_84, r0_83
#  816|     r0_86(glval<Middle>)       = VariableAddress[m]                     : 
#  816|     r0_87(glval<unknown>)      = FunctionAddress[operator=]             : 
#  816|     r0_88(glval<Base>)         = VariableAddress[b]                     : 
#  816|     r0_89(glval<Middle>)       = ConvertToDerived[Middle : Base]        : r0_88
#  816|     r0_90(glval<Middle>)       = Convert                                : r0_89
#  816|     r0_91(Middle &)            = Call                                   : func:r0_87, this:r0_86, 0:r0_90
#  816|     mu0_92(unknown)            = ^CallSideEffect                        : ~mu0_2
#  816|     v0_93(void)                = ^BufferReadSideEffect[-1]              : &:r0_86, ~mu0_2
#  816|     v0_94(void)                = ^BufferReadSideEffect[0]               : &:r0_90, ~mu0_2
#  816|     mu0_95(Middle)             = ^IndirectMayWriteSideEffect[-1]        : &:r0_86
#  816|     mu0_96(unknown)            = ^BufferMayWriteSideEffect[0]           : &:r0_90
#  817|     r0_97(glval<Middle>)       = VariableAddress[m]                     : 
#  817|     r0_98(glval<unknown>)      = FunctionAddress[operator=]             : 
#  817|     r0_99(glval<Base>)         = VariableAddress[b]                     : 
#  817|     r0_100(glval<Middle>)      = ConvertToDerived[Middle : Base]        : r0_99
#  817|     r0_101(glval<Middle>)      = Convert                                : r0_100
#  817|     r0_102(Middle &)           = Call                                   : func:r0_98, this:r0_97, 0:r0_101
#  817|     mu0_103(unknown)           = ^CallSideEffect                        : ~mu0_2
#  817|     v0_104(void)               = ^BufferReadSideEffect[-1]              : &:r0_97, ~mu0_2
#  817|     v0_105(void)               = ^BufferReadSideEffect[0]               : &:r0_101, ~mu0_2
#  817|     mu0_106(Middle)            = ^IndirectMayWriteSideEffect[-1]        : &:r0_97
#  817|     mu0_107(unknown)           = ^BufferMayWriteSideEffect[0]           : &:r0_101
#  818|     r0_108(glval<Base *>)      = VariableAddress[pb]                    : 
#  818|     r0_109(Base *)             = Load                                   : &:r0_108, ~mu0_2
#  818|     r0_110(Middle *)           = ConvertToDerived[Middle : Base]        : r0_109
#  818|     r0_111(glval<Middle *>)    = VariableAddress[pm]                    : 
#  818|     mu0_112(Middle *)          = Store                                  : &:r0_111, r0_110
#  819|     r0_113(glval<Base *>)      = VariableAddress[pb]                    : 
#  819|     r0_114(Base *)             = Load                                   : &:r0_113, ~mu0_2
#  819|     r0_115(Middle *)           = ConvertToDerived[Middle : Base]        : r0_114
#  819|     r0_116(glval<Middle *>)    = VariableAddress[pm]                    : 
#  819|     mu0_117(Middle *)          = Store                                  : &:r0_116, r0_115
#  820|     r0_118(glval<Base *>)      = VariableAddress[pb]                    : 
#  820|     r0_119(Base *)             = Load                                   : &:r0_118, ~mu0_2
#  820|     r0_120(Middle *)           = Convert                                : r0_119
#  820|     r0_121(glval<Middle *>)    = VariableAddress[pm]                    : 
#  820|     mu0_122(Middle *)          = Store                                  : &:r0_121, r0_120
#  822|     r0_123(glval<Base>)        = VariableAddress[b]                     : 
#  822|     r0_124(glval<unknown>)     = FunctionAddress[operator=]             : 
#  822|     r0_125(glval<Derived>)     = VariableAddress[d]                     : 
#  822|     r0_126(glval<Middle>)      = ConvertToBase[Derived : Middle]        : r0_125
#  822|     r0_127(glval<Base>)        = ConvertToBase[Middle : Base]           : r0_126
#  822|     r0_128(Base &)             = Call                                   : func:r0_124, this:r0_123, 0:r0_127
#  822|     mu0_129(unknown)           = ^CallSideEffect                        : ~mu0_2
#  822|     v0_130(void)               = ^BufferReadSideEffect[-1]              : &:r0_123, ~mu0_2
#  822|     v0_131(void)               = ^BufferReadSideEffect[0]               : &:r0_127, ~mu0_2
#  822|     mu0_132(Base)              = ^IndirectMayWriteSideEffect[-1]        : &:r0_123
#  822|     mu0_133(unknown)           = ^BufferMayWriteSideEffect[0]           : &:r0_127
#  823|     r0_134(glval<Base>)        = VariableAddress[b]                     : 
#  823|     r0_135(glval<unknown>)     = FunctionAddress[operator=]             : 
#  823|     r0_136(glval<unknown>)     = FunctionAddress[Base]                  : 
#  823|     r0_137(glval<Derived>)     = VariableAddress[d]                     : 
#  823|     r0_138(glval<Middle>)      = ConvertToBase[Derived : Middle]        : r0_137
#  823|     r0_139(glval<Base>)        = ConvertToBase[Middle : Base]           : r0_138
#  823|     v0_140(void)               = Call                                   : func:r0_136, 0:r0_139
#  823|     mu0_141(unknown)           = ^CallSideEffect                        : ~mu0_2
#  823|     v0_142(void)               = ^BufferReadSideEffect[0]               : &:r0_139, ~mu0_2
#  823|     mu0_143(unknown)           = ^BufferMayWriteSideEffect[0]           : &:r0_139
#  823|     r0_144(glval<Base>)        = Convert                                : v0_140
#  823|     r0_145(Base &)             = Call                                   : func:r0_135, this:r0_134, 0:r0_144
#  823|     mu0_146(unknown)           = ^CallSideEffect                        : ~mu0_2
#  823|     v0_147(void)               = ^BufferReadSideEffect[-1]              : &:r0_134, ~mu0_2
#  823|     v0_148(void)               = ^BufferReadSideEffect[0]               : &:r0_144, ~mu0_2
#  823|     mu0_149(Base)              = ^IndirectMayWriteSideEffect[-1]        : &:r0_134
#  823|     mu0_150(unknown)           = ^BufferMayWriteSideEffect[0]           : &:r0_144
#  824|     r0_151(glval<Base>)        = VariableAddress[b]                     : 
#  824|     r0_152(glval<unknown>)     = FunctionAddress[operator=]             : 
#  824|     r0_153(glval<unknown>)     = FunctionAddress[Base]                  : 
#  824|     r0_154(glval<Derived>)     = VariableAddress[d]                     : 
#  824|     r0_155(glval<Middle>)      = ConvertToBase[Derived : Middle]        : r0_154
#  824|     r0_156(glval<Base>)        = ConvertToBase[Middle : Base]           : r0_155
#  824|     v0_157(void)               = Call                                   : func:r0_153, 0:r0_156
#  824|     mu0_158(unknown)           = ^CallSideEffect                        : ~mu0_2
#  824|     v0_159(void)               = ^BufferReadSideEffect[0]               : &:r0_156, ~mu0_2
#  824|     mu0_160(unknown)           = ^BufferMayWriteSideEffect[0]           : &:r0_156
#  824|     r0_161(glval<Base>)        = Convert                                : v0_157
#  824|     r0_162(Base &)             = Call                                   : func:r0_152, this:r0_151, 0:r0_161
#  824|     mu0_163(unknown)           = ^CallSideEffect                        : ~mu0_2
#  824|     v0_164(void)               = ^BufferReadSideEffect[-1]              : &:r0_151, ~mu0_2
#  824|     v0_165(void)               = ^BufferReadSideEffect[0]               : &:r0_161, ~mu0_2
#  824|     mu0_166(Base)              = ^IndirectMayWriteSideEffect[-1]        : &:r0_151
#  824|     mu0_167(unknown)           = ^BufferMayWriteSideEffect[0]           : &:r0_161
#  825|     r0_168(glval<Derived *>)   = VariableAddress[pd]                    : 
#  825|     r0_169(Derived *)          = Load                                   : &:r0_168, ~mu0_2
#  825|     r0_170(Middle *)           = ConvertToBase[Derived : Middle]        : r0_169
#  825|     r0_171(Base *)             = ConvertToBase[Middle : Base]           : r0_170
#  825|     r0_172(glval<Base *>)      = VariableAddress[pb]                    : 
#  825|     mu0_173(Base *)            = Store                                  : &:r0_172, r0_171
#  826|     r0_174(glval<Derived *>)   = VariableAddress[pd]                    : 
#  826|     r0_175(Derived *)          = Load                                   : &:r0_174, ~mu0_2
#  826|     r0_176(Middle *)           = ConvertToBase[Derived : Middle]        : r0_175
#  826|     r0_177(Base *)             = ConvertToBase[Middle : Base]           : r0_176
#  826|     r0_178(glval<Base *>)      = VariableAddress[pb]                    : 
#  826|     mu0_179(Base *)            = Store                                  : &:r0_178, r0_177
#  827|     r0_180(glval<Derived *>)   = VariableAddress[pd]                    : 
#  827|     r0_181(Derived *)          = Load                                   : &:r0_180, ~mu0_2
#  827|     r0_182(Middle *)           = ConvertToBase[Derived : Middle]        : r0_181
#  827|     r0_183(Base *)             = ConvertToBase[Middle : Base]           : r0_182
#  827|     r0_184(glval<Base *>)      = VariableAddress[pb]                    : 
#  827|     mu0_185(Base *)            = Store                                  : &:r0_184, r0_183
#  828|     r0_186(glval<Derived *>)   = VariableAddress[pd]                    : 
#  828|     r0_187(Derived *)          = Load                                   : &:r0_186, ~mu0_2
#  828|     r0_188(Base *)             = Convert                                : r0_187
#  828|     r0_189(glval<Base *>)      = VariableAddress[pb]                    : 
#  828|     mu0_190(Base *)            = Store                                  : &:r0_189, r0_188
#  830|     r0_191(glval<Derived>)     = VariableAddress[d]                     : 
#  830|     r0_192(glval<unknown>)     = FunctionAddress[operator=]             : 
#  830|     r0_193(glval<Base>)        = VariableAddress[b]                     : 
#  830|     r0_194(glval<Middle>)      = ConvertToDerived[Middle : Base]        : r0_193
#  830|     r0_195(glval<Derived>)     = ConvertToDerived[Derived : Middle]     : r0_194
#  830|     r0_196(glval<Derived>)     = Convert                                : r0_195
#  830|     r0_197(Derived &)          = Call                                   : func:r0_192, this:r0_191, 0:r0_196
#  830|     mu0_198(unknown)           = ^CallSideEffect                        : ~mu0_2
#  830|     v0_199(void)               = ^BufferReadSideEffect[-1]              : &:r0_191, ~mu0_2
#  830|     v0_200(void)               = ^BufferReadSideEffect[0]               : &:r0_196, ~mu0_2
#  830|     mu0_201(Derived)           = ^IndirectMayWriteSideEffect[-1]        : &:r0_191
#  830|     mu0_202(unknown)           = ^BufferMayWriteSideEffect[0]           : &:r0_196
#  831|     r0_203(glval<Derived>)     = VariableAddress[d]                     : 
#  831|     r0_204(glval<unknown>)     = FunctionAddress[operator=]             : 
#  831|     r0_205(glval<Base>)        = VariableAddress[b]                     : 
#  831|     r0_206(glval<Middle>)      = ConvertToDerived[Middle : Base]        : r0_205
#  831|     r0_207(glval<Derived>)     = ConvertToDerived[Derived : Middle]     : r0_206
#  831|     r0_208(glval<Derived>)     = Convert                                : r0_207
#  831|     r0_209(Derived &)          = Call                                   : func:r0_204, this:r0_203, 0:r0_208
#  831|     mu0_210(unknown)           = ^CallSideEffect                        : ~mu0_2
#  831|     v0_211(void)               = ^BufferReadSideEffect[-1]              : &:r0_203, ~mu0_2
#  831|     v0_212(void)               = ^BufferReadSideEffect[0]               : &:r0_208, ~mu0_2
#  831|     mu0_213(Derived)           = ^IndirectMayWriteSideEffect[-1]        : &:r0_203
#  831|     mu0_214(unknown)           = ^BufferMayWriteSideEffect[0]           : &:r0_208
#  832|     r0_215(glval<Base *>)      = VariableAddress[pb]                    : 
#  832|     r0_216(Base *)             = Load                                   : &:r0_215, ~mu0_2
#  832|     r0_217(Middle *)           = ConvertToDerived[Middle : Base]        : r0_216
#  832|     r0_218(Derived *)          = ConvertToDerived[Derived : Middle]     : r0_217
#  832|     r0_219(glval<Derived *>)   = VariableAddress[pd]                    : 
#  832|     mu0_220(Derived *)         = Store                                  : &:r0_219, r0_218
#  833|     r0_221(glval<Base *>)      = VariableAddress[pb]                    : 
#  833|     r0_222(Base *)             = Load                                   : &:r0_221, ~mu0_2
#  833|     r0_223(Middle *)           = ConvertToDerived[Middle : Base]        : r0_222
#  833|     r0_224(Derived *)          = ConvertToDerived[Derived : Middle]     : r0_223
#  833|     r0_225(glval<Derived *>)   = VariableAddress[pd]                    : 
#  833|     mu0_226(Derived *)         = Store                                  : &:r0_225, r0_224
#  834|     r0_227(glval<Base *>)      = VariableAddress[pb]                    : 
#  834|     r0_228(Base *)             = Load                                   : &:r0_227, ~mu0_2
#  834|     r0_229(Derived *)          = Convert                                : r0_228
#  834|     r0_230(glval<Derived *>)   = VariableAddress[pd]                    : 
#  834|     mu0_231(Derived *)         = Store                                  : &:r0_230, r0_229
#  836|     r0_232(glval<MiddleVB1 *>) = VariableAddress[pmv]                   : 
#  836|     r0_233(MiddleVB1 *)        = Constant[0]                            : 
#  836|     mu0_234(MiddleVB1 *)       = Store                                  : &:r0_232, r0_233
#  837|     r0_235(glval<DerivedVB *>) = VariableAddress[pdv]                   : 
#  837|     r0_236(DerivedVB *)        = Constant[0]                            : 
#  837|     mu0_237(DerivedVB *)       = Store                                  : &:r0_235, r0_236
#  838|     r0_238(glval<MiddleVB1 *>) = VariableAddress[pmv]                   : 
#  838|     r0_239(MiddleVB1 *)        = Load                                   : &:r0_238, ~mu0_2
#  838|     r0_240(Base *)             = ConvertToVirtualBase[MiddleVB1 : Base] : r0_239
#  838|     r0_241(glval<Base *>)      = VariableAddress[pb]                    : 
#  838|     mu0_242(Base *)            = Store                                  : &:r0_241, r0_240
#  839|     r0_243(glval<DerivedVB *>) = VariableAddress[pdv]                   : 
#  839|     r0_244(DerivedVB *)        = Load                                   : &:r0_243, ~mu0_2
#  839|     r0_245(Base *)             = ConvertToVirtualBase[DerivedVB : Base] : r0_244
#  839|     r0_246(glval<Base *>)      = VariableAddress[pb]                    : 
#  839|     mu0_247(Base *)            = Store                                  : &:r0_246, r0_245
#  840|     v0_248(void)               = NoOp                                   : 
#  799|     v0_249(void)               = ReturnVoid                             : 
#  799|     v0_250(void)               = UnmodeledUse                           : mu*
#  799|     v0_251(void)               = AliasedUse                             : ~mu0_2
#  799|     v0_252(void)               = ExitFunction                           : 
>>>>>>> 717490b6

#  842| void PolymorphicBase::PolymorphicBase()
#  842|   Block 0
#  842|     v0_0(void)                   = EnterFunction       : 
#  842|     mu0_1(unknown)               = AliasedDefinition   : 
#  842|     mu0_2(unknown)               = UnmodeledDefinition : 
#  842|     r0_3(glval<PolymorphicBase>) = InitializeThis      : 
#  842|     v0_4(void)                   = NoOp                : 
#  842|     v0_5(void)                   = ReturnVoid          : 
#  842|     v0_6(void)                   = UnmodeledUse        : mu*
#  842|     v0_7(void)                   = AliasedUse          : ~mu0_2
#  842|     v0_8(void)                   = ExitFunction        : 

#  846| void PolymorphicDerived::PolymorphicDerived()
#  846|   Block 0
#  846|     v0_0(void)                      = EnterFunction                                       : 
#  846|     mu0_1(unknown)                  = AliasedDefinition                                   : 
#  846|     mu0_2(unknown)                  = UnmodeledDefinition                                 : 
#  846|     r0_3(glval<PolymorphicDerived>) = InitializeThis                                      : 
#  846|     r0_4(glval<PolymorphicBase>)    = ConvertToBase[PolymorphicDerived : PolymorphicBase] : r0_3
#  846|     r0_5(glval<unknown>)            = FunctionAddress[PolymorphicBase]                    : 
#  846|     v0_6(void)                      = Call                                                : func:r0_5, this:r0_4
#  846|     mu0_7(unknown)                  = ^CallSideEffect                                     : ~mu0_2
#  846|     mu0_8(PolymorphicBase)          = ^IndirectMayWriteSideEffect[-1]                     : &:r0_4
#  846|     v0_9(void)                      = NoOp                                                : 
#  846|     v0_10(void)                     = ReturnVoid                                          : 
#  846|     v0_11(void)                     = UnmodeledUse                                        : mu*
#  846|     v0_12(void)                     = AliasedUse                                          : ~mu0_2
#  846|     v0_13(void)                     = ExitFunction                                        : 

#  846| void PolymorphicDerived::~PolymorphicDerived()
#  846|   Block 0
#  846|     v0_0(void)                      = EnterFunction                                       : 
#  846|     mu0_1(unknown)                  = AliasedDefinition                                   : 
#  846|     mu0_2(unknown)                  = UnmodeledDefinition                                 : 
#  846|     r0_3(glval<PolymorphicDerived>) = InitializeThis                                      : 
#-----|     v0_4(void)                      = NoOp                                                : 
#  846|     r0_5(glval<PolymorphicBase>)    = ConvertToBase[PolymorphicDerived : PolymorphicBase] : r0_3
#  846|     r0_6(glval<unknown>)            = FunctionAddress[~PolymorphicBase]                   : 
#  846|     v0_7(void)                      = Call                                                : func:r0_6, this:r0_5
#  846|     mu0_8(unknown)                  = ^CallSideEffect                                     : ~mu0_2
#  846|     v0_9(void)                      = ReturnVoid                                          : 
#  846|     v0_10(void)                     = UnmodeledUse                                        : mu*
#  846|     v0_11(void)                     = AliasedUse                                          : ~mu0_2
#  846|     v0_12(void)                     = ExitFunction                                        : 

#  849| void DynamicCast()
#  849|   Block 0
#  849|     v0_0(void)                         = EnterFunction                       : 
#  849|     mu0_1(unknown)                     = AliasedDefinition                   : 
#  849|     mu0_2(unknown)                     = UnmodeledDefinition                 : 
#  850|     r0_3(glval<PolymorphicBase>)       = VariableAddress[b]                  : 
#  850|     mu0_4(PolymorphicBase)             = Uninitialized[b]                    : &:r0_3
#-----|     r0_5(glval<unknown>)               = FunctionAddress[PolymorphicBase]    : 
#-----|     v0_6(void)                         = Call                                : func:r0_5, this:r0_3
#-----|     mu0_7(unknown)                     = ^CallSideEffect                     : ~mu0_2
#-----|     mu0_8(PolymorphicBase)             = ^IndirectMayWriteSideEffect[-1]     : &:r0_3
#  851|     r0_9(glval<PolymorphicDerived>)    = VariableAddress[d]                  : 
#  851|     mu0_10(PolymorphicDerived)         = Uninitialized[d]                    : &:r0_9
#  851|     r0_11(glval<unknown>)              = FunctionAddress[PolymorphicDerived] : 
#  851|     v0_12(void)                        = Call                                : func:r0_11, this:r0_9
#  851|     mu0_13(unknown)                    = ^CallSideEffect                     : ~mu0_2
#  851|     mu0_14(PolymorphicDerived)         = ^IndirectMayWriteSideEffect[-1]     : &:r0_9
#  853|     r0_15(glval<PolymorphicBase *>)    = VariableAddress[pb]                 : 
#  853|     r0_16(glval<PolymorphicBase>)      = VariableAddress[b]                  : 
#  853|     mu0_17(PolymorphicBase *)          = Store                               : &:r0_15, r0_16
#  854|     r0_18(glval<PolymorphicDerived *>) = VariableAddress[pd]                 : 
#  854|     r0_19(glval<PolymorphicDerived>)   = VariableAddress[d]                  : 
#  854|     mu0_20(PolymorphicDerived *)       = Store                               : &:r0_18, r0_19
#  857|     r0_21(glval<PolymorphicDerived *>) = VariableAddress[pd]                 : 
#  857|     r0_22(PolymorphicDerived *)        = Load                                : &:r0_21, ~mu0_2
#  857|     r0_23(PolymorphicBase *)           = CheckedConvertOrNull                : r0_22
#  857|     r0_24(glval<PolymorphicBase *>)    = VariableAddress[pb]                 : 
#  857|     mu0_25(PolymorphicBase *)          = Store                               : &:r0_24, r0_23
#  858|     r0_26(glval<PolymorphicBase &>)    = VariableAddress[rb]                 : 
#  858|     r0_27(glval<PolymorphicDerived>)   = VariableAddress[d]                  : 
#  858|     r0_28(glval<PolymorphicBase>)      = CheckedConvertOrThrow               : r0_27
#  858|     mu0_29(PolymorphicBase &)          = Store                               : &:r0_26, r0_28
#  860|     r0_30(glval<PolymorphicBase *>)    = VariableAddress[pb]                 : 
#  860|     r0_31(PolymorphicBase *)           = Load                                : &:r0_30, ~mu0_2
#  860|     r0_32(PolymorphicDerived *)        = CheckedConvertOrNull                : r0_31
#  860|     r0_33(glval<PolymorphicDerived *>) = VariableAddress[pd]                 : 
#  860|     mu0_34(PolymorphicDerived *)       = Store                               : &:r0_33, r0_32
#  861|     r0_35(glval<PolymorphicDerived &>) = VariableAddress[rd]                 : 
#  861|     r0_36(glval<PolymorphicBase>)      = VariableAddress[b]                  : 
#  861|     r0_37(glval<PolymorphicDerived>)   = CheckedConvertOrThrow               : r0_36
#  861|     mu0_38(PolymorphicDerived &)       = Store                               : &:r0_35, r0_37
#  863|     r0_39(glval<void *>)               = VariableAddress[pv]                 : 
#  863|     r0_40(glval<PolymorphicBase *>)    = VariableAddress[pb]                 : 
#  863|     r0_41(PolymorphicBase *)           = Load                                : &:r0_40, ~mu0_2
#  863|     r0_42(void *)                      = DynamicCastToVoid                   : r0_41
#  863|     mu0_43(void *)                     = Store                               : &:r0_39, r0_42
#  864|     r0_44(glval<void *>)               = VariableAddress[pcv]                : 
#  864|     r0_45(glval<PolymorphicDerived *>) = VariableAddress[pd]                 : 
#  864|     r0_46(PolymorphicDerived *)        = Load                                : &:r0_45, ~mu0_2
#  864|     r0_47(void *)                      = DynamicCastToVoid                   : r0_46
#  864|     mu0_48(void *)                     = Store                               : &:r0_44, r0_47
#  865|     v0_49(void)                        = NoOp                                : 
#  849|     v0_50(void)                        = ReturnVoid                          : 
#  849|     v0_51(void)                        = UnmodeledUse                        : mu*
#  849|     v0_52(void)                        = AliasedUse                          : ~mu0_2
#  849|     v0_53(void)                        = ExitFunction                        : 

#  867| void String::String()
#  867|   Block 0
<<<<<<< HEAD
#  867|     v0_0(void)           = EnterFunction                   : 
#  867|     mu0_1(unknown)       = AliasedDefinition               : 
#  867|     mu0_2(unknown)       = UnmodeledDefinition             : 
#  867|     r0_3(glval<String>)  = InitializeThis                  : 
#  868|     r0_4(glval<unknown>) = FunctionAddress[String]         : 
#  868|     r0_5(glval<char[1]>) = StringConstant[""]              : 
#  868|     r0_6(char *)         = Convert                         : r0_5
#  868|     v0_7(void)           = Call                            : func:r0_4, this:r0_3, 0:r0_6
#  868|     mu0_8(unknown)       = ^CallSideEffect                 : ~mu0_2
#  868|     mu0_9(String)        = ^IndirectMayWriteSideEffect[-1] : &:r0_3
#  868|     v0_10(void)          = ^IndirectReadSideEffect[0]      : &:r0_6, ~mu0_2
#  868|     mu0_11(unknown)      = ^BufferMayWriteSideEffect[0]    : &:r0_6
#  869|     v0_12(void)          = NoOp                            : 
#  867|     v0_13(void)          = ReturnVoid                      : 
#  867|     v0_14(void)          = UnmodeledUse                    : mu*
#  867|     v0_15(void)          = AliasedUse                      : ~mu0_2
#  867|     v0_16(void)          = ExitFunction                    : 
=======
#  867|     v0_0(void)           = EnterFunction                : 
#  867|     mu0_1(unknown)       = AliasedDefinition            : 
#  867|     mu0_2(unknown)       = UnmodeledDefinition          : 
#  867|     r0_3(glval<String>)  = InitializeThis               : 
#  868|     r0_4(glval<unknown>) = FunctionAddress[String]      : 
#  868|     r0_5(glval<char[1]>) = StringConstant[""]           : 
#  868|     r0_6(char *)         = Convert                      : r0_5
#  868|     v0_7(void)           = Call                         : func:r0_4, this:r0_3, 0:r0_6
#  868|     mu0_8(unknown)       = ^CallSideEffect              : ~mu0_2
#  868|     v0_9(void)           = ^BufferReadSideEffect[0]     : &:r0_6, ~mu0_2
#  868|     mu0_10(unknown)      = ^BufferMayWriteSideEffect[0] : &:r0_6
#  869|     v0_11(void)          = NoOp                         : 
#  867|     v0_12(void)          = ReturnVoid                   : 
#  867|     v0_13(void)          = UnmodeledUse                 : mu*
#  867|     v0_14(void)          = AliasedUse                   : ~mu0_2
#  867|     v0_15(void)          = ExitFunction                 : 
>>>>>>> 717490b6

#  871| void ArrayConversions()
#  871|   Block 0
#  871|     v0_0(void)               = EnterFunction          : 
#  871|     mu0_1(unknown)           = AliasedDefinition      : 
#  871|     mu0_2(unknown)           = UnmodeledDefinition    : 
#  872|     r0_3(glval<char[5]>)     = VariableAddress[a]     : 
#  872|     mu0_4(char[5])           = Uninitialized[a]       : &:r0_3
#  873|     r0_5(glval<char *>)      = VariableAddress[p]     : 
#  873|     r0_6(glval<char[5]>)     = VariableAddress[a]     : 
#  873|     r0_7(char *)             = Convert                : r0_6
#  873|     r0_8(char *)             = Convert                : r0_7
#  873|     mu0_9(char *)            = Store                  : &:r0_5, r0_8
#  874|     r0_10(glval<char[5]>)    = StringConstant["test"] : 
#  874|     r0_11(char *)            = Convert                : r0_10
#  874|     r0_12(glval<char *>)     = VariableAddress[p]     : 
#  874|     mu0_13(char *)           = Store                  : &:r0_12, r0_11
#  875|     r0_14(glval<char[5]>)    = VariableAddress[a]     : 
#  875|     r0_15(char *)            = Convert                : r0_14
#  875|     r0_16(int)               = Constant[0]            : 
#  875|     r0_17(glval<char>)       = PointerAdd[1]          : r0_15, r0_16
#  875|     r0_18(char *)            = Convert                : r0_17
#  875|     r0_19(glval<char *>)     = VariableAddress[p]     : 
#  875|     mu0_20(char *)           = Store                  : &:r0_19, r0_18
#  876|     r0_21(glval<char[5]>)    = StringConstant["test"] : 
#  876|     r0_22(char *)            = Convert                : r0_21
#  876|     r0_23(int)               = Constant[0]            : 
#  876|     r0_24(glval<char>)       = PointerAdd[1]          : r0_22, r0_23
#  876|     r0_25(glval<char *>)     = VariableAddress[p]     : 
#  876|     mu0_26(char *)           = Store                  : &:r0_25, r0_24
#  877|     r0_27(glval<char(&)[5]>) = VariableAddress[ra]    : 
#  877|     r0_28(glval<char[5]>)    = VariableAddress[a]     : 
#  877|     mu0_29(char(&)[5])       = Store                  : &:r0_27, r0_28
#  878|     r0_30(glval<char(&)[5]>) = VariableAddress[rs]    : 
#  878|     r0_31(glval<char[5]>)    = StringConstant["test"] : 
#  878|     mu0_32(char(&)[5])       = Store                  : &:r0_30, r0_31
#  879|     r0_33(glval<char(*)[5]>) = VariableAddress[pa]    : 
#  879|     r0_34(glval<char[5]>)    = VariableAddress[a]     : 
#  879|     r0_35(char(*)[5])        = Convert                : r0_34
#  879|     mu0_36(char(*)[5])       = Store                  : &:r0_33, r0_35
#  880|     r0_37(glval<char[5]>)    = StringConstant["test"] : 
#  880|     r0_38(glval<char(*)[5]>) = VariableAddress[pa]    : 
#  880|     mu0_39(char(*)[5])       = Store                  : &:r0_38, r0_37
#  881|     v0_40(void)              = NoOp                   : 
#  871|     v0_41(void)              = ReturnVoid             : 
#  871|     v0_42(void)              = UnmodeledUse           : mu*
#  871|     v0_43(void)              = AliasedUse             : ~mu0_2
#  871|     v0_44(void)              = ExitFunction           : 

#  883| void FuncPtrConversions(int(*)(int), void*)
#  883|   Block 0
#  883|     v0_0(void)              = EnterFunction            : 
#  883|     mu0_1(unknown)          = AliasedDefinition        : 
#  883|     mu0_2(unknown)          = UnmodeledDefinition      : 
#  883|     r0_3(glval<..(*)(..)>)  = VariableAddress[pfn]     : 
#  883|     mu0_4(..(*)(..))        = InitializeParameter[pfn] : &:r0_3
#  883|     r0_5(glval<void *>)     = VariableAddress[p]       : 
#  883|     mu0_6(void *)           = InitializeParameter[p]   : &:r0_5
#  884|     r0_7(glval<..(*)(..)>)  = VariableAddress[pfn]     : 
#  884|     r0_8(..(*)(..))         = Load                     : &:r0_7, ~mu0_2
#  884|     r0_9(void *)            = Convert                  : r0_8
#  884|     r0_10(glval<void *>)    = VariableAddress[p]       : 
#  884|     mu0_11(void *)          = Store                    : &:r0_10, r0_9
#  885|     r0_12(glval<void *>)    = VariableAddress[p]       : 
#  885|     r0_13(void *)           = Load                     : &:r0_12, ~mu0_2
#  885|     r0_14(..(*)(..))        = Convert                  : r0_13
#  885|     r0_15(glval<..(*)(..)>) = VariableAddress[pfn]     : 
#  885|     mu0_16(..(*)(..))       = Store                    : &:r0_15, r0_14
#  886|     v0_17(void)             = NoOp                     : 
#  883|     v0_18(void)             = ReturnVoid               : 
#  883|     v0_19(void)             = UnmodeledUse             : mu*
#  883|     v0_20(void)             = AliasedUse               : ~mu0_2
#  883|     v0_21(void)             = ExitFunction             : 

#  888| void VarArgUsage(int)
#  888|   Block 0
#  888|     v0_0(void)                     = EnterFunction          : 
#  888|     mu0_1(unknown)                 = AliasedDefinition      : 
#  888|     mu0_2(unknown)                 = UnmodeledDefinition    : 
#  888|     r0_3(glval<int>)               = VariableAddress[x]     : 
#  888|     mu0_4(int)                     = InitializeParameter[x] : &:r0_3
#  889|     r0_5(glval<__va_list_tag[1]>)  = VariableAddress[args]  : 
#  889|     mu0_6(__va_list_tag[1])        = Uninitialized[args]    : &:r0_5
#  891|     r0_7(glval<__va_list_tag[1]>)  = VariableAddress[args]  : 
#  891|     r0_8(__va_list_tag *)          = Convert                : r0_7
#  891|     r0_9(glval<int>)               = VariableAddress[x]     : 
#  891|     v0_10(void)                    = VarArgsStart           : 0:r0_8, 1:r0_9
#  892|     r0_11(glval<__va_list_tag[1]>) = VariableAddress[args2] : 
#  892|     mu0_12(__va_list_tag[1])       = Uninitialized[args2]   : &:r0_11
#  893|     r0_13(glval<__va_list_tag[1]>) = VariableAddress[args2] : 
#  893|     r0_14(__va_list_tag *)         = Convert                : r0_13
#  893|     r0_15(glval<__va_list_tag[1]>) = VariableAddress[args]  : 
#  893|     r0_16(__va_list_tag *)         = Convert                : r0_15
#  893|     v0_17(void)                    = VarArgsStart           : 0:r0_14, 1:r0_16
#  894|     r0_18(glval<double>)           = VariableAddress[d]     : 
#  894|     r0_19(glval<__va_list_tag[1]>) = VariableAddress[args]  : 
#  894|     r0_20(__va_list_tag *)         = Convert                : r0_19
#  894|     r0_21(glval<double>)           = VarArg                 : 0:r0_20
#  894|     r0_22(double)                  = Load                   : &:r0_21, ~mu0_2
#  894|     mu0_23(double)                 = Store                  : &:r0_18, r0_22
#  895|     r0_24(glval<float>)            = VariableAddress[f]     : 
#  895|     r0_25(glval<__va_list_tag[1]>) = VariableAddress[args]  : 
#  895|     r0_26(__va_list_tag *)         = Convert                : r0_25
#  895|     r0_27(glval<double>)           = VarArg                 : 0:r0_26
#  895|     r0_28(double)                  = Load                   : &:r0_27, ~mu0_2
#  895|     r0_29(float)                   = Convert                : r0_28
#  895|     mu0_30(float)                  = Store                  : &:r0_24, r0_29
#  896|     r0_31(glval<__va_list_tag[1]>) = VariableAddress[args]  : 
#  896|     r0_32(__va_list_tag *)         = Convert                : r0_31
#  896|     v0_33(void)                    = VarArgsEnd             : 0:r0_32
#  897|     r0_34(glval<__va_list_tag[1]>) = VariableAddress[args2] : 
#  897|     r0_35(__va_list_tag *)         = Convert                : r0_34
#  897|     v0_36(void)                    = VarArgsEnd             : 0:r0_35
#  898|     v0_37(void)                    = NoOp                   : 
#  888|     v0_38(void)                    = ReturnVoid             : 
#  888|     v0_39(void)                    = UnmodeledUse           : mu*
#  888|     v0_40(void)                    = AliasedUse             : ~mu0_2
#  888|     v0_41(void)                    = ExitFunction           : 

#  900| void CastToVoid(int)
#  900|   Block 0
#  900|     v0_0(void)       = EnterFunction          : 
#  900|     mu0_1(unknown)   = AliasedDefinition      : 
#  900|     mu0_2(unknown)   = UnmodeledDefinition    : 
#  900|     r0_3(glval<int>) = VariableAddress[x]     : 
#  900|     mu0_4(int)       = InitializeParameter[x] : &:r0_3
#  901|     r0_5(glval<int>) = VariableAddress[x]     : 
#  901|     v0_6(void)       = Convert                : r0_5
#  902|     v0_7(void)       = NoOp                   : 
#  900|     v0_8(void)       = ReturnVoid             : 
#  900|     v0_9(void)       = UnmodeledUse           : mu*
#  900|     v0_10(void)      = AliasedUse             : ~mu0_2
#  900|     v0_11(void)      = ExitFunction           : 

#  904| void ConstantConditions(int)
#  904|   Block 0
#  904|     v0_0(void)        = EnterFunction          : 
#  904|     mu0_1(unknown)    = AliasedDefinition      : 
#  904|     mu0_2(unknown)    = UnmodeledDefinition    : 
#  904|     r0_3(glval<int>)  = VariableAddress[x]     : 
#  904|     mu0_4(int)        = InitializeParameter[x] : &:r0_3
#  905|     r0_5(glval<bool>) = VariableAddress[a]     : 
#  905|     r0_6(bool)        = Constant[1]            : 
#  905|     mu0_7(bool)       = Store                  : &:r0_5, r0_6
#  906|     r0_8(glval<int>)  = VariableAddress[b]     : 
#  906|     r0_9(bool)        = Constant[1]            : 
#  906|     v0_10(void)       = ConditionalBranch      : r0_9
#-----|   False -> Block 3
#-----|   True -> Block 2

#  906|   Block 1
#  906|     r1_0(glval<int>) = VariableAddress[#temp906:11] : 
#  906|     r1_1(int)        = Load                         : &:r1_0, ~mu0_2
#  906|     mu1_2(int)       = Store                        : &:r0_8, r1_1
#  907|     v1_3(void)       = NoOp                         : 
#  904|     v1_4(void)       = ReturnVoid                   : 
#  904|     v1_5(void)       = UnmodeledUse                 : mu*
#  904|     v1_6(void)       = AliasedUse                   : ~mu0_2
#  904|     v1_7(void)       = ExitFunction                 : 

#  906|   Block 2
#  906|     r2_0(glval<int>) = VariableAddress[x]           : 
#  906|     r2_1(int)        = Load                         : &:r2_0, ~mu0_2
#  906|     r2_2(glval<int>) = VariableAddress[#temp906:11] : 
#  906|     mu2_3(int)       = Store                        : &:r2_2, r2_1
#-----|   Goto -> Block 1

#  906|   Block 3
#  906|     r3_0(glval<int>) = VariableAddress[x]           : 
#  906|     r3_1(int)        = Load                         : &:r3_0, ~mu0_2
#  906|     r3_2(glval<int>) = VariableAddress[#temp906:11] : 
#  906|     mu3_3(int)       = Store                        : &:r3_2, r3_1
#-----|   Goto -> Block 1

#  940| void OperatorNew()
#  940|   Block 0
<<<<<<< HEAD
#  940|     v0_0(void)            = EnterFunction                   : 
#  940|     mu0_1(unknown)        = AliasedDefinition               : 
#  940|     mu0_2(unknown)        = UnmodeledDefinition             : 
#  941|     r0_3(glval<unknown>)  = FunctionAddress[operator new]   : 
#  941|     r0_4(unsigned long)   = Constant[4]                     : 
#  941|     r0_5(void *)          = Call                            : func:r0_3, 0:r0_4
#  941|     mu0_6(unknown)        = ^CallSideEffect                 : ~mu0_2
#  941|     r0_7(int *)           = Convert                         : r0_5
#  942|     r0_8(glval<unknown>)  = FunctionAddress[operator new]   : 
#  942|     r0_9(unsigned long)   = Constant[4]                     : 
#  942|     r0_10(float)          = Constant[1.0]                   : 
#  942|     r0_11(void *)         = Call                            : func:r0_8, 0:r0_9, 1:r0_10
#  942|     mu0_12(unknown)       = ^CallSideEffect                 : ~mu0_2
#  942|     r0_13(int *)          = Convert                         : r0_11
#  943|     r0_14(glval<unknown>) = FunctionAddress[operator new]   : 
#  943|     r0_15(unsigned long)  = Constant[4]                     : 
#  943|     r0_16(void *)         = Call                            : func:r0_14, 0:r0_15
#  943|     mu0_17(unknown)       = ^CallSideEffect                 : ~mu0_2
#  943|     r0_18(int *)          = Convert                         : r0_16
#  943|     r0_19(int)            = Constant[0]                     : 
#  943|     mu0_20(int)           = Store                           : &:r0_18, r0_19
#  944|     r0_21(glval<unknown>) = FunctionAddress[operator new]   : 
#  944|     r0_22(unsigned long)  = Constant[8]                     : 
#  944|     r0_23(void *)         = Call                            : func:r0_21, 0:r0_22
#  944|     mu0_24(unknown)       = ^CallSideEffect                 : ~mu0_2
#  944|     r0_25(String *)       = Convert                         : r0_23
#  944|     r0_26(glval<unknown>) = FunctionAddress[String]         : 
#  944|     v0_27(void)           = Call                            : func:r0_26, this:r0_25
#  944|     mu0_28(unknown)       = ^CallSideEffect                 : ~mu0_2
#  944|     mu0_29(String)        = ^IndirectMayWriteSideEffect[-1] : &:r0_25
#  945|     r0_30(glval<unknown>) = FunctionAddress[operator new]   : 
#  945|     r0_31(unsigned long)  = Constant[8]                     : 
#  945|     r0_32(float)          = Constant[1.0]                   : 
#  945|     r0_33(void *)         = Call                            : func:r0_30, 0:r0_31, 1:r0_32
#  945|     mu0_34(unknown)       = ^CallSideEffect                 : ~mu0_2
#  945|     r0_35(String *)       = Convert                         : r0_33
#  945|     r0_36(glval<unknown>) = FunctionAddress[String]         : 
#  945|     r0_37(glval<char[6]>) = StringConstant["hello"]         : 
#  945|     r0_38(char *)         = Convert                         : r0_37
#  945|     v0_39(void)           = Call                            : func:r0_36, this:r0_35, 0:r0_38
#  945|     mu0_40(unknown)       = ^CallSideEffect                 : ~mu0_2
#  945|     mu0_41(String)        = ^IndirectMayWriteSideEffect[-1] : &:r0_35
#  945|     v0_42(void)           = ^IndirectReadSideEffect[0]      : &:r0_38, ~mu0_2
#  945|     mu0_43(unknown)       = ^BufferMayWriteSideEffect[0]    : &:r0_38
#  946|     r0_44(glval<unknown>) = FunctionAddress[operator new]   : 
#  946|     r0_45(unsigned long)  = Constant[256]                   : 
#  946|     r0_46(align_val_t)    = Constant[128]                   : 
#  946|     r0_47(void *)         = Call                            : func:r0_44, 0:r0_45, 1:r0_46
#  946|     mu0_48(unknown)       = ^CallSideEffect                 : ~mu0_2
#  946|     r0_49(Overaligned *)  = Convert                         : r0_47
#  947|     r0_50(glval<unknown>) = FunctionAddress[operator new]   : 
#  947|     r0_51(unsigned long)  = Constant[256]                   : 
#  947|     r0_52(align_val_t)    = Constant[128]                   : 
#  947|     r0_53(float)          = Constant[1.0]                   : 
#  947|     r0_54(void *)         = Call                            : func:r0_50, 0:r0_51, 1:r0_52, 2:r0_53
#  947|     mu0_55(unknown)       = ^CallSideEffect                 : ~mu0_2
#  947|     r0_56(Overaligned *)  = Convert                         : r0_54
#  947|     r0_57(Overaligned)    = Constant[0]                     : 
#  947|     mu0_58(Overaligned)   = Store                           : &:r0_56, r0_57
#  948|     v0_59(void)           = NoOp                            : 
#  940|     v0_60(void)           = ReturnVoid                      : 
#  940|     v0_61(void)           = UnmodeledUse                    : mu*
#  940|     v0_62(void)           = AliasedUse                      : ~mu0_2
#  940|     v0_63(void)           = ExitFunction                    : 
=======
#  940|     v0_0(void)            = EnterFunction                 : 
#  940|     mu0_1(unknown)        = AliasedDefinition             : 
#  940|     mu0_2(unknown)        = UnmodeledDefinition           : 
#  941|     r0_3(glval<unknown>)  = FunctionAddress[operator new] : 
#  941|     r0_4(unsigned long)   = Constant[4]                   : 
#  941|     r0_5(void *)          = Call                          : func:r0_3, 0:r0_4
#  941|     mu0_6(unknown)        = ^CallSideEffect               : ~mu0_2
#  941|     r0_7(int *)           = Convert                       : r0_5
#  942|     r0_8(glval<unknown>)  = FunctionAddress[operator new] : 
#  942|     r0_9(unsigned long)   = Constant[4]                   : 
#  942|     r0_10(float)          = Constant[1.0]                 : 
#  942|     r0_11(void *)         = Call                          : func:r0_8, 0:r0_9, 1:r0_10
#  942|     mu0_12(unknown)       = ^CallSideEffect               : ~mu0_2
#  942|     r0_13(int *)          = Convert                       : r0_11
#  943|     r0_14(glval<unknown>) = FunctionAddress[operator new] : 
#  943|     r0_15(unsigned long)  = Constant[4]                   : 
#  943|     r0_16(void *)         = Call                          : func:r0_14, 0:r0_15
#  943|     mu0_17(unknown)       = ^CallSideEffect               : ~mu0_2
#  943|     r0_18(int *)          = Convert                       : r0_16
#  943|     r0_19(int)            = Constant[0]                   : 
#  943|     mu0_20(int)           = Store                         : &:r0_18, r0_19
#  944|     r0_21(glval<unknown>) = FunctionAddress[operator new] : 
#  944|     r0_22(unsigned long)  = Constant[8]                   : 
#  944|     r0_23(void *)         = Call                          : func:r0_21, 0:r0_22
#  944|     mu0_24(unknown)       = ^CallSideEffect               : ~mu0_2
#  944|     r0_25(String *)       = Convert                       : r0_23
#  944|     r0_26(glval<unknown>) = FunctionAddress[String]       : 
#  944|     v0_27(void)           = Call                          : func:r0_26, this:r0_25
#  944|     mu0_28(unknown)       = ^CallSideEffect               : ~mu0_2
#  945|     r0_29(glval<unknown>) = FunctionAddress[operator new] : 
#  945|     r0_30(unsigned long)  = Constant[8]                   : 
#  945|     r0_31(float)          = Constant[1.0]                 : 
#  945|     r0_32(void *)         = Call                          : func:r0_29, 0:r0_30, 1:r0_31
#  945|     mu0_33(unknown)       = ^CallSideEffect               : ~mu0_2
#  945|     r0_34(String *)       = Convert                       : r0_32
#  945|     r0_35(glval<unknown>) = FunctionAddress[String]       : 
#  945|     r0_36(glval<char[6]>) = StringConstant["hello"]       : 
#  945|     r0_37(char *)         = Convert                       : r0_36
#  945|     v0_38(void)           = Call                          : func:r0_35, this:r0_34, 0:r0_37
#  945|     mu0_39(unknown)       = ^CallSideEffect               : ~mu0_2
#  945|     v0_40(void)           = ^BufferReadSideEffect[0]      : &:r0_37, ~mu0_2
#  945|     mu0_41(unknown)       = ^BufferMayWriteSideEffect[0]  : &:r0_37
#  946|     r0_42(glval<unknown>) = FunctionAddress[operator new] : 
#  946|     r0_43(unsigned long)  = Constant[256]                 : 
#  946|     r0_44(align_val_t)    = Constant[128]                 : 
#  946|     r0_45(void *)         = Call                          : func:r0_42, 0:r0_43, 1:r0_44
#  946|     mu0_46(unknown)       = ^CallSideEffect               : ~mu0_2
#  946|     r0_47(Overaligned *)  = Convert                       : r0_45
#  947|     r0_48(glval<unknown>) = FunctionAddress[operator new] : 
#  947|     r0_49(unsigned long)  = Constant[256]                 : 
#  947|     r0_50(align_val_t)    = Constant[128]                 : 
#  947|     r0_51(float)          = Constant[1.0]                 : 
#  947|     r0_52(void *)         = Call                          : func:r0_48, 0:r0_49, 1:r0_50, 2:r0_51
#  947|     mu0_53(unknown)       = ^CallSideEffect               : ~mu0_2
#  947|     r0_54(Overaligned *)  = Convert                       : r0_52
#  947|     r0_55(Overaligned)    = Constant[0]                   : 
#  947|     mu0_56(Overaligned)   = Store                         : &:r0_54, r0_55
#  948|     v0_57(void)           = NoOp                          : 
#  940|     v0_58(void)           = ReturnVoid                    : 
#  940|     v0_59(void)           = UnmodeledUse                  : mu*
#  940|     v0_60(void)           = AliasedUse                    : ~mu0_2
#  940|     v0_61(void)           = ExitFunction                  : 
>>>>>>> 717490b6

#  950| void OperatorNewArray(int)
#  950|   Block 0
#  950|     v0_0(void)                           = EnterFunction                   : 
#  950|     mu0_1(unknown)                       = AliasedDefinition               : 
#  950|     mu0_2(unknown)                       = UnmodeledDefinition             : 
#  950|     r0_3(glval<int>)                     = VariableAddress[n]              : 
#  950|     mu0_4(int)                           = InitializeParameter[n]          : &:r0_3
#  951|     r0_5(glval<unknown>)                 = FunctionAddress[operator new[]] : 
#  951|     r0_6(unsigned long)                  = Constant[40]                    : 
#  951|     r0_7(void *)                         = Call                            : func:r0_5, 0:r0_6
#  951|     mu0_8(unknown)                       = ^CallSideEffect                 : ~mu0_2
#  951|     r0_9(int *)                          = Convert                         : r0_7
#  952|     r0_10(glval<unknown>)                = FunctionAddress[operator new[]] : 
#  952|     r0_11(glval<int>)                    = VariableAddress[n]              : 
#  952|     r0_12(int)                           = Load                            : &:r0_11, ~mu0_2
#  952|     r0_13(unsigned long)                 = Convert                         : r0_12
#  952|     r0_14(unsigned long)                 = Constant[4]                     : 
#  952|     r0_15(unsigned long)                 = Mul                             : r0_13, r0_14
#  952|     r0_16(void *)                        = Call                            : func:r0_10, 0:r0_15
#  952|     mu0_17(unknown)                      = ^CallSideEffect                 : ~mu0_2
#  952|     r0_18(int *)                         = Convert                         : r0_16
#  953|     r0_19(glval<unknown>)                = FunctionAddress[operator new[]] : 
#  953|     r0_20(glval<int>)                    = VariableAddress[n]              : 
#  953|     r0_21(int)                           = Load                            : &:r0_20, ~mu0_2
#  953|     r0_22(unsigned long)                 = Convert                         : r0_21
#  953|     r0_23(unsigned long)                 = Constant[4]                     : 
#  953|     r0_24(unsigned long)                 = Mul                             : r0_22, r0_23
#  953|     r0_25(float)                         = Constant[1.0]                   : 
#  953|     r0_26(void *)                        = Call                            : func:r0_19, 0:r0_24, 1:r0_25
#  953|     mu0_27(unknown)                      = ^CallSideEffect                 : ~mu0_2
#  953|     r0_28(int *)                         = Convert                         : r0_26
#  954|     r0_29(glval<unknown>)                = FunctionAddress[operator new[]] : 
#  954|     r0_30(glval<int>)                    = VariableAddress[n]              : 
#  954|     r0_31(int)                           = Load                            : &:r0_30, ~mu0_2
#  954|     r0_32(unsigned long)                 = Convert                         : r0_31
#  954|     r0_33(unsigned long)                 = Constant[8]                     : 
#  954|     r0_34(unsigned long)                 = Mul                             : r0_32, r0_33
#  954|     r0_35(void *)                        = Call                            : func:r0_29, 0:r0_34
#  954|     mu0_36(unknown)                      = ^CallSideEffect                 : ~mu0_2
#  954|     r0_37(String *)                      = Convert                         : r0_35
#  955|     r0_38(glval<unknown>)                = FunctionAddress[operator new[]] : 
#  955|     r0_39(glval<int>)                    = VariableAddress[n]              : 
#  955|     r0_40(int)                           = Load                            : &:r0_39, ~mu0_2
#  955|     r0_41(unsigned long)                 = Convert                         : r0_40
#  955|     r0_42(unsigned long)                 = Constant[256]                   : 
#  955|     r0_43(unsigned long)                 = Mul                             : r0_41, r0_42
#  955|     r0_44(align_val_t)                   = Constant[128]                   : 
#  955|     r0_45(void *)                        = Call                            : func:r0_38, 0:r0_43, 1:r0_44
#  955|     mu0_46(unknown)                      = ^CallSideEffect                 : ~mu0_2
#  955|     r0_47(Overaligned *)                 = Convert                         : r0_45
#  956|     r0_48(glval<unknown>)                = FunctionAddress[operator new[]] : 
#  956|     r0_49(unsigned long)                 = Constant[2560]                  : 
#  956|     r0_50(align_val_t)                   = Constant[128]                   : 
#  956|     r0_51(float)                         = Constant[1.0]                   : 
#  956|     r0_52(void *)                        = Call                            : func:r0_48, 0:r0_49, 1:r0_50, 2:r0_51
#  956|     mu0_53(unknown)                      = ^CallSideEffect                 : ~mu0_2
#  956|     r0_54(Overaligned *)                 = Convert                         : r0_52
#  957|     r0_55(glval<unknown>)                = FunctionAddress[operator new[]] : 
#  957|     r0_56(glval<int>)                    = VariableAddress[n]              : 
#  957|     r0_57(int)                           = Load                            : &:r0_56, ~mu0_2
#  957|     r0_58(unsigned long)                 = Convert                         : r0_57
#  957|     r0_59(unsigned long)                 = Constant[1]                     : 
#  957|     r0_60(unsigned long)                 = Mul                             : r0_58, r0_59
#  957|     r0_61(void *)                        = Call                            : func:r0_55, 0:r0_60
#  957|     mu0_62(unknown)                      = ^CallSideEffect                 : ~mu0_2
#  957|     r0_63(DefaultCtorWithDefaultParam *) = Convert                         : r0_61
#  958|     r0_64(glval<unknown>)                = FunctionAddress[operator new[]] : 
#  958|     r0_65(glval<int>)                    = VariableAddress[n]              : 
#  958|     r0_66(int)                           = Load                            : &:r0_65, ~mu0_2
#  958|     r0_67(unsigned long)                 = Convert                         : r0_66
#  958|     r0_68(unsigned long)                 = Constant[4]                     : 
#  958|     r0_69(unsigned long)                 = Mul                             : r0_67, r0_68
#  958|     r0_70(void *)                        = Call                            : func:r0_64, 0:r0_69
#  958|     mu0_71(unknown)                      = ^CallSideEffect                 : ~mu0_2
#  958|     r0_72(int *)                         = Convert                         : r0_70
#  959|     v0_73(void)                          = NoOp                            : 
#  950|     v0_74(void)                          = ReturnVoid                      : 
#  950|     v0_75(void)                          = UnmodeledUse                    : mu*
#  950|     v0_76(void)                          = AliasedUse                      : ~mu0_2
#  950|     v0_77(void)                          = ExitFunction                    : 

#  961| int designatedInit()
#  961|   Block 0
#  961|     v0_0(void)              = EnterFunction            : 
#  961|     mu0_1(unknown)          = AliasedDefinition        : 
#  961|     mu0_2(unknown)          = UnmodeledDefinition      : 
#  962|     r0_3(glval<int[1000]>)  = VariableAddress[a1]      : 
#  962|     mu0_4(int[1000])        = Uninitialized[a1]        : &:r0_3
#  962|     r0_5(int)               = Constant[0]              : 
#  962|     r0_6(glval<int>)        = PointerAdd[4]            : r0_3, r0_5
#  962|     r0_7(unknown[8])        = Constant[0]              : 
#  962|     mu0_8(unknown[8])       = Store                    : &:r0_6, r0_7
#  962|     r0_9(int)               = Constant[2]              : 
#  962|     r0_10(glval<int>)       = PointerAdd[4]            : r0_3, r0_9
#  962|     r0_11(int)              = Constant[10002]          : 
#  962|     mu0_12(int)             = Store                    : &:r0_10, r0_11
#  962|     r0_13(int)              = Constant[3]              : 
#  962|     r0_14(glval<int>)       = PointerAdd[4]            : r0_3, r0_13
#  962|     r0_15(unknown[3588])    = Constant[0]              : 
#  962|     mu0_16(unknown[3588])   = Store                    : &:r0_14, r0_15
#  962|     r0_17(int)              = Constant[900]            : 
#  962|     r0_18(glval<int>)       = PointerAdd[4]            : r0_3, r0_17
#  962|     r0_19(int)              = Constant[10900]          : 
#  962|     mu0_20(int)             = Store                    : &:r0_18, r0_19
#  962|     r0_21(int)              = Constant[901]            : 
#  962|     r0_22(glval<int>)       = PointerAdd[4]            : r0_3, r0_21
#  962|     r0_23(unknown[396])     = Constant[0]              : 
#  962|     mu0_24(unknown[396])    = Store                    : &:r0_22, r0_23
#  963|     r0_25(glval<int>)       = VariableAddress[#return] : 
#  963|     r0_26(glval<int[1000]>) = VariableAddress[a1]      : 
#  963|     r0_27(int *)            = Convert                  : r0_26
#  963|     r0_28(int)              = Constant[900]            : 
#  963|     r0_29(glval<int>)       = PointerAdd[4]            : r0_27, r0_28
#  963|     r0_30(int)              = Load                     : &:r0_29, ~mu0_2
#  963|     mu0_31(int)             = Store                    : &:r0_25, r0_30
#  961|     r0_32(glval<int>)       = VariableAddress[#return] : 
#  961|     v0_33(void)             = ReturnValue              : &:r0_32, ~mu0_2
#  961|     v0_34(void)             = UnmodeledUse             : mu*
#  961|     v0_35(void)             = AliasedUse               : ~mu0_2
#  961|     v0_36(void)             = ExitFunction             : 

#  966| void IfStmtWithDeclaration(int, int)
#  966|   Block 0
#  966|     v0_0(void)         = EnterFunction          : 
#  966|     mu0_1(unknown)     = AliasedDefinition      : 
#  966|     mu0_2(unknown)     = UnmodeledDefinition    : 
#  966|     r0_3(glval<int>)   = VariableAddress[x]     : 
#  966|     mu0_4(int)         = InitializeParameter[x] : &:r0_3
#  966|     r0_5(glval<int>)   = VariableAddress[y]     : 
#  966|     mu0_6(int)         = InitializeParameter[y] : &:r0_5
#  967|     r0_7(glval<bool>)  = VariableAddress[b]     : 
#  967|     r0_8(glval<int>)   = VariableAddress[x]     : 
#  967|     r0_9(int)          = Load                   : &:r0_8, ~mu0_2
#  967|     r0_10(glval<int>)  = VariableAddress[y]     : 
#  967|     r0_11(int)         = Load                   : &:r0_10, ~mu0_2
#  967|     r0_12(bool)        = CompareLT              : r0_9, r0_11
#  967|     mu0_13(bool)       = Store                  : &:r0_7, r0_12
#  967|     r0_14(glval<bool>) = VariableAddress[b]     : 
#  967|     r0_15(bool)        = Load                   : &:r0_14, ~mu0_2
#  967|     v0_16(void)        = ConditionalBranch      : r0_15
#-----|   False -> Block 2
#-----|   True -> Block 1

#  968|   Block 1
#  968|     r1_0(int)        = Constant[5]        : 
#  968|     r1_1(glval<int>) = VariableAddress[x] : 
#  968|     mu1_2(int)       = Store              : &:r1_1, r1_0
#-----|   Goto -> Block 6

#  970|   Block 2
#  970|     r2_0(glval<int>) = VariableAddress[z] : 
#  970|     r2_1(glval<int>) = VariableAddress[x] : 
#  970|     r2_2(int)        = Load               : &:r2_1, ~mu0_2
#  970|     r2_3(glval<int>) = VariableAddress[y] : 
#  970|     r2_4(int)        = Load               : &:r2_3, ~mu0_2
#  970|     r2_5(int)        = Add                : r2_2, r2_4
#  970|     mu2_6(int)       = Store              : &:r2_0, r2_5
#  970|     r2_7(glval<int>) = VariableAddress[z] : 
#  970|     r2_8(int)        = Load               : &:r2_7, ~mu0_2
#  970|     r2_9(int)        = Constant[0]        : 
#  970|     r2_10(bool)      = CompareNE          : r2_8, r2_9
#  970|     v2_11(void)      = ConditionalBranch  : r2_10
#-----|   False -> Block 4
#-----|   True -> Block 3

#  971|   Block 3
#  971|     r3_0(int)        = Constant[7]        : 
#  971|     r3_1(glval<int>) = VariableAddress[y] : 
#  971|     mu3_2(int)       = Store              : &:r3_1, r3_0
#-----|   Goto -> Block 6

#  973|   Block 4
#  973|     r4_0(glval<int *>) = VariableAddress[p] : 
#  973|     r4_1(glval<int>)   = VariableAddress[x] : 
#  973|     mu4_2(int *)       = Store              : &:r4_0, r4_1
#  973|     r4_3(glval<int *>) = VariableAddress[p] : 
#  973|     r4_4(int *)        = Load               : &:r4_3, ~mu0_2
#  973|     r4_5(int *)        = Constant[0]        : 
#  973|     r4_6(bool)         = CompareNE          : r4_4, r4_5
#  973|     v4_7(void)         = ConditionalBranch  : r4_6
#-----|   False -> Block 6
#-----|   True -> Block 5

#  974|   Block 5
#  974|     r5_0(int)          = Constant[2]        : 
#  974|     r5_1(glval<int *>) = VariableAddress[p] : 
#  974|     r5_2(int *)        = Load               : &:r5_1, ~mu0_2
#  974|     mu5_3(int)         = Store              : &:r5_2, r5_0
#-----|   Goto -> Block 6

#  976|   Block 6
#  976|     v6_0(void) = NoOp         : 
#  966|     v6_1(void) = ReturnVoid   : 
#  966|     v6_2(void) = UnmodeledUse : mu*
#  966|     v6_3(void) = AliasedUse   : ~mu0_2
#  966|     v6_4(void) = ExitFunction : 

#  978| void WhileStmtWithDeclaration(int, int)
#  978|   Block 0
#  978|     v0_0(void)       = EnterFunction          : 
#  978|     mu0_1(unknown)   = AliasedDefinition      : 
#  978|     mu0_2(unknown)   = UnmodeledDefinition    : 
#  978|     r0_3(glval<int>) = VariableAddress[x]     : 
#  978|     mu0_4(int)       = InitializeParameter[x] : &:r0_3
#  978|     r0_5(glval<int>) = VariableAddress[y]     : 
#  978|     mu0_6(int)       = InitializeParameter[y] : &:r0_5
#-----|   Goto -> Block 7

#  979|   Block 1
#  979|     v1_0(void) = NoOp : 
#-----|   Goto (back edge) -> Block 7

#  981|   Block 2
#  981|     r2_0(glval<int>) = VariableAddress[z] : 
#  981|     r2_1(glval<int>) = VariableAddress[x] : 
#  981|     r2_2(int)        = Load               : &:r2_1, ~mu0_2
#  981|     r2_3(glval<int>) = VariableAddress[y] : 
#  981|     r2_4(int)        = Load               : &:r2_3, ~mu0_2
#  981|     r2_5(int)        = Add                : r2_2, r2_4
#  981|     mu2_6(int)       = Store              : &:r2_0, r2_5
#  981|     r2_7(glval<int>) = VariableAddress[z] : 
#  981|     r2_8(int)        = Load               : &:r2_7, ~mu0_2
#  981|     r2_9(int)        = Constant[0]        : 
#  981|     r2_10(bool)      = CompareNE          : r2_8, r2_9
#  981|     v2_11(void)      = ConditionalBranch  : r2_10
#-----|   False -> Block 4
#-----|   True -> Block 3

#  981|   Block 3
#  981|     v3_0(void) = NoOp : 
#-----|   Goto (back edge) -> Block 2

#  983|   Block 4
#  983|     r4_0(glval<int *>) = VariableAddress[p] : 
#  983|     r4_1(glval<int>)   = VariableAddress[x] : 
#  983|     mu4_2(int *)       = Store              : &:r4_0, r4_1
#  983|     r4_3(glval<int *>) = VariableAddress[p] : 
#  983|     r4_4(int *)        = Load               : &:r4_3, ~mu0_2
#  983|     r4_5(int *)        = Constant[0]        : 
#  983|     r4_6(bool)         = CompareNE          : r4_4, r4_5
#  983|     v4_7(void)         = ConditionalBranch  : r4_6
#-----|   False -> Block 6
#-----|   True -> Block 5

#  983|   Block 5
#  983|     v5_0(void) = NoOp : 
#-----|   Goto (back edge) -> Block 4

#  985|   Block 6
#  985|     v6_0(void) = NoOp         : 
#  978|     v6_1(void) = ReturnVoid   : 
#  978|     v6_2(void) = UnmodeledUse : mu*
#  978|     v6_3(void) = AliasedUse   : ~mu0_2
#  978|     v6_4(void) = ExitFunction : 

#  979|   Block 7
#  979|     r7_0(glval<bool>) = VariableAddress[b] : 
#  979|     r7_1(glval<int>)  = VariableAddress[x] : 
#  979|     r7_2(int)         = Load               : &:r7_1, ~mu0_2
#  979|     r7_3(glval<int>)  = VariableAddress[y] : 
#  979|     r7_4(int)         = Load               : &:r7_3, ~mu0_2
#  979|     r7_5(bool)        = CompareLT          : r7_2, r7_4
#  979|     mu7_6(bool)       = Store              : &:r7_0, r7_5
#  979|     r7_7(glval<bool>) = VariableAddress[b] : 
#  979|     r7_8(bool)        = Load               : &:r7_7, ~mu0_2
#  979|     v7_9(void)        = ConditionalBranch  : r7_8
#-----|   False -> Block 2
#-----|   True -> Block 1

#  987| int PointerDecay(int[], int(float))
#  987|   Block 0
#  987|     v0_0(void)              = EnterFunction            : 
#  987|     mu0_1(unknown)          = AliasedDefinition        : 
#  987|     mu0_2(unknown)          = UnmodeledDefinition      : 
#  987|     r0_3(glval<int *>)      = VariableAddress[a]       : 
#  987|     mu0_4(int *)            = InitializeParameter[a]   : &:r0_3
#  987|     r0_5(glval<..(*)(..)>)  = VariableAddress[fn]      : 
#  987|     mu0_6(..(*)(..))        = InitializeParameter[fn]  : &:r0_5
#  988|     r0_7(glval<int>)        = VariableAddress[#return] : 
#  988|     r0_8(glval<int *>)      = VariableAddress[a]       : 
#  988|     r0_9(int *)             = Load                     : &:r0_8, ~mu0_2
#  988|     r0_10(int)              = Constant[0]              : 
#  988|     r0_11(glval<int>)       = PointerAdd[4]            : r0_9, r0_10
#  988|     r0_12(int)              = Load                     : &:r0_11, ~mu0_2
#  988|     r0_13(glval<..(*)(..)>) = VariableAddress[fn]      : 
#  988|     r0_14(..(*)(..))        = Load                     : &:r0_13, ~mu0_2
#  988|     r0_15(float)            = Constant[1.0]            : 
#  988|     r0_16(int)              = Call                     : func:r0_14, 0:r0_15
#  988|     mu0_17(unknown)         = ^CallSideEffect          : ~mu0_2
#  988|     r0_18(int)              = Add                      : r0_12, r0_16
#  988|     mu0_19(int)             = Store                    : &:r0_7, r0_18
#  987|     r0_20(glval<int>)       = VariableAddress[#return] : 
#  987|     v0_21(void)             = ReturnValue              : &:r0_20, ~mu0_2
#  987|     v0_22(void)             = UnmodeledUse             : mu*
#  987|     v0_23(void)             = AliasedUse               : ~mu0_2
#  987|     v0_24(void)             = ExitFunction             : 

#  991| int ExprStmt(int, int, int)
#  991|   Block 0
#  991|     v0_0(void)        = EnterFunction          : 
#  991|     mu0_1(unknown)    = AliasedDefinition      : 
#  991|     mu0_2(unknown)    = UnmodeledDefinition    : 
#  991|     r0_3(glval<int>)  = VariableAddress[b]     : 
#  991|     mu0_4(int)        = InitializeParameter[b] : &:r0_3
#  991|     r0_5(glval<int>)  = VariableAddress[y]     : 
#  991|     mu0_6(int)        = InitializeParameter[y] : &:r0_5
#  991|     r0_7(glval<int>)  = VariableAddress[z]     : 
#  991|     mu0_8(int)        = InitializeParameter[z] : &:r0_7
#  992|     r0_9(glval<int>)  = VariableAddress[x]     : 
#  993|     r0_10(glval<int>) = VariableAddress[w]     : 
#  993|     mu0_11(int)       = Uninitialized[w]       : &:r0_10
#  994|     r0_12(glval<int>) = VariableAddress[b]     : 
#  994|     r0_13(int)        = Load                   : &:r0_12, ~mu0_2
#  994|     r0_14(int)        = Constant[0]            : 
#  994|     r0_15(bool)       = CompareNE              : r0_13, r0_14
#  994|     v0_16(void)       = ConditionalBranch      : r0_15
#-----|   False -> Block 2
#-----|   True -> Block 1

#  995|   Block 1
#  995|     r1_0(glval<int>) = VariableAddress[y] : 
#  995|     r1_1(int)        = Load               : &:r1_0, ~mu0_2
#  995|     r1_2(glval<int>) = VariableAddress[w] : 
#  995|     mu1_3(int)       = Store              : &:r1_2, r1_1
#-----|   Goto -> Block 3

#  997|   Block 2
#  997|     r2_0(glval<int>) = VariableAddress[z] : 
#  997|     r2_1(int)        = Load               : &:r2_0, ~mu0_2
#  997|     r2_2(glval<int>) = VariableAddress[w] : 
#  997|     mu2_3(int)       = Store              : &:r2_2, r2_1
#-----|   Goto -> Block 3

#  999|   Block 3
#  999|     r3_0(glval<int>) = VariableAddress[w]       : 
#  999|     r3_1(int)        = Load                     : &:r3_0, ~mu0_2
#  992|     r3_2(int)        = CopyValue                : r3_1
#  992|     mu3_3(int)       = Store                    : &:r0_9, r3_2
# 1002|     r3_4(glval<int>) = VariableAddress[#return] : 
# 1002|     r3_5(glval<int>) = VariableAddress[x]       : 
# 1002|     r3_6(int)        = Load                     : &:r3_5, ~mu0_2
# 1002|     r3_7(int)        = CopyValue                : r3_6
# 1002|     mu3_8(int)       = Store                    : &:r3_4, r3_7
#  991|     r3_9(glval<int>) = VariableAddress[#return] : 
#  991|     v3_10(void)      = ReturnValue              : &:r3_9, ~mu0_2
#  991|     v3_11(void)      = UnmodeledUse             : mu*
#  991|     v3_12(void)      = AliasedUse               : ~mu0_2
#  991|     v3_13(void)      = ExitFunction             : 

# 1006| void OperatorDelete()
# 1006|   Block 0
# 1006|     v0_0(void)               = EnterFunction       : 
# 1006|     mu0_1(unknown)           = AliasedDefinition   : 
# 1006|     mu0_2(unknown)           = UnmodeledDefinition : 
# 1007|     r0_3(int *)              = Constant[0]         : 
# 1007|     v0_4(void)               = NoOp                : 
# 1008|     r0_5(String *)           = Constant[0]         : 
# 1008|     v0_6(void)               = NoOp                : 
# 1009|     r0_7(SizedDealloc *)     = Constant[0]         : 
# 1009|     v0_8(void)               = NoOp                : 
# 1010|     r0_9(Overaligned *)      = Constant[0]         : 
# 1010|     v0_10(void)              = NoOp                : 
# 1011|     r0_11(PolymorphicBase *) = Constant[0]         : 
# 1011|     v0_12(void)              = NoOp                : 
# 1012|     v0_13(void)              = NoOp                : 
# 1006|     v0_14(void)              = ReturnVoid          : 
# 1006|     v0_15(void)              = UnmodeledUse        : mu*
# 1006|     v0_16(void)              = AliasedUse          : ~mu0_2
# 1006|     v0_17(void)              = ExitFunction        : 

# 1015| void OperatorDeleteArray()
# 1015|   Block 0
# 1015|     v0_0(void)               = EnterFunction       : 
# 1015|     mu0_1(unknown)           = AliasedDefinition   : 
# 1015|     mu0_2(unknown)           = UnmodeledDefinition : 
# 1016|     r0_3(int *)              = Constant[0]         : 
# 1016|     v0_4(void)               = NoOp                : 
# 1017|     r0_5(String *)           = Constant[0]         : 
# 1017|     v0_6(void)               = NoOp                : 
# 1018|     r0_7(SizedDealloc *)     = Constant[0]         : 
# 1018|     v0_8(void)               = NoOp                : 
# 1019|     r0_9(Overaligned *)      = Constant[0]         : 
# 1019|     v0_10(void)              = NoOp                : 
# 1020|     r0_11(PolymorphicBase *) = Constant[0]         : 
# 1020|     v0_12(void)              = NoOp                : 
# 1021|     v0_13(void)              = NoOp                : 
# 1015|     v0_14(void)              = ReturnVoid          : 
# 1015|     v0_15(void)              = UnmodeledUse        : mu*
# 1015|     v0_16(void)              = AliasedUse          : ~mu0_2
# 1015|     v0_17(void)              = ExitFunction        : 

# 1025| void EmptyStructInit()
# 1025|   Block 0
# 1025|     v0_0(void)               = EnterFunction       : 
# 1025|     mu0_1(unknown)           = AliasedDefinition   : 
# 1025|     mu0_2(unknown)           = UnmodeledDefinition : 
# 1026|     r0_3(glval<EmptyStruct>) = VariableAddress[s]  : 
# 1026|     mu0_4(EmptyStruct)       = Uninitialized[s]    : &:r0_3
# 1027|     v0_5(void)               = NoOp                : 
# 1025|     v0_6(void)               = ReturnVoid          : 
# 1025|     v0_7(void)               = UnmodeledUse        : mu*
# 1025|     v0_8(void)               = AliasedUse          : ~mu0_2
# 1025|     v0_9(void)               = ExitFunction        : 

# 1029| void (lambda [] type at line 1029, col. 12)::(constructor)((lambda [] type at line 1029, col. 12)&&)
# 1029|   Block 0
# 1029|     v0_0(void)                                           = EnterFunction            : 
# 1029|     mu0_1(unknown)                                       = AliasedDefinition        : 
# 1029|     mu0_2(unknown)                                       = UnmodeledDefinition      : 
# 1029|     r0_3(glval<decltype([...](...){...})>)               = InitializeThis           : 
#-----|     r0_4(glval<lambda [] type at line 1029, col. 12 &&>) = VariableAddress[p#0]     : 
#-----|     mu0_5(lambda [] type at line 1029, col. 12 &&)       = InitializeParameter[p#0] : &:r0_4
# 1029|     v0_6(void)                                           = NoOp                     : 
# 1029|     v0_7(void)                                           = ReturnVoid               : 
# 1029|     v0_8(void)                                           = UnmodeledUse             : mu*
# 1029|     v0_9(void)                                           = AliasedUse               : ~mu0_2
# 1029|     v0_10(void)                                          = ExitFunction             : 

# 1029| void (lambda [] type at line 1029, col. 12)::operator()() const
# 1029|   Block 0
# 1029|     v0_0(void)                             = EnterFunction       : 
# 1029|     mu0_1(unknown)                         = AliasedDefinition   : 
# 1029|     mu0_2(unknown)                         = UnmodeledDefinition : 
# 1029|     r0_3(glval<decltype([...](...){...})>) = InitializeThis      : 
# 1029|     v0_4(void)                             = NoOp                : 
# 1029|     v0_5(void)                             = ReturnVoid          : 
# 1029|     v0_6(void)                             = UnmodeledUse        : mu*
# 1029|     v0_7(void)                             = AliasedUse          : ~mu0_2
# 1029|     v0_8(void)                             = ExitFunction        : 

# 1029| void(* (lambda [] type at line 1029, col. 12)::operator void (*)()() const)()
# 1029|   Block 0
# 1029|     v0_0(void)                             = EnterFunction            : 
# 1029|     mu0_1(unknown)                         = AliasedDefinition        : 
# 1029|     mu0_2(unknown)                         = UnmodeledDefinition      : 
# 1029|     r0_3(glval<decltype([...](...){...})>) = InitializeThis           : 
# 1029|     r0_4(glval<..(*)(..)>)                 = VariableAddress[#return] : 
# 1029|     r0_5(..(*)(..))                        = FunctionAddress[_FUN]    : 
# 1029|     mu0_6(..(*)(..))                       = Store                    : &:r0_4, r0_5
# 1029|     r0_7(glval<..(*)(..)>)                 = VariableAddress[#return] : 
# 1029|     v0_8(void)                             = ReturnValue              : &:r0_7, ~mu0_2
# 1029|     v0_9(void)                             = UnmodeledUse             : mu*
# 1029|     v0_10(void)                            = AliasedUse               : ~mu0_2
# 1029|     v0_11(void)                            = ExitFunction             : 

# 1031| void Lambda(int, String const&)
# 1031|   Block 0
# 1031|     v0_0(void)                               = EnterFunction                          : 
# 1031|     mu0_1(unknown)                           = AliasedDefinition                      : 
# 1031|     mu0_2(unknown)                           = UnmodeledDefinition                    : 
# 1031|     r0_3(glval<int>)                         = VariableAddress[x]                     : 
# 1031|     mu0_4(int)                               = InitializeParameter[x]                 : &:r0_3
# 1031|     r0_5(glval<String &>)                    = VariableAddress[s]                     : 
# 1031|     mu0_6(String &)                          = InitializeParameter[s]                 : &:r0_5
# 1032|     r0_7(glval<decltype([...](...){...})>)   = VariableAddress[lambda_empty]          : 
# 1032|     r0_8(glval<decltype([...](...){...})>)   = VariableAddress[#temp1032:23]          : 
# 1032|     mu0_9(decltype([...](...){...}))         = Uninitialized[#temp1032:23]            : &:r0_8
# 1032|     r0_10(decltype([...](...){...}))         = Load                                   : &:r0_8, ~mu0_2
# 1032|     mu0_11(decltype([...](...){...}))        = Store                                  : &:r0_7, r0_10
# 1033|     r0_12(char)                              = Constant[65]                           : 
# 1034|     r0_13(glval<decltype([...](...){...})>)  = VariableAddress[lambda_ref]            : 
# 1034|     r0_14(glval<decltype([...](...){...})>)  = VariableAddress[#temp1034:21]          : 
# 1034|     mu0_15(decltype([...](...){...}))        = Uninitialized[#temp1034:21]            : &:r0_14
# 1034|     r0_16(glval<String &>)                   = FieldAddress[s]                        : r0_14
#-----|     r0_17(glval<String &>)                   = VariableAddress[s]                     : 
#-----|     r0_18(String &)                          = Load                                   : &:r0_17, ~mu0_2
# 1034|     mu0_19(String &)                         = Store                                  : &:r0_16, r0_18
# 1034|     r0_20(glval<int &>)                      = FieldAddress[x]                        : r0_14
#-----|     r0_21(glval<int>)                        = VariableAddress[x]                     : 
#-----|     mu0_22(int &)                            = Store                                  : &:r0_20, r0_21
# 1034|     r0_23(decltype([...](...){...}))         = Load                                   : &:r0_14, ~mu0_2
# 1034|     mu0_24(decltype([...](...){...}))        = Store                                  : &:r0_13, r0_23
# 1035|     r0_25(glval<decltype([...](...){...})>)  = VariableAddress[lambda_ref]            : 
# 1035|     r0_26(glval<decltype([...](...){...})>)  = Convert                                : r0_25
# 1035|     r0_27(glval<unknown>)                    = FunctionAddress[operator()]            : 
# 1035|     r0_28(float)                             = Constant[1.0]                          : 
# 1035|     r0_29(char)                              = Call                                   : func:r0_27, this:r0_26, 0:r0_28
# 1035|     mu0_30(unknown)                          = ^CallSideEffect                        : ~mu0_2
# 1035|     v0_31(void)                              = ^BufferReadSideEffect[-1]              : &:r0_26, ~mu0_2
# 1035|     mu0_32(decltype([...](...){...}))        = ^IndirectMayWriteSideEffect[-1]        : &:r0_26
# 1036|     r0_33(glval<decltype([...](...){...})>)  = VariableAddress[lambda_val]            : 
<<<<<<< HEAD
# 1036|     mu0_34(decltype([...](...){...}))        = Uninitialized[lambda_val]              : &:r0_33
# 1036|     r0_35(glval<unknown>)                    = FunctionAddress[(constructor)]         : 
# 1036|     r0_36(glval<decltype([...](...){...})>)  = VariableAddress[#temp1036:21]          : 
# 1036|     mu0_37(decltype([...](...){...}))        = Uninitialized[#temp1036:21]            : &:r0_36
# 1036|     r0_38(glval<String>)                     = FieldAddress[s]                        : r0_36
#-----|     r0_39(glval<unknown>)                    = FunctionAddress[String]                : 
#-----|     v0_40(void)                              = Call                                   : func:r0_39, this:r0_38
#-----|     mu0_41(unknown)                          = ^CallSideEffect                        : ~mu0_2
#-----|     mu0_42(String)                           = ^IndirectMayWriteSideEffect[-1]        : &:r0_38
# 1036|     r0_43(glval<int>)                        = FieldAddress[x]                        : r0_36
#-----|     r0_44(glval<int>)                        = VariableAddress[x]                     : 
#-----|     r0_45(int)                               = Load                                   : &:r0_44, ~mu0_2
#-----|     mu0_46(int)                              = Store                                  : &:r0_43, r0_45
# 1036|     r0_47(decltype([...](...){...}))         = Load                                   : &:r0_36, ~mu0_2
# 1036|     v0_48(void)                              = Call                                   : func:r0_35, this:r0_33, 0:r0_47
# 1036|     mu0_49(unknown)                          = ^CallSideEffect                        : ~mu0_2
# 1036|     mu0_50(decltype([...](...){...}))        = ^IndirectMayWriteSideEffect[-1]        : &:r0_33
# 1036|     v0_51(void)                              = ^IndirectReadSideEffect[0]             : &:r0_47, ~mu0_2
# 1036|     mu0_52(unknown)                          = ^BufferMayWriteSideEffect[0]           : &:r0_47
# 1037|     r0_53(glval<decltype([...](...){...})>)  = VariableAddress[lambda_val]            : 
# 1037|     r0_54(glval<decltype([...](...){...})>)  = Convert                                : r0_53
# 1037|     r0_55(glval<unknown>)                    = FunctionAddress[operator()]            : 
# 1037|     r0_56(float)                             = Constant[2.0]                          : 
# 1037|     r0_57(char)                              = Call                                   : func:r0_55, this:r0_54, 0:r0_56
# 1037|     mu0_58(unknown)                          = ^CallSideEffect                        : ~mu0_2
# 1037|     v0_59(void)                              = ^IndirectReadSideEffect[-1]            : &:r0_54, ~mu0_2
# 1037|     mu0_60(decltype([...](...){...}))        = ^IndirectMayWriteSideEffect[-1]        : &:r0_54
# 1038|     r0_61(glval<decltype([...](...){...})>)  = VariableAddress[lambda_ref_explicit]   : 
# 1038|     r0_62(glval<decltype([...](...){...})>)  = VariableAddress[#temp1038:30]          : 
# 1038|     mu0_63(decltype([...](...){...}))        = Uninitialized[#temp1038:30]            : &:r0_62
# 1038|     r0_64(glval<String &>)                   = FieldAddress[s]                        : r0_62
# 1038|     r0_65(glval<String &>)                   = VariableAddress[s]                     : 
# 1038|     r0_66(String &)                          = Load                                   : &:r0_65, ~mu0_2
# 1038|     mu0_67(String &)                         = Store                                  : &:r0_64, r0_66
# 1038|     r0_68(decltype([...](...){...}))         = Load                                   : &:r0_62, ~mu0_2
# 1038|     mu0_69(decltype([...](...){...}))        = Store                                  : &:r0_61, r0_68
# 1039|     r0_70(glval<decltype([...](...){...})>)  = VariableAddress[lambda_ref_explicit]   : 
# 1039|     r0_71(glval<decltype([...](...){...})>)  = Convert                                : r0_70
# 1039|     r0_72(glval<unknown>)                    = FunctionAddress[operator()]            : 
# 1039|     r0_73(float)                             = Constant[3.0]                          : 
# 1039|     r0_74(char)                              = Call                                   : func:r0_72, this:r0_71, 0:r0_73
# 1039|     mu0_75(unknown)                          = ^CallSideEffect                        : ~mu0_2
# 1039|     v0_76(void)                              = ^IndirectReadSideEffect[-1]            : &:r0_71, ~mu0_2
# 1039|     mu0_77(decltype([...](...){...}))        = ^IndirectMayWriteSideEffect[-1]        : &:r0_71
# 1040|     r0_78(glval<decltype([...](...){...})>)  = VariableAddress[lambda_val_explicit]   : 
# 1040|     mu0_79(decltype([...](...){...}))        = Uninitialized[lambda_val_explicit]     : &:r0_78
# 1040|     r0_80(glval<unknown>)                    = FunctionAddress[(constructor)]         : 
# 1040|     r0_81(glval<decltype([...](...){...})>)  = VariableAddress[#temp1040:30]          : 
# 1040|     mu0_82(decltype([...](...){...}))        = Uninitialized[#temp1040:30]            : &:r0_81
# 1040|     r0_83(glval<String>)                     = FieldAddress[s]                        : r0_81
#-----|     r0_84(glval<unknown>)                    = FunctionAddress[String]                : 
#-----|     v0_85(void)                              = Call                                   : func:r0_84, this:r0_83
#-----|     mu0_86(unknown)                          = ^CallSideEffect                        : ~mu0_2
#-----|     mu0_87(String)                           = ^IndirectMayWriteSideEffect[-1]        : &:r0_83
# 1040|     r0_88(decltype([...](...){...}))         = Load                                   : &:r0_81, ~mu0_2
# 1040|     v0_89(void)                              = Call                                   : func:r0_80, this:r0_78, 0:r0_88
# 1040|     mu0_90(unknown)                          = ^CallSideEffect                        : ~mu0_2
# 1040|     mu0_91(decltype([...](...){...}))        = ^IndirectMayWriteSideEffect[-1]        : &:r0_78
# 1040|     v0_92(void)                              = ^IndirectReadSideEffect[0]             : &:r0_88, ~mu0_2
# 1040|     mu0_93(unknown)                          = ^BufferMayWriteSideEffect[0]           : &:r0_88
# 1041|     r0_94(glval<decltype([...](...){...})>)  = VariableAddress[lambda_val_explicit]   : 
# 1041|     r0_95(glval<decltype([...](...){...})>)  = Convert                                : r0_94
# 1041|     r0_96(glval<unknown>)                    = FunctionAddress[operator()]            : 
# 1041|     r0_97(float)                             = Constant[4.0]                          : 
# 1041|     r0_98(char)                              = Call                                   : func:r0_96, this:r0_95, 0:r0_97
# 1041|     mu0_99(unknown)                          = ^CallSideEffect                        : ~mu0_2
# 1041|     v0_100(void)                             = ^IndirectReadSideEffect[-1]            : &:r0_95, ~mu0_2
# 1041|     mu0_101(decltype([...](...){...}))       = ^IndirectMayWriteSideEffect[-1]        : &:r0_95
# 1042|     r0_102(glval<decltype([...](...){...})>) = VariableAddress[lambda_mixed_explicit] : 
# 1042|     r0_103(glval<decltype([...](...){...})>) = VariableAddress[#temp1042:32]          : 
# 1042|     mu0_104(decltype([...](...){...}))       = Uninitialized[#temp1042:32]            : &:r0_103
# 1042|     r0_105(glval<String &>)                  = FieldAddress[s]                        : r0_103
# 1042|     r0_106(glval<String &>)                  = VariableAddress[s]                     : 
# 1042|     r0_107(String &)                         = Load                                   : &:r0_106, ~mu0_2
# 1042|     mu0_108(String &)                        = Store                                  : &:r0_105, r0_107
# 1042|     r0_109(glval<int>)                       = FieldAddress[x]                        : r0_103
# 1042|     r0_110(glval<int>)                       = VariableAddress[x]                     : 
# 1042|     r0_111(int)                              = Load                                   : &:r0_110, ~mu0_2
# 1042|     mu0_112(int)                             = Store                                  : &:r0_109, r0_111
# 1042|     r0_113(decltype([...](...){...}))        = Load                                   : &:r0_103, ~mu0_2
# 1042|     mu0_114(decltype([...](...){...}))       = Store                                  : &:r0_102, r0_113
# 1043|     r0_115(glval<decltype([...](...){...})>) = VariableAddress[lambda_mixed_explicit] : 
# 1043|     r0_116(glval<decltype([...](...){...})>) = Convert                                : r0_115
# 1043|     r0_117(glval<unknown>)                   = FunctionAddress[operator()]            : 
# 1043|     r0_118(float)                            = Constant[5.0]                          : 
# 1043|     r0_119(char)                             = Call                                   : func:r0_117, this:r0_116, 0:r0_118
# 1043|     mu0_120(unknown)                         = ^CallSideEffect                        : ~mu0_2
# 1043|     v0_121(void)                             = ^IndirectReadSideEffect[-1]            : &:r0_116, ~mu0_2
# 1043|     mu0_122(decltype([...](...){...}))       = ^IndirectMayWriteSideEffect[-1]        : &:r0_116
# 1044|     r0_123(glval<int>)                       = VariableAddress[r]                     : 
# 1044|     r0_124(glval<int>)                       = VariableAddress[x]                     : 
# 1044|     r0_125(int)                              = Load                                   : &:r0_124, ~mu0_2
# 1044|     r0_126(int)                              = Constant[1]                            : 
# 1044|     r0_127(int)                              = Sub                                    : r0_125, r0_126
# 1044|     mu0_128(int)                             = Store                                  : &:r0_123, r0_127
# 1045|     r0_129(glval<decltype([...](...){...})>) = VariableAddress[lambda_inits]          : 
# 1045|     r0_130(glval<decltype([...](...){...})>) = VariableAddress[#temp1045:23]          : 
# 1045|     mu0_131(decltype([...](...){...}))       = Uninitialized[#temp1045:23]            : &:r0_130
# 1045|     r0_132(glval<String &>)                  = FieldAddress[s]                        : r0_130
# 1045|     r0_133(glval<String &>)                  = VariableAddress[s]                     : 
# 1045|     r0_134(String &)                         = Load                                   : &:r0_133, ~mu0_2
# 1045|     mu0_135(String &)                        = Store                                  : &:r0_132, r0_134
# 1045|     r0_136(glval<int>)                       = FieldAddress[x]                        : r0_130
# 1045|     r0_137(glval<int>)                       = VariableAddress[x]                     : 
# 1045|     r0_138(int)                              = Load                                   : &:r0_137, ~mu0_2
# 1045|     mu0_139(int)                             = Store                                  : &:r0_136, r0_138
# 1045|     r0_140(glval<int>)                       = FieldAddress[i]                        : r0_130
# 1045|     r0_141(glval<int>)                       = VariableAddress[x]                     : 
# 1045|     r0_142(int)                              = Load                                   : &:r0_141, ~mu0_2
# 1045|     r0_143(int)                              = Constant[1]                            : 
# 1045|     r0_144(int)                              = Add                                    : r0_142, r0_143
# 1045|     mu0_145(int)                             = Store                                  : &:r0_140, r0_144
# 1045|     r0_146(glval<int &>)                     = FieldAddress[j]                        : r0_130
# 1045|     r0_147(glval<int>)                       = VariableAddress[r]                     : 
# 1045|     mu0_148(int &)                           = Store                                  : &:r0_146, r0_147
# 1045|     r0_149(decltype([...](...){...}))        = Load                                   : &:r0_130, ~mu0_2
# 1045|     mu0_150(decltype([...](...){...}))       = Store                                  : &:r0_129, r0_149
# 1046|     r0_151(glval<decltype([...](...){...})>) = VariableAddress[lambda_inits]          : 
# 1046|     r0_152(glval<decltype([...](...){...})>) = Convert                                : r0_151
# 1046|     r0_153(glval<unknown>)                   = FunctionAddress[operator()]            : 
# 1046|     r0_154(float)                            = Constant[6.0]                          : 
# 1046|     r0_155(char)                             = Call                                   : func:r0_153, this:r0_152, 0:r0_154
# 1046|     mu0_156(unknown)                         = ^CallSideEffect                        : ~mu0_2
# 1046|     v0_157(void)                             = ^IndirectReadSideEffect[-1]            : &:r0_152, ~mu0_2
# 1046|     mu0_158(decltype([...](...){...}))       = ^IndirectMayWriteSideEffect[-1]        : &:r0_152
# 1047|     v0_159(void)                             = NoOp                                   : 
# 1031|     v0_160(void)                             = ReturnVoid                             : 
# 1031|     v0_161(void)                             = UnmodeledUse                           : mu*
# 1031|     v0_162(void)                             = AliasedUse                             : ~mu0_2
# 1031|     v0_163(void)                             = ExitFunction                           : 
=======
# 1036|     r0_34(glval<unknown>)                    = FunctionAddress[(constructor)]         : 
# 1036|     r0_35(glval<decltype([...](...){...})>)  = VariableAddress[#temp1036:21]          : 
# 1036|     mu0_36(decltype([...](...){...}))        = Uninitialized[#temp1036:21]            : &:r0_35
# 1036|     r0_37(glval<String>)                     = FieldAddress[s]                        : r0_35
#-----|     r0_38(glval<unknown>)                    = FunctionAddress[String]                : 
#-----|     v0_39(void)                              = Call                                   : func:r0_38, this:r0_37
#-----|     mu0_40(unknown)                          = ^CallSideEffect                        : ~mu0_2
# 1036|     r0_41(glval<int>)                        = FieldAddress[x]                        : r0_35
#-----|     r0_42(glval<int>)                        = VariableAddress[x]                     : 
#-----|     r0_43(int)                               = Load                                   : &:r0_42, ~mu0_2
#-----|     mu0_44(int)                              = Store                                  : &:r0_41, r0_43
# 1036|     r0_45(decltype([...](...){...}))         = Load                                   : &:r0_35, ~mu0_2
# 1036|     v0_46(void)                              = Call                                   : func:r0_34, this:r0_33, 0:r0_45
# 1036|     mu0_47(unknown)                          = ^CallSideEffect                        : ~mu0_2
# 1036|     v0_48(void)                              = ^BufferReadSideEffect[0]               : &:r0_45, ~mu0_2
# 1036|     mu0_49(unknown)                          = ^BufferMayWriteSideEffect[0]           : &:r0_45
# 1037|     r0_50(glval<decltype([...](...){...})>)  = VariableAddress[lambda_val]            : 
# 1037|     r0_51(glval<decltype([...](...){...})>)  = Convert                                : r0_50
# 1037|     r0_52(glval<unknown>)                    = FunctionAddress[operator()]            : 
# 1037|     r0_53(float)                             = Constant[2.0]                          : 
# 1037|     r0_54(char)                              = Call                                   : func:r0_52, this:r0_51, 0:r0_53
# 1037|     mu0_55(unknown)                          = ^CallSideEffect                        : ~mu0_2
# 1037|     v0_56(void)                              = ^BufferReadSideEffect[-1]              : &:r0_51, ~mu0_2
# 1037|     mu0_57(decltype([...](...){...}))        = ^IndirectMayWriteSideEffect[-1]        : &:r0_51
# 1038|     r0_58(glval<decltype([...](...){...})>)  = VariableAddress[lambda_ref_explicit]   : 
# 1038|     r0_59(glval<decltype([...](...){...})>)  = VariableAddress[#temp1038:30]          : 
# 1038|     mu0_60(decltype([...](...){...}))        = Uninitialized[#temp1038:30]            : &:r0_59
# 1038|     r0_61(glval<String &>)                   = FieldAddress[s]                        : r0_59
# 1038|     r0_62(glval<String &>)                   = VariableAddress[s]                     : 
# 1038|     r0_63(String &)                          = Load                                   : &:r0_62, ~mu0_2
# 1038|     mu0_64(String &)                         = Store                                  : &:r0_61, r0_63
# 1038|     r0_65(decltype([...](...){...}))         = Load                                   : &:r0_59, ~mu0_2
# 1038|     mu0_66(decltype([...](...){...}))        = Store                                  : &:r0_58, r0_65
# 1039|     r0_67(glval<decltype([...](...){...})>)  = VariableAddress[lambda_ref_explicit]   : 
# 1039|     r0_68(glval<decltype([...](...){...})>)  = Convert                                : r0_67
# 1039|     r0_69(glval<unknown>)                    = FunctionAddress[operator()]            : 
# 1039|     r0_70(float)                             = Constant[3.0]                          : 
# 1039|     r0_71(char)                              = Call                                   : func:r0_69, this:r0_68, 0:r0_70
# 1039|     mu0_72(unknown)                          = ^CallSideEffect                        : ~mu0_2
# 1039|     v0_73(void)                              = ^BufferReadSideEffect[-1]              : &:r0_68, ~mu0_2
# 1039|     mu0_74(decltype([...](...){...}))        = ^IndirectMayWriteSideEffect[-1]        : &:r0_68
# 1040|     r0_75(glval<decltype([...](...){...})>)  = VariableAddress[lambda_val_explicit]   : 
# 1040|     r0_76(glval<unknown>)                    = FunctionAddress[(constructor)]         : 
# 1040|     r0_77(glval<decltype([...](...){...})>)  = VariableAddress[#temp1040:30]          : 
# 1040|     mu0_78(decltype([...](...){...}))        = Uninitialized[#temp1040:30]            : &:r0_77
# 1040|     r0_79(glval<String>)                     = FieldAddress[s]                        : r0_77
#-----|     r0_80(glval<unknown>)                    = FunctionAddress[String]                : 
#-----|     v0_81(void)                              = Call                                   : func:r0_80, this:r0_79
#-----|     mu0_82(unknown)                          = ^CallSideEffect                        : ~mu0_2
# 1040|     r0_83(decltype([...](...){...}))         = Load                                   : &:r0_77, ~mu0_2
# 1040|     v0_84(void)                              = Call                                   : func:r0_76, this:r0_75, 0:r0_83
# 1040|     mu0_85(unknown)                          = ^CallSideEffect                        : ~mu0_2
# 1040|     v0_86(void)                              = ^BufferReadSideEffect[0]               : &:r0_83, ~mu0_2
# 1040|     mu0_87(unknown)                          = ^BufferMayWriteSideEffect[0]           : &:r0_83
# 1041|     r0_88(glval<decltype([...](...){...})>)  = VariableAddress[lambda_val_explicit]   : 
# 1041|     r0_89(glval<decltype([...](...){...})>)  = Convert                                : r0_88
# 1041|     r0_90(glval<unknown>)                    = FunctionAddress[operator()]            : 
# 1041|     r0_91(float)                             = Constant[4.0]                          : 
# 1041|     r0_92(char)                              = Call                                   : func:r0_90, this:r0_89, 0:r0_91
# 1041|     mu0_93(unknown)                          = ^CallSideEffect                        : ~mu0_2
# 1041|     v0_94(void)                              = ^BufferReadSideEffect[-1]              : &:r0_89, ~mu0_2
# 1041|     mu0_95(decltype([...](...){...}))        = ^IndirectMayWriteSideEffect[-1]        : &:r0_89
# 1042|     r0_96(glval<decltype([...](...){...})>)  = VariableAddress[lambda_mixed_explicit] : 
# 1042|     r0_97(glval<decltype([...](...){...})>)  = VariableAddress[#temp1042:32]          : 
# 1042|     mu0_98(decltype([...](...){...}))        = Uninitialized[#temp1042:32]            : &:r0_97
# 1042|     r0_99(glval<String &>)                   = FieldAddress[s]                        : r0_97
# 1042|     r0_100(glval<String &>)                  = VariableAddress[s]                     : 
# 1042|     r0_101(String &)                         = Load                                   : &:r0_100, ~mu0_2
# 1042|     mu0_102(String &)                        = Store                                  : &:r0_99, r0_101
# 1042|     r0_103(glval<int>)                       = FieldAddress[x]                        : r0_97
# 1042|     r0_104(glval<int>)                       = VariableAddress[x]                     : 
# 1042|     r0_105(int)                              = Load                                   : &:r0_104, ~mu0_2
# 1042|     mu0_106(int)                             = Store                                  : &:r0_103, r0_105
# 1042|     r0_107(decltype([...](...){...}))        = Load                                   : &:r0_97, ~mu0_2
# 1042|     mu0_108(decltype([...](...){...}))       = Store                                  : &:r0_96, r0_107
# 1043|     r0_109(glval<decltype([...](...){...})>) = VariableAddress[lambda_mixed_explicit] : 
# 1043|     r0_110(glval<decltype([...](...){...})>) = Convert                                : r0_109
# 1043|     r0_111(glval<unknown>)                   = FunctionAddress[operator()]            : 
# 1043|     r0_112(float)                            = Constant[5.0]                          : 
# 1043|     r0_113(char)                             = Call                                   : func:r0_111, this:r0_110, 0:r0_112
# 1043|     mu0_114(unknown)                         = ^CallSideEffect                        : ~mu0_2
# 1043|     v0_115(void)                             = ^BufferReadSideEffect[-1]              : &:r0_110, ~mu0_2
# 1043|     mu0_116(decltype([...](...){...}))       = ^IndirectMayWriteSideEffect[-1]        : &:r0_110
# 1044|     r0_117(glval<int>)                       = VariableAddress[r]                     : 
# 1044|     r0_118(glval<int>)                       = VariableAddress[x]                     : 
# 1044|     r0_119(int)                              = Load                                   : &:r0_118, ~mu0_2
# 1044|     r0_120(int)                              = Constant[1]                            : 
# 1044|     r0_121(int)                              = Sub                                    : r0_119, r0_120
# 1044|     mu0_122(int)                             = Store                                  : &:r0_117, r0_121
# 1045|     r0_123(glval<decltype([...](...){...})>) = VariableAddress[lambda_inits]          : 
# 1045|     r0_124(glval<decltype([...](...){...})>) = VariableAddress[#temp1045:23]          : 
# 1045|     mu0_125(decltype([...](...){...}))       = Uninitialized[#temp1045:23]            : &:r0_124
# 1045|     r0_126(glval<String &>)                  = FieldAddress[s]                        : r0_124
# 1045|     r0_127(glval<String &>)                  = VariableAddress[s]                     : 
# 1045|     r0_128(String &)                         = Load                                   : &:r0_127, ~mu0_2
# 1045|     mu0_129(String &)                        = Store                                  : &:r0_126, r0_128
# 1045|     r0_130(glval<int>)                       = FieldAddress[x]                        : r0_124
# 1045|     r0_131(glval<int>)                       = VariableAddress[x]                     : 
# 1045|     r0_132(int)                              = Load                                   : &:r0_131, ~mu0_2
# 1045|     mu0_133(int)                             = Store                                  : &:r0_130, r0_132
# 1045|     r0_134(glval<int>)                       = FieldAddress[i]                        : r0_124
# 1045|     r0_135(glval<int>)                       = VariableAddress[x]                     : 
# 1045|     r0_136(int)                              = Load                                   : &:r0_135, ~mu0_2
# 1045|     r0_137(int)                              = Constant[1]                            : 
# 1045|     r0_138(int)                              = Add                                    : r0_136, r0_137
# 1045|     mu0_139(int)                             = Store                                  : &:r0_134, r0_138
# 1045|     r0_140(glval<int &>)                     = FieldAddress[j]                        : r0_124
# 1045|     r0_141(glval<int>)                       = VariableAddress[r]                     : 
# 1045|     mu0_142(int &)                           = Store                                  : &:r0_140, r0_141
# 1045|     r0_143(decltype([...](...){...}))        = Load                                   : &:r0_124, ~mu0_2
# 1045|     mu0_144(decltype([...](...){...}))       = Store                                  : &:r0_123, r0_143
# 1046|     r0_145(glval<decltype([...](...){...})>) = VariableAddress[lambda_inits]          : 
# 1046|     r0_146(glval<decltype([...](...){...})>) = Convert                                : r0_145
# 1046|     r0_147(glval<unknown>)                   = FunctionAddress[operator()]            : 
# 1046|     r0_148(float)                            = Constant[6.0]                          : 
# 1046|     r0_149(char)                             = Call                                   : func:r0_147, this:r0_146, 0:r0_148
# 1046|     mu0_150(unknown)                         = ^CallSideEffect                        : ~mu0_2
# 1046|     v0_151(void)                             = ^BufferReadSideEffect[-1]              : &:r0_146, ~mu0_2
# 1046|     mu0_152(decltype([...](...){...}))       = ^IndirectMayWriteSideEffect[-1]        : &:r0_146
# 1047|     v0_153(void)                             = NoOp                                   : 
# 1031|     v0_154(void)                             = ReturnVoid                             : 
# 1031|     v0_155(void)                             = UnmodeledUse                           : mu*
# 1031|     v0_156(void)                             = AliasedUse                             : ~mu0_2
# 1031|     v0_157(void)                             = ExitFunction                           : 
>>>>>>> 717490b6

# 1032| void (void Lambda(int, String const&))::(lambda [] type at line 1032, col. 23)::(constructor)((void Lambda(int, String const&))::(lambda [] type at line 1032, col. 23)&&)
# 1032|   Block 0
# 1032|     v0_0(void)                                           = EnterFunction            : 
# 1032|     mu0_1(unknown)                                       = AliasedDefinition        : 
# 1032|     mu0_2(unknown)                                       = UnmodeledDefinition      : 
# 1032|     r0_3(glval<decltype([...](...){...})>)               = InitializeThis           : 
#-----|     r0_4(glval<lambda [] type at line 1032, col. 23 &&>) = VariableAddress[p#0]     : 
#-----|     mu0_5(lambda [] type at line 1032, col. 23 &&)       = InitializeParameter[p#0] : &:r0_4
# 1032|     v0_6(void)                                           = NoOp                     : 
# 1032|     v0_7(void)                                           = ReturnVoid               : 
# 1032|     v0_8(void)                                           = UnmodeledUse             : mu*
# 1032|     v0_9(void)                                           = AliasedUse               : ~mu0_2
# 1032|     v0_10(void)                                          = ExitFunction             : 

# 1032| char (void Lambda(int, String const&))::(lambda [] type at line 1032, col. 23)::operator()(float) const
# 1032|   Block 0
# 1032|     v0_0(void)                             = EnterFunction            : 
# 1032|     mu0_1(unknown)                         = AliasedDefinition        : 
# 1032|     mu0_2(unknown)                         = UnmodeledDefinition      : 
# 1032|     r0_3(glval<decltype([...](...){...})>) = InitializeThis           : 
# 1032|     r0_4(glval<float>)                     = VariableAddress[f]       : 
# 1032|     mu0_5(float)                           = InitializeParameter[f]   : &:r0_4
# 1032|     r0_6(glval<char>)                      = VariableAddress[#return] : 
# 1032|     r0_7(char)                             = Constant[65]             : 
# 1032|     mu0_8(char)                            = Store                    : &:r0_6, r0_7
# 1032|     r0_9(glval<char>)                      = VariableAddress[#return] : 
# 1032|     v0_10(void)                            = ReturnValue              : &:r0_9, ~mu0_2
# 1032|     v0_11(void)                            = UnmodeledUse             : mu*
# 1032|     v0_12(void)                            = AliasedUse               : ~mu0_2
# 1032|     v0_13(void)                            = ExitFunction             : 

# 1032| char(* (void Lambda(int, String const&))::(lambda [] type at line 1032, col. 23)::operator char (*)(float)() const)(float)
# 1032|   Block 0
# 1032|     v0_0(void)                             = EnterFunction            : 
# 1032|     mu0_1(unknown)                         = AliasedDefinition        : 
# 1032|     mu0_2(unknown)                         = UnmodeledDefinition      : 
# 1032|     r0_3(glval<decltype([...](...){...})>) = InitializeThis           : 
# 1032|     r0_4(glval<..(*)(..)>)                 = VariableAddress[#return] : 
# 1032|     r0_5(..(*)(..))                        = FunctionAddress[_FUN]    : 
# 1032|     mu0_6(..(*)(..))                       = Store                    : &:r0_4, r0_5
# 1032|     r0_7(glval<..(*)(..)>)                 = VariableAddress[#return] : 
# 1032|     v0_8(void)                             = ReturnValue              : &:r0_7, ~mu0_2
# 1032|     v0_9(void)                             = UnmodeledUse             : mu*
# 1032|     v0_10(void)                            = AliasedUse               : ~mu0_2
# 1032|     v0_11(void)                            = ExitFunction             : 

# 1034| char (void Lambda(int, String const&))::(lambda [] type at line 1034, col. 21)::operator()(float) const
# 1034|   Block 0
# 1034|     v0_0(void)                                    = EnterFunction                   : 
# 1034|     mu0_1(unknown)                                = AliasedDefinition               : 
# 1034|     mu0_2(unknown)                                = UnmodeledDefinition             : 
# 1034|     r0_3(glval<decltype([...](...){...})>)        = InitializeThis                  : 
# 1034|     r0_4(glval<float>)                            = VariableAddress[f]              : 
# 1034|     mu0_5(float)                                  = InitializeParameter[f]          : &:r0_4
# 1034|     r0_6(glval<char>)                             = VariableAddress[#return]        : 
#-----|     r0_7(lambda [] type at line 1034, col. 21 *)  = CopyValue                       : r0_3
#-----|     r0_8(glval<String &>)                         = FieldAddress[s]                 : r0_7
#-----|     r0_9(String &)                                = Load                            : &:r0_8, ~mu0_2
# 1034|     r0_10(glval<unknown>)                         = FunctionAddress[c_str]          : 
# 1034|     r0_11(char *)                                 = Call                            : func:r0_10, this:r0_9
# 1034|     mu0_12(unknown)                               = ^CallSideEffect                 : ~mu0_2
# 1034|     v0_13(void)                                   = ^BufferReadSideEffect[-1]       : &:r0_9, ~mu0_2
# 1034|     mu0_14(String)                                = ^IndirectMayWriteSideEffect[-1] : &:r0_9
#-----|     r0_15(lambda [] type at line 1034, col. 21 *) = CopyValue                       : r0_3
#-----|     r0_16(glval<int &>)                           = FieldAddress[x]                 : r0_15
#-----|     r0_17(int &)                                  = Load                            : &:r0_16, ~mu0_2
# 1034|     r0_18(int)                                    = Load                            : &:r0_17, ~mu0_2
# 1034|     r0_19(glval<char>)                            = PointerAdd[1]                   : r0_11, r0_18
# 1034|     r0_20(char)                                   = Load                            : &:r0_19, ~mu0_2
# 1034|     mu0_21(char)                                  = Store                           : &:r0_6, r0_20
# 1034|     r0_22(glval<char>)                            = VariableAddress[#return]        : 
# 1034|     v0_23(void)                                   = ReturnValue                     : &:r0_22, ~mu0_2
# 1034|     v0_24(void)                                   = UnmodeledUse                    : mu*
# 1034|     v0_25(void)                                   = AliasedUse                      : ~mu0_2
# 1034|     v0_26(void)                                   = ExitFunction                    : 

# 1036| void (void Lambda(int, String const&))::(lambda [] type at line 1036, col. 21)::~<unnamed>()
# 1036|   Block 0
# 1036|     v0_0(void)                             = EnterFunction            : 
# 1036|     mu0_1(unknown)                         = AliasedDefinition        : 
# 1036|     mu0_2(unknown)                         = UnmodeledDefinition      : 
# 1036|     r0_3(glval<decltype([...](...){...})>) = InitializeThis           : 
#-----|     v0_4(void)                             = NoOp                     : 
# 1036|     r0_5(glval<String>)                    = FieldAddress[s]          : r0_3
# 1036|     r0_6(glval<unknown>)                   = FunctionAddress[~String] : 
# 1036|     v0_7(void)                             = Call                     : func:r0_6, this:r0_5
# 1036|     mu0_8(unknown)                         = ^CallSideEffect          : ~mu0_2
# 1036|     v0_9(void)                             = ReturnVoid               : 
# 1036|     v0_10(void)                            = UnmodeledUse             : mu*
# 1036|     v0_11(void)                            = AliasedUse               : ~mu0_2
# 1036|     v0_12(void)                            = ExitFunction             : 

# 1036| char (void Lambda(int, String const&))::(lambda [] type at line 1036, col. 21)::operator()(float) const
# 1036|   Block 0
# 1036|     v0_0(void)                                    = EnterFunction                   : 
# 1036|     mu0_1(unknown)                                = AliasedDefinition               : 
# 1036|     mu0_2(unknown)                                = UnmodeledDefinition             : 
# 1036|     r0_3(glval<decltype([...](...){...})>)        = InitializeThis                  : 
# 1036|     r0_4(glval<float>)                            = VariableAddress[f]              : 
# 1036|     mu0_5(float)                                  = InitializeParameter[f]          : &:r0_4
# 1036|     r0_6(glval<char>)                             = VariableAddress[#return]        : 
#-----|     r0_7(lambda [] type at line 1036, col. 21 *)  = CopyValue                       : r0_3
#-----|     r0_8(glval<String>)                           = FieldAddress[s]                 : r0_7
# 1036|     r0_9(glval<unknown>)                          = FunctionAddress[c_str]          : 
# 1036|     r0_10(char *)                                 = Call                            : func:r0_9, this:r0_8
# 1036|     mu0_11(unknown)                               = ^CallSideEffect                 : ~mu0_2
#-----|     v0_12(void)                                   = ^BufferReadSideEffect[-1]       : &:r0_8, ~mu0_2
#-----|     mu0_13(String)                                = ^IndirectMayWriteSideEffect[-1] : &:r0_8
#-----|     r0_14(lambda [] type at line 1036, col. 21 *) = CopyValue                       : r0_3
#-----|     r0_15(glval<int>)                             = FieldAddress[x]                 : r0_14
#-----|     r0_16(int)                                    = Load                            : &:r0_15, ~mu0_2
# 1036|     r0_17(glval<char>)                            = PointerAdd[1]                   : r0_10, r0_16
# 1036|     r0_18(char)                                   = Load                            : &:r0_17, ~mu0_2
# 1036|     mu0_19(char)                                  = Store                           : &:r0_6, r0_18
# 1036|     r0_20(glval<char>)                            = VariableAddress[#return]        : 
# 1036|     v0_21(void)                                   = ReturnValue                     : &:r0_20, ~mu0_2
# 1036|     v0_22(void)                                   = UnmodeledUse                    : mu*
# 1036|     v0_23(void)                                   = AliasedUse                      : ~mu0_2
# 1036|     v0_24(void)                                   = ExitFunction                    : 

# 1038| char (void Lambda(int, String const&))::(lambda [] type at line 1038, col. 30)::operator()(float) const
# 1038|   Block 0
# 1038|     v0_0(void)                                   = EnterFunction                   : 
# 1038|     mu0_1(unknown)                               = AliasedDefinition               : 
# 1038|     mu0_2(unknown)                               = UnmodeledDefinition             : 
# 1038|     r0_3(glval<decltype([...](...){...})>)       = InitializeThis                  : 
# 1038|     r0_4(glval<float>)                           = VariableAddress[f]              : 
# 1038|     mu0_5(float)                                 = InitializeParameter[f]          : &:r0_4
# 1038|     r0_6(glval<char>)                            = VariableAddress[#return]        : 
#-----|     r0_7(lambda [] type at line 1038, col. 30 *) = CopyValue                       : r0_3
#-----|     r0_8(glval<String &>)                        = FieldAddress[s]                 : r0_7
#-----|     r0_9(String &)                               = Load                            : &:r0_8, ~mu0_2
# 1038|     r0_10(glval<unknown>)                        = FunctionAddress[c_str]          : 
# 1038|     r0_11(char *)                                = Call                            : func:r0_10, this:r0_9
# 1038|     mu0_12(unknown)                              = ^CallSideEffect                 : ~mu0_2
# 1038|     v0_13(void)                                  = ^BufferReadSideEffect[-1]       : &:r0_9, ~mu0_2
# 1038|     mu0_14(String)                               = ^IndirectMayWriteSideEffect[-1] : &:r0_9
# 1038|     r0_15(int)                                   = Constant[0]                     : 
# 1038|     r0_16(glval<char>)                           = PointerAdd[1]                   : r0_11, r0_15
# 1038|     r0_17(char)                                  = Load                            : &:r0_16, ~mu0_2
# 1038|     mu0_18(char)                                 = Store                           : &:r0_6, r0_17
# 1038|     r0_19(glval<char>)                           = VariableAddress[#return]        : 
# 1038|     v0_20(void)                                  = ReturnValue                     : &:r0_19, ~mu0_2
# 1038|     v0_21(void)                                  = UnmodeledUse                    : mu*
# 1038|     v0_22(void)                                  = AliasedUse                      : ~mu0_2
# 1038|     v0_23(void)                                  = ExitFunction                    : 

# 1040| void (void Lambda(int, String const&))::(lambda [] type at line 1040, col. 30)::(constructor)((void Lambda(int, String const&))::(lambda [] type at line 1040, col. 30)&&)
# 1040|   Block 0
# 1040|     v0_0(void)                                           = EnterFunction                   : 
# 1040|     mu0_1(unknown)                                       = AliasedDefinition               : 
# 1040|     mu0_2(unknown)                                       = UnmodeledDefinition             : 
# 1040|     r0_3(glval<decltype([...](...){...})>)               = InitializeThis                  : 
#-----|     r0_4(glval<lambda [] type at line 1040, col. 30 &&>) = VariableAddress[p#0]            : 
#-----|     mu0_5(lambda [] type at line 1040, col. 30 &&)       = InitializeParameter[p#0]        : &:r0_4
# 1040|     r0_6(glval<String>)                                  = FieldAddress[s]                 : r0_3
# 1040|     r0_7(glval<unknown>)                                 = FunctionAddress[String]         : 
# 1040|     v0_8(void)                                           = Call                            : func:r0_7, this:r0_6
# 1040|     mu0_9(unknown)                                       = ^CallSideEffect                 : ~mu0_2
# 1040|     mu0_10(String)                                       = ^IndirectMayWriteSideEffect[-1] : &:r0_6
# 1040|     v0_11(void)                                          = NoOp                            : 
# 1040|     v0_12(void)                                          = ReturnVoid                      : 
# 1040|     v0_13(void)                                          = UnmodeledUse                    : mu*
# 1040|     v0_14(void)                                          = AliasedUse                      : ~mu0_2
# 1040|     v0_15(void)                                          = ExitFunction                    : 

# 1040| void (void Lambda(int, String const&))::(lambda [] type at line 1040, col. 30)::~<unnamed>()
# 1040|   Block 0
# 1040|     v0_0(void)                             = EnterFunction            : 
# 1040|     mu0_1(unknown)                         = AliasedDefinition        : 
# 1040|     mu0_2(unknown)                         = UnmodeledDefinition      : 
# 1040|     r0_3(glval<decltype([...](...){...})>) = InitializeThis           : 
#-----|     v0_4(void)                             = NoOp                     : 
# 1040|     r0_5(glval<String>)                    = FieldAddress[s]          : r0_3
# 1040|     r0_6(glval<unknown>)                   = FunctionAddress[~String] : 
# 1040|     v0_7(void)                             = Call                     : func:r0_6, this:r0_5
# 1040|     mu0_8(unknown)                         = ^CallSideEffect          : ~mu0_2
# 1040|     v0_9(void)                             = ReturnVoid               : 
# 1040|     v0_10(void)                            = UnmodeledUse             : mu*
# 1040|     v0_11(void)                            = AliasedUse               : ~mu0_2
# 1040|     v0_12(void)                            = ExitFunction             : 

# 1040| char (void Lambda(int, String const&))::(lambda [] type at line 1040, col. 30)::operator()(float) const
# 1040|   Block 0
# 1040|     v0_0(void)                                   = EnterFunction                   : 
# 1040|     mu0_1(unknown)                               = AliasedDefinition               : 
# 1040|     mu0_2(unknown)                               = UnmodeledDefinition             : 
# 1040|     r0_3(glval<decltype([...](...){...})>)       = InitializeThis                  : 
# 1040|     r0_4(glval<float>)                           = VariableAddress[f]              : 
# 1040|     mu0_5(float)                                 = InitializeParameter[f]          : &:r0_4
# 1040|     r0_6(glval<char>)                            = VariableAddress[#return]        : 
#-----|     r0_7(lambda [] type at line 1040, col. 30 *) = CopyValue                       : r0_3
#-----|     r0_8(glval<String>)                          = FieldAddress[s]                 : r0_7
# 1040|     r0_9(glval<unknown>)                         = FunctionAddress[c_str]          : 
# 1040|     r0_10(char *)                                = Call                            : func:r0_9, this:r0_8
# 1040|     mu0_11(unknown)                              = ^CallSideEffect                 : ~mu0_2
#-----|     v0_12(void)                                  = ^BufferReadSideEffect[-1]       : &:r0_8, ~mu0_2
#-----|     mu0_13(String)                               = ^IndirectMayWriteSideEffect[-1] : &:r0_8
# 1040|     r0_14(int)                                   = Constant[0]                     : 
# 1040|     r0_15(glval<char>)                           = PointerAdd[1]                   : r0_10, r0_14
# 1040|     r0_16(char)                                  = Load                            : &:r0_15, ~mu0_2
# 1040|     mu0_17(char)                                 = Store                           : &:r0_6, r0_16
# 1040|     r0_18(glval<char>)                           = VariableAddress[#return]        : 
# 1040|     v0_19(void)                                  = ReturnValue                     : &:r0_18, ~mu0_2
# 1040|     v0_20(void)                                  = UnmodeledUse                    : mu*
# 1040|     v0_21(void)                                  = AliasedUse                      : ~mu0_2
# 1040|     v0_22(void)                                  = ExitFunction                    : 

# 1042| char (void Lambda(int, String const&))::(lambda [] type at line 1042, col. 32)::operator()(float) const
# 1042|   Block 0
# 1042|     v0_0(void)                                    = EnterFunction                   : 
# 1042|     mu0_1(unknown)                                = AliasedDefinition               : 
# 1042|     mu0_2(unknown)                                = UnmodeledDefinition             : 
# 1042|     r0_3(glval<decltype([...](...){...})>)        = InitializeThis                  : 
# 1042|     r0_4(glval<float>)                            = VariableAddress[f]              : 
# 1042|     mu0_5(float)                                  = InitializeParameter[f]          : &:r0_4
# 1042|     r0_6(glval<char>)                             = VariableAddress[#return]        : 
#-----|     r0_7(lambda [] type at line 1042, col. 32 *)  = CopyValue                       : r0_3
#-----|     r0_8(glval<String &>)                         = FieldAddress[s]                 : r0_7
#-----|     r0_9(String &)                                = Load                            : &:r0_8, ~mu0_2
# 1042|     r0_10(glval<unknown>)                         = FunctionAddress[c_str]          : 
# 1042|     r0_11(char *)                                 = Call                            : func:r0_10, this:r0_9
# 1042|     mu0_12(unknown)                               = ^CallSideEffect                 : ~mu0_2
# 1042|     v0_13(void)                                   = ^BufferReadSideEffect[-1]       : &:r0_9, ~mu0_2
# 1042|     mu0_14(String)                                = ^IndirectMayWriteSideEffect[-1] : &:r0_9
#-----|     r0_15(lambda [] type at line 1042, col. 32 *) = CopyValue                       : r0_3
#-----|     r0_16(glval<int>)                             = FieldAddress[x]                 : r0_15
#-----|     r0_17(int)                                    = Load                            : &:r0_16, ~mu0_2
# 1042|     r0_18(glval<char>)                            = PointerAdd[1]                   : r0_11, r0_17
# 1042|     r0_19(char)                                   = Load                            : &:r0_18, ~mu0_2
# 1042|     mu0_20(char)                                  = Store                           : &:r0_6, r0_19
# 1042|     r0_21(glval<char>)                            = VariableAddress[#return]        : 
# 1042|     v0_22(void)                                   = ReturnValue                     : &:r0_21, ~mu0_2
# 1042|     v0_23(void)                                   = UnmodeledUse                    : mu*
# 1042|     v0_24(void)                                   = AliasedUse                      : ~mu0_2
# 1042|     v0_25(void)                                   = ExitFunction                    : 

# 1045| char (void Lambda(int, String const&))::(lambda [] type at line 1045, col. 23)::operator()(float) const
# 1045|   Block 0
# 1045|     v0_0(void)                                    = EnterFunction                   : 
# 1045|     mu0_1(unknown)                                = AliasedDefinition               : 
# 1045|     mu0_2(unknown)                                = UnmodeledDefinition             : 
# 1045|     r0_3(glval<decltype([...](...){...})>)        = InitializeThis                  : 
# 1045|     r0_4(glval<float>)                            = VariableAddress[f]              : 
# 1045|     mu0_5(float)                                  = InitializeParameter[f]          : &:r0_4
# 1045|     r0_6(glval<char>)                             = VariableAddress[#return]        : 
#-----|     r0_7(lambda [] type at line 1045, col. 23 *)  = CopyValue                       : r0_3
#-----|     r0_8(glval<String &>)                         = FieldAddress[s]                 : r0_7
#-----|     r0_9(String &)                                = Load                            : &:r0_8, ~mu0_2
# 1045|     r0_10(glval<unknown>)                         = FunctionAddress[c_str]          : 
# 1045|     r0_11(char *)                                 = Call                            : func:r0_10, this:r0_9
# 1045|     mu0_12(unknown)                               = ^CallSideEffect                 : ~mu0_2
# 1045|     v0_13(void)                                   = ^BufferReadSideEffect[-1]       : &:r0_9, ~mu0_2
# 1045|     mu0_14(String)                                = ^IndirectMayWriteSideEffect[-1] : &:r0_9
#-----|     r0_15(lambda [] type at line 1045, col. 23 *) = CopyValue                       : r0_3
#-----|     r0_16(glval<int>)                             = FieldAddress[x]                 : r0_15
#-----|     r0_17(int)                                    = Load                            : &:r0_16, ~mu0_2
#-----|     r0_18(lambda [] type at line 1045, col. 23 *) = CopyValue                       : r0_3
# 1045|     r0_19(glval<int>)                             = FieldAddress[i]                 : r0_18
# 1045|     r0_20(int)                                    = Load                            : &:r0_19, ~mu0_2
# 1045|     r0_21(int)                                    = Add                             : r0_17, r0_20
#-----|     r0_22(lambda [] type at line 1045, col. 23 *) = CopyValue                       : r0_3
# 1045|     r0_23(glval<int &>)                           = FieldAddress[j]                 : r0_22
# 1045|     r0_24(int &)                                  = Load                            : &:r0_23, ~mu0_2
# 1045|     r0_25(int)                                    = Load                            : &:r0_24, ~mu0_2
# 1045|     r0_26(int)                                    = Sub                             : r0_21, r0_25
# 1045|     r0_27(glval<char>)                            = PointerAdd[1]                   : r0_11, r0_26
# 1045|     r0_28(char)                                   = Load                            : &:r0_27, ~mu0_2
# 1045|     mu0_29(char)                                  = Store                           : &:r0_6, r0_28
# 1045|     r0_30(glval<char>)                            = VariableAddress[#return]        : 
# 1045|     v0_31(void)                                   = ReturnValue                     : &:r0_30, ~mu0_2
# 1045|     v0_32(void)                                   = UnmodeledUse                    : mu*
# 1045|     v0_33(void)                                   = AliasedUse                      : ~mu0_2
# 1045|     v0_34(void)                                   = ExitFunction                    : 

# 1068| void RangeBasedFor(vector<int> const&)
# 1068|   Block 0
# 1068|     v0_0(void)                  = EnterFunction                   : 
# 1068|     mu0_1(unknown)              = AliasedDefinition               : 
# 1068|     mu0_2(unknown)              = UnmodeledDefinition             : 
# 1068|     r0_3(glval<vector<int> &>)  = VariableAddress[v]              : 
# 1068|     mu0_4(vector<int> &)        = InitializeParameter[v]          : &:r0_3
# 1069|     r0_5(glval<vector<int> &>)  = VariableAddress[(__range)]      : 
# 1069|     r0_6(glval<vector<int> &>)  = VariableAddress[v]              : 
# 1069|     r0_7(vector<int> &)         = Load                            : &:r0_6, ~mu0_2
# 1069|     mu0_8(vector<int> &)        = Store                           : &:r0_5, r0_7
# 1069|     r0_9(glval<iterator>)       = VariableAddress[(__begin)]      : 
#-----|     r0_10(glval<vector<int> &>) = VariableAddress[(__range)]      : 
#-----|     r0_11(vector<int> &)        = Load                            : &:r0_10, ~mu0_2
# 1069|     r0_12(glval<unknown>)       = FunctionAddress[begin]          : 
# 1069|     r0_13(iterator)             = Call                            : func:r0_12, this:r0_11
# 1069|     mu0_14(unknown)             = ^CallSideEffect                 : ~mu0_2
#-----|     v0_15(void)                 = ^BufferReadSideEffect[-1]       : &:r0_11, ~mu0_2
#-----|     mu0_16(vector<int>)         = ^IndirectMayWriteSideEffect[-1] : &:r0_11
# 1069|     mu0_17(iterator)            = Store                           : &:r0_9, r0_13
# 1069|     r0_18(glval<iterator>)      = VariableAddress[(__end)]        : 
#-----|     r0_19(glval<vector<int> &>) = VariableAddress[(__range)]      : 
#-----|     r0_20(vector<int> &)        = Load                            : &:r0_19, ~mu0_2
# 1069|     r0_21(glval<unknown>)       = FunctionAddress[end]            : 
# 1069|     r0_22(iterator)             = Call                            : func:r0_21, this:r0_20
# 1069|     mu0_23(unknown)             = ^CallSideEffect                 : ~mu0_2
#-----|     v0_24(void)                 = ^BufferReadSideEffect[-1]       : &:r0_20, ~mu0_2
#-----|     mu0_25(vector<int>)         = ^IndirectMayWriteSideEffect[-1] : &:r0_20
# 1069|     mu0_26(iterator)            = Store                           : &:r0_18, r0_22
#-----|   Goto -> Block 4

# 1075|   Block 1
# 1075|     r1_0(glval<int &>)    = VariableAddress[e]              : 
#-----|     r1_1(glval<iterator>) = VariableAddress[(__begin)]      : 
#-----|     r1_2(glval<iterator>) = Convert                         : r1_1
# 1075|     r1_3(glval<unknown>)  = FunctionAddress[operator*]      : 
# 1075|     r1_4(int &)           = Call                            : func:r1_3, this:r1_2
# 1075|     mu1_5(unknown)        = ^CallSideEffect                 : ~mu0_2
#-----|     v1_6(void)            = ^BufferReadSideEffect[-1]       : &:r1_2, ~mu0_2
#-----|     mu1_7(iterator)       = ^IndirectMayWriteSideEffect[-1] : &:r1_2
# 1075|     r1_8(glval<int>)      = Convert                         : r1_4
# 1075|     mu1_9(int &)          = Store                           : &:r1_0, r1_8
# 1076|     r1_10(glval<int &>)   = VariableAddress[e]              : 
# 1076|     r1_11(int &)          = Load                            : &:r1_10, ~mu0_2
# 1076|     r1_12(int)            = Load                            : &:r1_11, ~mu0_2
# 1076|     r1_13(int)            = Constant[5]                     : 
# 1076|     r1_14(bool)           = CompareLT                       : r1_12, r1_13
# 1076|     v1_15(void)           = ConditionalBranch               : r1_14
#-----|   False -> Block 10
#-----|   True -> Block 2

# 1077|   Block 2
# 1077|     v2_0(void) = NoOp : 
#-----|   Goto -> Block 3

# 1079|   Block 3
# 1079|     v3_0(void) = NoOp         : 
# 1080|     v3_1(void) = NoOp         : 
# 1068|     v3_2(void) = ReturnVoid   : 
# 1068|     v3_3(void) = UnmodeledUse : mu*
# 1068|     v3_4(void) = AliasedUse   : ~mu0_2
# 1068|     v3_5(void) = ExitFunction : 

#-----|   Block 4
#-----|     r4_0(glval<iterator>) = VariableAddress[(__begin)]      : 
#-----|     r4_1(glval<iterator>) = Convert                         : r4_0
# 1069|     r4_2(glval<unknown>)  = FunctionAddress[operator!=]     : 
#-----|     r4_3(glval<iterator>) = VariableAddress[(__end)]        : 
#-----|     r4_4(iterator)        = Load                            : &:r4_3, ~mu0_2
# 1069|     r4_5(bool)            = Call                            : func:r4_2, this:r4_1, 0:r4_4
# 1069|     mu4_6(unknown)        = ^CallSideEffect                 : ~mu0_2
#-----|     v4_7(void)            = ^BufferReadSideEffect[-1]       : &:r4_1, ~mu0_2
#-----|     mu4_8(iterator)       = ^IndirectMayWriteSideEffect[-1] : &:r4_1
# 1069|     v4_9(void)            = ConditionalBranch               : r4_5
#-----|   False -> Block 8
#-----|   True -> Block 5

# 1069|   Block 5
# 1069|     r5_0(glval<int>)      = VariableAddress[e]              : 
#-----|     r5_1(glval<iterator>) = VariableAddress[(__begin)]      : 
#-----|     r5_2(glval<iterator>) = Convert                         : r5_1
# 1069|     r5_3(glval<unknown>)  = FunctionAddress[operator*]      : 
# 1069|     r5_4(int &)           = Call                            : func:r5_3, this:r5_2
# 1069|     mu5_5(unknown)        = ^CallSideEffect                 : ~mu0_2
#-----|     v5_6(void)            = ^BufferReadSideEffect[-1]       : &:r5_2, ~mu0_2
#-----|     mu5_7(iterator)       = ^IndirectMayWriteSideEffect[-1] : &:r5_2
# 1069|     r5_8(int)             = Load                            : &:r5_4, ~mu0_2
# 1069|     mu5_9(int)            = Store                           : &:r5_0, r5_8
# 1070|     r5_10(glval<int>)     = VariableAddress[e]              : 
# 1070|     r5_11(int)            = Load                            : &:r5_10, ~mu0_2
# 1070|     r5_12(int)            = Constant[0]                     : 
# 1070|     r5_13(bool)           = CompareGT                       : r5_11, r5_12
# 1070|     v5_14(void)           = ConditionalBranch               : r5_13
#-----|   False -> Block 7
#-----|   True -> Block 6

# 1071|   Block 6
# 1071|     v6_0(void) = NoOp : 
#-----|   Goto -> Block 7

# 1069|   Block 7
# 1069|     v7_0(void)            = NoOp                            : 
#-----|     r7_1(glval<iterator>) = VariableAddress[(__begin)]      : 
# 1069|     r7_2(glval<unknown>)  = FunctionAddress[operator++]     : 
# 1069|     r7_3(iterator &)      = Call                            : func:r7_2, this:r7_1
# 1069|     mu7_4(unknown)        = ^CallSideEffect                 : ~mu0_2
#-----|     v7_5(void)            = ^BufferReadSideEffect[-1]       : &:r7_1, ~mu0_2
#-----|     mu7_6(iterator)       = ^IndirectMayWriteSideEffect[-1] : &:r7_1
#-----|   Goto (back edge) -> Block 4

# 1075|   Block 8
# 1075|     r8_0(glval<vector<int> &>)  = VariableAddress[(__range)]      : 
# 1075|     r8_1(glval<vector<int> &>)  = VariableAddress[v]              : 
# 1075|     r8_2(vector<int> &)         = Load                            : &:r8_1, ~mu0_2
# 1075|     mu8_3(vector<int> &)        = Store                           : &:r8_0, r8_2
# 1075|     r8_4(glval<iterator>)       = VariableAddress[(__begin)]      : 
#-----|     r8_5(glval<vector<int> &>)  = VariableAddress[(__range)]      : 
#-----|     r8_6(vector<int> &)         = Load                            : &:r8_5, ~mu0_2
# 1075|     r8_7(glval<unknown>)        = FunctionAddress[begin]          : 
# 1075|     r8_8(iterator)              = Call                            : func:r8_7, this:r8_6
# 1075|     mu8_9(unknown)              = ^CallSideEffect                 : ~mu0_2
#-----|     v8_10(void)                 = ^BufferReadSideEffect[-1]       : &:r8_6, ~mu0_2
#-----|     mu8_11(vector<int>)         = ^IndirectMayWriteSideEffect[-1] : &:r8_6
# 1075|     mu8_12(iterator)            = Store                           : &:r8_4, r8_8
# 1075|     r8_13(glval<iterator>)      = VariableAddress[(__end)]        : 
#-----|     r8_14(glval<vector<int> &>) = VariableAddress[(__range)]      : 
#-----|     r8_15(vector<int> &)        = Load                            : &:r8_14, ~mu0_2
# 1075|     r8_16(glval<unknown>)       = FunctionAddress[end]            : 
# 1075|     r8_17(iterator)             = Call                            : func:r8_16, this:r8_15
# 1075|     mu8_18(unknown)             = ^CallSideEffect                 : ~mu0_2
#-----|     v8_19(void)                 = ^BufferReadSideEffect[-1]       : &:r8_15, ~mu0_2
#-----|     mu8_20(vector<int>)         = ^IndirectMayWriteSideEffect[-1] : &:r8_15
# 1075|     mu8_21(iterator)            = Store                           : &:r8_13, r8_17
#-----|   Goto -> Block 9

#-----|   Block 9
#-----|     r9_0(glval<iterator>) = VariableAddress[(__begin)]      : 
#-----|     r9_1(glval<iterator>) = Convert                         : r9_0
# 1075|     r9_2(glval<unknown>)  = FunctionAddress[operator!=]     : 
#-----|     r9_3(glval<iterator>) = VariableAddress[(__end)]        : 
#-----|     r9_4(iterator)        = Load                            : &:r9_3, ~mu0_2
# 1075|     r9_5(bool)            = Call                            : func:r9_2, this:r9_1, 0:r9_4
# 1075|     mu9_6(unknown)        = ^CallSideEffect                 : ~mu0_2
#-----|     v9_7(void)            = ^BufferReadSideEffect[-1]       : &:r9_1, ~mu0_2
#-----|     mu9_8(iterator)       = ^IndirectMayWriteSideEffect[-1] : &:r9_1
# 1075|     v9_9(void)            = ConditionalBranch               : r9_5
#-----|   False -> Block 3
#-----|   True -> Block 1

#-----|   Block 10
#-----|     r10_0(glval<iterator>) = VariableAddress[(__begin)]      : 
# 1075|     r10_1(glval<unknown>)  = FunctionAddress[operator++]     : 
# 1075|     r10_2(iterator &)      = Call                            : func:r10_1, this:r10_0
# 1075|     mu10_3(unknown)        = ^CallSideEffect                 : ~mu0_2
#-----|     v10_4(void)            = ^BufferReadSideEffect[-1]       : &:r10_0, ~mu0_2
#-----|     mu10_5(iterator)       = ^IndirectMayWriteSideEffect[-1] : &:r10_0
#-----|   Goto (back edge) -> Block 9

# 1099| int AsmStmt(int)
# 1099|   Block 0
# 1099|     v0_0(void)        = EnterFunction            : 
# 1099|     mu0_1(unknown)    = AliasedDefinition        : 
# 1099|     mu0_2(unknown)    = UnmodeledDefinition      : 
# 1099|     r0_3(glval<int>)  = VariableAddress[x]       : 
# 1099|     mu0_4(int)        = InitializeParameter[x]   : &:r0_3
# 1100|     mu0_5(unknown)    = InlineAsm                : ~mu0_2
# 1101|     r0_6(glval<int>)  = VariableAddress[#return] : 
# 1101|     r0_7(glval<int>)  = VariableAddress[x]       : 
# 1101|     r0_8(int)         = Load                     : &:r0_7, ~mu0_2
# 1101|     mu0_9(int)        = Store                    : &:r0_6, r0_8
# 1099|     r0_10(glval<int>) = VariableAddress[#return] : 
# 1099|     v0_11(void)       = ReturnValue              : &:r0_10, ~mu0_2
# 1099|     v0_12(void)       = UnmodeledUse             : mu*
# 1099|     v0_13(void)       = AliasedUse               : ~mu0_2
# 1099|     v0_14(void)       = ExitFunction             : 

# 1104| void AsmStmtWithOutputs(unsigned int&, unsigned int, unsigned int&, unsigned int)
# 1104|   Block 0
# 1104|     v0_0(void)                   = EnterFunction          : 
# 1104|     mu0_1(unknown)               = AliasedDefinition      : 
# 1104|     mu0_2(unknown)               = UnmodeledDefinition    : 
# 1104|     r0_3(glval<unsigned int &>)  = VariableAddress[a]     : 
# 1104|     mu0_4(unsigned int &)        = InitializeParameter[a] : &:r0_3
# 1104|     r0_5(glval<unsigned int>)    = VariableAddress[b]     : 
# 1104|     mu0_6(unsigned int)          = InitializeParameter[b] : &:r0_5
# 1104|     r0_7(glval<unsigned int &>)  = VariableAddress[c]     : 
# 1104|     mu0_8(unsigned int &)        = InitializeParameter[c] : &:r0_7
# 1104|     r0_9(glval<unsigned int>)    = VariableAddress[d]     : 
# 1104|     mu0_10(unsigned int)         = InitializeParameter[d] : &:r0_9
# 1109|     r0_11(glval<unsigned int &>) = VariableAddress[a]     : 
# 1109|     r0_12(unsigned int &)        = Load                   : &:r0_11, ~mu0_2
# 1109|     r0_13(glval<unsigned int>)   = VariableAddress[b]     : 
# 1109|     r0_14(glval<unsigned int &>) = VariableAddress[c]     : 
# 1109|     r0_15(unsigned int &)        = Load                   : &:r0_14, ~mu0_2
# 1109|     r0_16(unsigned int)          = Load                   : &:r0_15, ~mu0_2
# 1109|     r0_17(glval<unsigned int>)   = VariableAddress[d]     : 
# 1109|     r0_18(unsigned int)          = Load                   : &:r0_17, ~mu0_2
# 1106|     mu0_19(unknown)              = InlineAsm              : ~mu0_2, 0:r0_12, 1:r0_13, 2:r0_16, 3:r0_18
# 1111|     v0_20(void)                  = NoOp                   : 
# 1104|     v0_21(void)                  = ReturnVoid             : 
# 1104|     v0_22(void)                  = UnmodeledUse           : mu*
# 1104|     v0_23(void)                  = AliasedUse             : ~mu0_2
# 1104|     v0_24(void)                  = ExitFunction           : 

# 1113| void ExternDeclarations()
# 1113|   Block 0
# 1113|     v0_0(void)       = EnterFunction       : 
# 1113|     mu0_1(unknown)   = AliasedDefinition   : 
# 1113|     mu0_2(unknown)   = UnmodeledDefinition : 
# 1116|     r0_3(glval<int>) = VariableAddress[x]  : 
# 1116|     mu0_4(int)       = Uninitialized[x]    : &:r0_3
# 1117|     r0_5(glval<int>) = VariableAddress[y]  : 
# 1117|     mu0_6(int)       = Uninitialized[y]    : &:r0_5
# 1118|     r0_7(glval<int>) = VariableAddress[h]  : 
# 1118|     mu0_8(int)       = Uninitialized[h]    : &:r0_7
# 1120|     v0_9(void)       = NoOp                : 
# 1113|     v0_10(void)      = ReturnVoid          : 
# 1113|     v0_11(void)      = UnmodeledUse        : mu*
# 1113|     v0_12(void)      = AliasedUse          : ~mu0_2
# 1113|     v0_13(void)      = ExitFunction        : 

# 1128| void ExternDeclarationsInMacro()
# 1128|   Block 0
# 1128|     v0_0(void)       = EnterFunction       : 
# 1128|     mu0_1(unknown)   = AliasedDefinition   : 
# 1128|     mu0_2(unknown)   = UnmodeledDefinition : 
# 1130|     r0_3(glval<int>) = VariableAddress[i]  : 
# 1130|     r0_4(int)        = Constant[0]         : 
# 1130|     mu0_5(int)       = Store               : &:r0_3, r0_4
#-----|   Goto -> Block 1

# 1130|   Block 1
# 1130|     r1_0(glval<int>) = VariableAddress[i] : 
# 1130|     r1_1(int)        = Load               : &:r1_0, ~mu0_2
# 1130|     r1_2(int)        = Constant[10]       : 
# 1130|     r1_3(bool)       = CompareLT          : r1_1, r1_2
# 1130|     v1_4(void)       = ConditionalBranch  : r1_3
#-----|   False -> Block 3
#-----|   True -> Block 2

# 1130|   Block 2
# 1130|     r2_0(glval<int>) = VariableAddress[i] : 
# 1130|     r2_1(int)        = Load               : &:r2_0, ~mu0_2
# 1130|     r2_2(int)        = Constant[1]        : 
# 1130|     r2_3(int)        = Add                : r2_1, r2_2
# 1130|     mu2_4(int)       = Store              : &:r2_0, r2_3
#-----|   Goto (back edge) -> Block 1

# 1130|   Block 3
# 1130|     v3_0(void) = NoOp         : 
# 1131|     v3_1(void) = NoOp         : 
# 1128|     v3_2(void) = ReturnVoid   : 
# 1128|     v3_3(void) = UnmodeledUse : mu*
# 1128|     v3_4(void) = AliasedUse   : ~mu0_2
# 1128|     v3_5(void) = ExitFunction : 

# 1133| void TryCatchNoCatchAny(bool)
# 1133|   Block 0
# 1133|     v0_0(void)        = EnterFunction          : 
# 1133|     mu0_1(unknown)    = AliasedDefinition      : 
# 1133|     mu0_2(unknown)    = UnmodeledDefinition    : 
# 1133|     r0_3(glval<bool>) = VariableAddress[b]     : 
# 1133|     mu0_4(bool)       = InitializeParameter[b] : &:r0_3
# 1135|     r0_5(glval<int>)  = VariableAddress[x]     : 
# 1135|     r0_6(int)         = Constant[5]            : 
# 1135|     mu0_7(int)        = Store                  : &:r0_5, r0_6
# 1136|     r0_8(glval<bool>) = VariableAddress[b]     : 
# 1136|     r0_9(bool)        = Load                   : &:r0_8, ~mu0_2
# 1136|     v0_10(void)       = ConditionalBranch      : r0_9
#-----|   False -> Block 4
#-----|   True -> Block 3

# 1133|   Block 1
# 1133|     v1_0(void) = UnmodeledUse : mu*
# 1133|     v1_1(void) = AliasedUse   : ~mu0_2
# 1133|     v1_2(void) = ExitFunction : 

# 1133|   Block 2
# 1133|     v2_0(void) = Unwind : 
#-----|   Goto -> Block 1

# 1137|   Block 3
# 1137|     r3_0(glval<char *>)   = VariableAddress[#throw1137:7]    : 
# 1137|     r3_1(glval<char[15]>) = StringConstant["string literal"] : 
# 1137|     r3_2(char *)          = Convert                          : r3_1
# 1137|     mu3_3(char *)         = Store                            : &:r3_0, r3_2
# 1137|     v3_4(void)            = ThrowValue                       : &:r3_0, ~mu0_2
#-----|   Exception -> Block 9

# 1139|   Block 4
# 1139|     r4_0(glval<int>) = VariableAddress[x] : 
# 1139|     r4_1(int)        = Load               : &:r4_0, ~mu0_2
# 1139|     r4_2(int)        = Constant[2]        : 
# 1139|     r4_3(bool)       = CompareLT          : r4_1, r4_2
# 1139|     v4_4(void)       = ConditionalBranch  : r4_3
#-----|   False -> Block 8
#-----|   True -> Block 5

# 1140|   Block 5
# 1140|     r5_0(glval<bool>) = VariableAddress[b] : 
# 1140|     r5_1(bool)        = Load               : &:r5_0, ~mu0_2
# 1140|     v5_2(void)        = ConditionalBranch  : r5_1
#-----|   False -> Block 7
#-----|   True -> Block 6

# 1140|   Block 6
# 1140|     r6_0(int)        = Constant[7]                   : 
# 1140|     r6_1(glval<int>) = VariableAddress[#temp1140:11] : 
# 1140|     mu6_2(int)       = Store                         : &:r6_1, r6_0
# 1140|     r6_3(glval<int>) = VariableAddress[#temp1140:11] : 
# 1140|     r6_4(int)        = Load                          : &:r6_3, ~mu0_2
# 1140|     r6_5(glval<int>) = VariableAddress[x]            : 
# 1140|     mu6_6(int)       = Store                         : &:r6_5, r6_4
#-----|   Goto -> Block 8

# 1140|   Block 7
# 1140|     r7_0(glval<String>)   = VariableAddress[#throw1140:19]  : 
# 1140|     r7_1(glval<unknown>)  = FunctionAddress[String]         : 
# 1140|     r7_2(glval<char[14]>) = StringConstant["String object"] : 
# 1140|     r7_3(char *)          = Convert                         : r7_2
# 1140|     v7_4(void)            = Call                            : func:r7_1, this:r7_0, 0:r7_3
# 1140|     mu7_5(unknown)        = ^CallSideEffect                 : ~mu0_2
<<<<<<< HEAD
# 1140|     mu7_6(String)         = ^IndirectMayWriteSideEffect[-1] : &:r7_0
# 1140|     v7_7(void)            = ^IndirectReadSideEffect[0]      : &:r7_3, ~mu0_2
# 1140|     mu7_8(unknown)        = ^BufferMayWriteSideEffect[0]    : &:r7_3
# 1140|     v7_9(void)            = ThrowValue                      : &:r7_0, ~mu0_2
=======
# 1140|     v7_6(void)            = ^BufferReadSideEffect[0]        : &:r7_3, ~mu0_2
# 1140|     mu7_7(unknown)        = ^BufferMayWriteSideEffect[0]    : &:r7_3
# 1140|     v7_8(void)            = ThrowValue                      : &:r7_0, ~mu0_2
>>>>>>> 717490b6
#-----|   Exception -> Block 9

# 1142|   Block 8
# 1142|     r8_0(int)        = Constant[7]        : 
# 1142|     r8_1(glval<int>) = VariableAddress[x] : 
# 1142|     mu8_2(int)       = Store              : &:r8_1, r8_0
#-----|   Goto -> Block 13

# 1144|   Block 9
# 1144|     v9_0(void) = CatchByType[const char *] : 
#-----|   Exception -> Block 11
#-----|   Goto -> Block 10

# 1144|   Block 10
<<<<<<< HEAD
# 1144|     r10_0(glval<char *>)  = VariableAddress[s]              : 
# 1144|     mu10_1(char *)        = InitializeParameter[s]          : &:r10_0
# 1145|     r10_2(glval<String>)  = VariableAddress[#throw1145:5]   : 
# 1145|     r10_3(glval<unknown>) = FunctionAddress[String]         : 
# 1145|     r10_4(glval<char *>)  = VariableAddress[s]              : 
# 1145|     r10_5(char *)         = Load                            : &:r10_4, ~mu0_2
# 1145|     v10_6(void)           = Call                            : func:r10_3, this:r10_2, 0:r10_5
# 1145|     mu10_7(unknown)       = ^CallSideEffect                 : ~mu0_2
# 1145|     mu10_8(String)        = ^IndirectMayWriteSideEffect[-1] : &:r10_2
# 1145|     v10_9(void)           = ^IndirectReadSideEffect[0]      : &:r10_5, ~mu0_2
# 1145|     mu10_10(unknown)      = ^BufferMayWriteSideEffect[0]    : &:r10_5
# 1145|     v10_11(void)          = ThrowValue                      : &:r10_2, ~mu0_2
=======
# 1144|     r10_0(glval<char *>)  = VariableAddress[s]            : 
# 1144|     mu10_1(char *)        = InitializeParameter[s]        : &:r10_0
# 1145|     r10_2(glval<String>)  = VariableAddress[#throw1145:5] : 
# 1145|     r10_3(glval<unknown>) = FunctionAddress[String]       : 
# 1145|     r10_4(glval<char *>)  = VariableAddress[s]            : 
# 1145|     r10_5(char *)         = Load                          : &:r10_4, ~mu0_2
# 1145|     v10_6(void)           = Call                          : func:r10_3, this:r10_2, 0:r10_5
# 1145|     mu10_7(unknown)       = ^CallSideEffect               : ~mu0_2
# 1145|     v10_8(void)           = ^BufferReadSideEffect[0]      : &:r10_5, ~mu0_2
# 1145|     mu10_9(unknown)       = ^BufferMayWriteSideEffect[0]  : &:r10_5
# 1145|     v10_10(void)          = ThrowValue                    : &:r10_2, ~mu0_2
>>>>>>> 717490b6
#-----|   Exception -> Block 2

# 1147|   Block 11
# 1147|     v11_0(void) = CatchByType[const String &] : 
#-----|   Exception -> Block 2
#-----|   Goto -> Block 12

# 1147|   Block 12
# 1147|     r12_0(glval<String &>) = VariableAddress[e]     : 
# 1147|     mu12_1(String &)       = InitializeParameter[e] : &:r12_0
# 1147|     v12_2(void)            = NoOp                   : 
#-----|   Goto -> Block 13

# 1149|   Block 13
# 1149|     v13_0(void) = NoOp       : 
# 1133|     v13_1(void) = ReturnVoid : 
#-----|   Goto -> Block 1

# 1153| void VectorTypes(int)
# 1153|   Block 0
# 1153|     v0_0(void)                                         = EnterFunction                    : 
# 1153|     mu0_1(unknown)                                     = AliasedDefinition                : 
# 1153|     mu0_2(unknown)                                     = UnmodeledDefinition              : 
# 1153|     r0_3(glval<int>)                                   = VariableAddress[i]               : 
# 1153|     mu0_4(int)                                         = InitializeParameter[i]           : &:r0_3
# 1154|     r0_5(glval<__attribute((vector_size(16UL))) int>)  = VariableAddress[vi4]             : 
# 1154|     mu0_6(__attribute((vector_size(16UL))) int)        = Uninitialized[vi4]               : &:r0_5
# 1154|     r0_7(int)                                          = Constant[0]                      : 
# 1154|     r0_8(glval<int>)                                   = PointerAdd[4]                    : r0_5, r0_7
# 1154|     r0_9(int)                                          = Constant[0]                      : 
# 1154|     mu0_10(int)                                        = Store                            : &:r0_8, r0_9
# 1154|     r0_11(int)                                         = Constant[1]                      : 
# 1154|     r0_12(glval<int>)                                  = PointerAdd[4]                    : r0_5, r0_11
# 1154|     r0_13(int)                                         = Constant[1]                      : 
# 1154|     mu0_14(int)                                        = Store                            : &:r0_12, r0_13
# 1154|     r0_15(int)                                         = Constant[2]                      : 
# 1154|     r0_16(glval<int>)                                  = PointerAdd[4]                    : r0_5, r0_15
# 1154|     r0_17(int)                                         = Constant[2]                      : 
# 1154|     mu0_18(int)                                        = Store                            : &:r0_16, r0_17
# 1154|     r0_19(int)                                         = Constant[3]                      : 
# 1154|     r0_20(glval<int>)                                  = PointerAdd[4]                    : r0_5, r0_19
# 1154|     r0_21(int)                                         = Constant[3]                      : 
# 1154|     mu0_22(int)                                        = Store                            : &:r0_20, r0_21
# 1155|     r0_23(glval<int>)                                  = VariableAddress[x]               : 
# 1155|     r0_24(glval<__attribute((vector_size(16UL))) int>) = VariableAddress[vi4]             : 
# 1155|     r0_25(glval<int>)                                  = VariableAddress[i]               : 
# 1155|     r0_26(int)                                         = Load                             : &:r0_25, ~mu0_2
# 1155|     r0_27(glval<int>)                                  = PointerAdd[4]                    : r0_24, r0_26
# 1155|     r0_28(int)                                         = Load                             : &:r0_27, ~mu0_2
# 1155|     mu0_29(int)                                        = Store                            : &:r0_23, r0_28
# 1156|     r0_30(glval<int>)                                  = VariableAddress[x]               : 
# 1156|     r0_31(int)                                         = Load                             : &:r0_30, ~mu0_2
# 1156|     r0_32(glval<__attribute((vector_size(16UL))) int>) = VariableAddress[vi4]             : 
# 1156|     r0_33(glval<int>)                                  = VariableAddress[i]               : 
# 1156|     r0_34(int)                                         = Load                             : &:r0_33, ~mu0_2
# 1156|     r0_35(glval<int>)                                  = PointerAdd[4]                    : r0_32, r0_34
# 1156|     mu0_36(int)                                        = Store                            : &:r0_35, r0_31
# 1157|     r0_37(glval<__attribute((vector_size(16UL))) int>) = VariableAddress[vi4_shuffle]     : 
# 1157|     r0_38(glval<__attribute((vector_size(16UL))) int>) = VariableAddress[vi4]             : 
# 1157|     r0_39(__attribute((vector_size(16UL))) int)        = Load                             : &:r0_38, ~mu0_2
# 1157|     r0_40(glval<__attribute((vector_size(16UL))) int>) = VariableAddress[vi4]             : 
# 1157|     r0_41(__attribute((vector_size(16UL))) int)        = Load                             : &:r0_40, ~mu0_2
#-----|     r0_42(int)                                         = Constant[3]                      : 
# 1157|     r0_43(int)                                         = Constant[2]                      : 
# 1157|     r0_44(int)                                         = Constant[1]                      : 
# 1157|     r0_45(int)                                         = Constant[0]                      : 
# 1157|     r0_46(__attribute((vector_size(16))) int)          = BuiltIn[__builtin_shufflevector] : 0:r0_39, 1:r0_41, 2:r0_42, 3:r0_43, 4:r0_44, 5:r0_45
# 1157|     mu0_47(__attribute((vector_size(16UL))) int)       = Store                            : &:r0_37, r0_46
# 1158|     r0_48(glval<__attribute((vector_size(16UL))) int>) = VariableAddress[vi4]             : 
# 1158|     r0_49(__attribute((vector_size(16UL))) int)        = Load                             : &:r0_48, ~mu0_2
# 1158|     r0_50(glval<__attribute((vector_size(16UL))) int>) = VariableAddress[vi4_shuffle]     : 
# 1158|     r0_51(__attribute((vector_size(16UL))) int)        = Load                             : &:r0_50, ~mu0_2
# 1158|     r0_52(__attribute((vector_size(16UL))) int)        = Add                              : r0_49, r0_51
# 1158|     r0_53(glval<__attribute((vector_size(16UL))) int>) = VariableAddress[vi4]             : 
# 1158|     mu0_54(__attribute((vector_size(16UL))) int)       = Store                            : &:r0_53, r0_52
# 1159|     v0_55(void)                                        = NoOp                             : 
# 1153|     v0_56(void)                                        = ReturnVoid                       : 
# 1153|     v0_57(void)                                        = UnmodeledUse                     : mu*
# 1153|     v0_58(void)                                        = AliasedUse                       : ~mu0_2
# 1153|     v0_59(void)                                        = ExitFunction                     : 

# 1163| int ModeledCallTarget(int)
# 1163|   Block 0
# 1163|     v0_0(void)           = EnterFunction                      : 
# 1163|     mu0_1(unknown)       = AliasedDefinition                  : 
# 1163|     mu0_2(unknown)       = UnmodeledDefinition                : 
# 1163|     r0_3(glval<int>)     = VariableAddress[x]                 : 
# 1163|     mu0_4(int)           = InitializeParameter[x]             : &:r0_3
# 1164|     r0_5(glval<int>)     = VariableAddress[y]                 : 
# 1164|     mu0_6(int)           = Uninitialized[y]                   : &:r0_5
# 1165|     r0_7(glval<unknown>) = FunctionAddress[memcpy]            : 
# 1165|     r0_8(glval<int>)     = VariableAddress[y]                 : 
# 1165|     r0_9(void *)         = Convert                            : r0_8
# 1165|     r0_10(glval<int>)    = VariableAddress[x]                 : 
# 1165|     r0_11(void *)        = Convert                            : r0_10
# 1165|     r0_12(int)           = Constant[4]                        : 
# 1165|     r0_13(void *)        = Call                               : func:r0_7, 0:r0_9, 1:r0_11, 2:r0_12
# 1165|     v0_14(void)          = ^SizedBufferReadSideEffect[1]      : &:r0_11, r0_12, ~mu0_2
# 1165|     mu0_15(unknown)      = ^SizedBufferMustWriteSideEffect[0] : &:r0_9, r0_12
# 1166|     r0_16(glval<int>)    = VariableAddress[#return]           : 
# 1166|     r0_17(glval<int>)    = VariableAddress[y]                 : 
# 1166|     r0_18(int)           = Load                               : &:r0_17, ~mu0_2
# 1166|     mu0_19(int)          = Store                              : &:r0_16, r0_18
# 1163|     r0_20(glval<int>)    = VariableAddress[#return]           : 
# 1163|     v0_21(void)          = ReturnValue                        : &:r0_20, ~mu0_2
# 1163|     v0_22(void)          = UnmodeledUse                       : mu*
# 1163|     v0_23(void)          = AliasedUse                         : ~mu0_2
# 1163|     v0_24(void)          = ExitFunction                       : 

perf-regression.cpp:
#    6| void Big::Big()
#    6|   Block 0
#    6|     v0_0(void)                    = EnterFunction        : 
#    6|     mu0_1(unknown)                = AliasedDefinition    : 
#    6|     mu0_2(unknown)                = UnmodeledDefinition  : 
#    6|     r0_3(glval<Big>)              = InitializeThis       : 
#    6|     r0_4(glval<char[1073741824]>) = FieldAddress[buffer] : r0_3
#    6|     r0_5(int)                     = Constant[0]          : 
#    6|     r0_6(glval<char>)             = PointerAdd[1]        : r0_4, r0_5
#    6|     r0_7(unknown[1073741824])     = Constant[0]          : 
#    6|     mu0_8(unknown[1073741824])    = Store                : &:r0_6, r0_7
#    6|     v0_9(void)                    = NoOp                 : 
#    6|     v0_10(void)                   = ReturnVoid           : 
#    6|     v0_11(void)                   = UnmodeledUse         : mu*
#    6|     v0_12(void)                   = AliasedUse           : ~mu0_2
#    6|     v0_13(void)                   = ExitFunction         : 

#    9| int main()
#    9|   Block 0
#    9|     v0_0(void)           = EnterFunction                   : 
#    9|     mu0_1(unknown)       = AliasedDefinition               : 
#    9|     mu0_2(unknown)       = UnmodeledDefinition             : 
#   10|     r0_3(glval<Big *>)   = VariableAddress[big]            : 
#   10|     r0_4(glval<unknown>) = FunctionAddress[operator new]   : 
#   10|     r0_5(unsigned long)  = Constant[1073741824]            : 
#   10|     r0_6(void *)         = Call                            : func:r0_4, 0:r0_5
#   10|     mu0_7(unknown)       = ^CallSideEffect                 : ~mu0_2
#   10|     r0_8(Big *)          = Convert                         : r0_6
#   10|     r0_9(glval<unknown>) = FunctionAddress[Big]            : 
#   10|     v0_10(void)          = Call                            : func:r0_9, this:r0_8
#   10|     mu0_11(unknown)      = ^CallSideEffect                 : ~mu0_2
#   10|     mu0_12(Big)          = ^IndirectMayWriteSideEffect[-1] : &:r0_8
#   10|     mu0_13(Big *)        = Store                           : &:r0_3, r0_8
#   12|     r0_14(glval<int>)    = VariableAddress[#return]        : 
#   12|     r0_15(int)           = Constant[0]                     : 
#   12|     mu0_16(int)          = Store                           : &:r0_14, r0_15
#    9|     r0_17(glval<int>)    = VariableAddress[#return]        : 
#    9|     v0_18(void)          = ReturnValue                     : &:r0_17, ~mu0_2
#    9|     v0_19(void)          = UnmodeledUse                    : mu*
#    9|     v0_20(void)          = AliasedUse                      : ~mu0_2
#    9|     v0_21(void)          = ExitFunction                    : <|MERGE_RESOLUTION|>--- conflicted
+++ resolved
@@ -2797,7 +2797,6 @@
 
 #  615| void DeclareObject()
 #  615|   Block 0
-<<<<<<< HEAD
 #  615|     v0_0(void)            = EnterFunction                   : 
 #  615|     mu0_1(unknown)        = AliasedDefinition               : 
 #  615|     mu0_2(unknown)        = UnmodeledDefinition             : 
@@ -2815,7 +2814,7 @@
 #  617|     v0_14(void)           = Call                            : func:r0_11, this:r0_9, 0:r0_13
 #  617|     mu0_15(unknown)       = ^CallSideEffect                 : ~mu0_2
 #  617|     mu0_16(String)        = ^IndirectMayWriteSideEffect[-1] : &:r0_9
-#  617|     v0_17(void)           = ^IndirectReadSideEffect[0]      : &:r0_13, ~mu0_2
+#  617|     v0_17(void)           = ^BufferReadSideEffect[0]        : &:r0_13, ~mu0_2
 #  617|     mu0_18(unknown)       = ^BufferMayWriteSideEffect[0]    : &:r0_13
 #  618|     r0_19(glval<String>)  = VariableAddress[s3]             : 
 #  618|     r0_20(glval<unknown>) = FunctionAddress[ReturnObject]   : 
@@ -2830,48 +2829,13 @@
 #  619|     v0_29(void)           = Call                            : func:r0_26, this:r0_24, 0:r0_28
 #  619|     mu0_30(unknown)       = ^CallSideEffect                 : ~mu0_2
 #  619|     mu0_31(String)        = ^IndirectMayWriteSideEffect[-1] : &:r0_24
-#  619|     v0_32(void)           = ^IndirectReadSideEffect[0]      : &:r0_28, ~mu0_2
+#  619|     v0_32(void)           = ^BufferReadSideEffect[0]        : &:r0_28, ~mu0_2
 #  619|     mu0_33(unknown)       = ^BufferMayWriteSideEffect[0]    : &:r0_28
 #  620|     v0_34(void)           = NoOp                            : 
 #  615|     v0_35(void)           = ReturnVoid                      : 
 #  615|     v0_36(void)           = UnmodeledUse                    : mu*
 #  615|     v0_37(void)           = AliasedUse                      : ~mu0_2
 #  615|     v0_38(void)           = ExitFunction                    : 
-=======
-#  615|     v0_0(void)            = EnterFunction                 : 
-#  615|     mu0_1(unknown)        = AliasedDefinition             : 
-#  615|     mu0_2(unknown)        = UnmodeledDefinition           : 
-#  616|     r0_3(glval<String>)   = VariableAddress[s1]           : 
-#  616|     r0_4(glval<unknown>)  = FunctionAddress[String]       : 
-#  616|     v0_5(void)            = Call                          : func:r0_4, this:r0_3
-#  616|     mu0_6(unknown)        = ^CallSideEffect               : ~mu0_2
-#  617|     r0_7(glval<String>)   = VariableAddress[s2]           : 
-#  617|     r0_8(glval<unknown>)  = FunctionAddress[String]       : 
-#  617|     r0_9(glval<char[6]>)  = StringConstant["hello"]       : 
-#  617|     r0_10(char *)         = Convert                       : r0_9
-#  617|     v0_11(void)           = Call                          : func:r0_8, this:r0_7, 0:r0_10
-#  617|     mu0_12(unknown)       = ^CallSideEffect               : ~mu0_2
-#  617|     v0_13(void)           = ^BufferReadSideEffect[0]      : &:r0_10, ~mu0_2
-#  617|     mu0_14(unknown)       = ^BufferMayWriteSideEffect[0]  : &:r0_10
-#  618|     r0_15(glval<String>)  = VariableAddress[s3]           : 
-#  618|     r0_16(glval<unknown>) = FunctionAddress[ReturnObject] : 
-#  618|     r0_17(String)         = Call                          : func:r0_16
-#  618|     mu0_18(unknown)       = ^CallSideEffect               : ~mu0_2
-#  618|     mu0_19(String)        = Store                         : &:r0_15, r0_17
-#  619|     r0_20(glval<String>)  = VariableAddress[s4]           : 
-#  619|     r0_21(glval<unknown>) = FunctionAddress[String]       : 
-#  619|     r0_22(glval<char[5]>) = StringConstant["test"]        : 
-#  619|     r0_23(char *)         = Convert                       : r0_22
-#  619|     v0_24(void)           = Call                          : func:r0_21, this:r0_20, 0:r0_23
-#  619|     mu0_25(unknown)       = ^CallSideEffect               : ~mu0_2
-#  619|     v0_26(void)           = ^BufferReadSideEffect[0]      : &:r0_23, ~mu0_2
-#  619|     mu0_27(unknown)       = ^BufferMayWriteSideEffect[0]  : &:r0_23
-#  620|     v0_28(void)           = NoOp                          : 
-#  615|     v0_29(void)           = ReturnVoid                    : 
-#  615|     v0_30(void)           = UnmodeledUse                  : mu*
-#  615|     v0_31(void)           = AliasedUse                    : ~mu0_2
-#  615|     v0_32(void)           = ExitFunction                  : 
->>>>>>> 717490b6
 
 #  622| void CallMethods(String&, String*, String)
 #  622|   Block 0
@@ -3042,7 +3006,6 @@
 
 #  658| void C::C()
 #  658|   Block 0
-<<<<<<< HEAD
 #  658|     v0_0(void)            = EnterFunction                   : 
 #  658|     mu0_1(unknown)        = AliasedDefinition               : 
 #  658|     mu0_2(unknown)        = UnmodeledDefinition             : 
@@ -3068,45 +3031,13 @@
 #  662|     v0_22(void)           = Call                            : func:r0_19, this:r0_18, 0:r0_21
 #  662|     mu0_23(unknown)       = ^CallSideEffect                 : ~mu0_2
 #  662|     mu0_24(String)        = ^IndirectMayWriteSideEffect[-1] : &:r0_18
-#  662|     v0_25(void)           = ^IndirectReadSideEffect[0]      : &:r0_21, ~mu0_2
+#  662|     v0_25(void)           = ^BufferReadSideEffect[0]        : &:r0_21, ~mu0_2
 #  662|     mu0_26(unknown)       = ^BufferMayWriteSideEffect[0]    : &:r0_21
 #  664|     v0_27(void)           = NoOp                            : 
 #  658|     v0_28(void)           = ReturnVoid                      : 
 #  658|     v0_29(void)           = UnmodeledUse                    : mu*
 #  658|     v0_30(void)           = AliasedUse                      : ~mu0_2
 #  658|     v0_31(void)           = ExitFunction                    : 
-=======
-#  658|     v0_0(void)            = EnterFunction                : 
-#  658|     mu0_1(unknown)        = AliasedDefinition            : 
-#  658|     mu0_2(unknown)        = UnmodeledDefinition          : 
-#  658|     r0_3(glval<C>)        = InitializeThis               : 
-#  659|     r0_4(glval<int>)      = FieldAddress[m_a]            : r0_3
-#  659|     r0_5(int)             = Constant[1]                  : 
-#  659|     mu0_6(int)            = Store                        : &:r0_4, r0_5
-#  663|     r0_7(glval<String>)   = FieldAddress[m_b]            : r0_3
-#  663|     r0_8(glval<unknown>)  = FunctionAddress[String]      : 
-#  663|     v0_9(void)            = Call                         : func:r0_8, this:r0_7
-#  663|     mu0_10(unknown)       = ^CallSideEffect              : ~mu0_2
-#  660|     r0_11(glval<char>)    = FieldAddress[m_c]            : r0_3
-#  660|     r0_12(char)           = Constant[3]                  : 
-#  660|     mu0_13(char)          = Store                        : &:r0_11, r0_12
-#  661|     r0_14(glval<void *>)  = FieldAddress[m_e]            : r0_3
-#  661|     r0_15(void *)         = Constant[0]                  : 
-#  661|     mu0_16(void *)        = Store                        : &:r0_14, r0_15
-#  662|     r0_17(glval<String>)  = FieldAddress[m_f]            : r0_3
-#  662|     r0_18(glval<unknown>) = FunctionAddress[String]      : 
-#  662|     r0_19(glval<char[5]>) = StringConstant["test"]       : 
-#  662|     r0_20(char *)         = Convert                      : r0_19
-#  662|     v0_21(void)           = Call                         : func:r0_18, this:r0_17, 0:r0_20
-#  662|     mu0_22(unknown)       = ^CallSideEffect              : ~mu0_2
-#  662|     v0_23(void)           = ^BufferReadSideEffect[0]     : &:r0_20, ~mu0_2
-#  662|     mu0_24(unknown)       = ^BufferMayWriteSideEffect[0] : &:r0_20
-#  664|     v0_25(void)           = NoOp                         : 
-#  658|     v0_26(void)           = ReturnVoid                   : 
-#  658|     v0_27(void)           = UnmodeledUse                 : mu*
-#  658|     v0_28(void)           = AliasedUse                   : ~mu0_2
-#  658|     v0_29(void)           = ExitFunction                 : 
->>>>>>> 717490b6
 
 #  675| int DerefReference(int&)
 #  675|   Block 0
@@ -3385,16 +3316,10 @@
 #  731|     r7_3(char *)          = Convert                         : r7_2
 #  731|     v7_4(void)            = Call                            : func:r7_1, this:r7_0, 0:r7_3
 #  731|     mu7_5(unknown)        = ^CallSideEffect                 : ~mu0_2
-<<<<<<< HEAD
 #  731|     mu7_6(String)         = ^IndirectMayWriteSideEffect[-1] : &:r7_0
-#  731|     v7_7(void)            = ^IndirectReadSideEffect[0]      : &:r7_3, ~mu0_2
+#  731|     v7_7(void)            = ^BufferReadSideEffect[0]        : &:r7_3, ~mu0_2
 #  731|     mu7_8(unknown)        = ^BufferMayWriteSideEffect[0]    : &:r7_3
 #  731|     v7_9(void)            = ThrowValue                      : &:r7_0, ~mu0_2
-=======
-#  731|     v7_6(void)            = ^BufferReadSideEffect[0]        : &:r7_3, ~mu0_2
-#  731|     mu7_7(unknown)        = ^BufferMayWriteSideEffect[0]    : &:r7_3
-#  731|     v7_8(void)            = ThrowValue                      : &:r7_0, ~mu0_2
->>>>>>> 717490b6
 #-----|   Exception -> Block 9
 
 #  733|   Block 8
@@ -3409,7 +3334,6 @@
 #-----|   Goto -> Block 10
 
 #  735|   Block 10
-<<<<<<< HEAD
 #  735|     r10_0(glval<char *>)  = VariableAddress[s]              : 
 #  735|     mu10_1(char *)        = InitializeParameter[s]          : &:r10_0
 #  736|     r10_2(glval<String>)  = VariableAddress[#throw736:5]    : 
@@ -3419,22 +3343,9 @@
 #  736|     v10_6(void)           = Call                            : func:r10_3, this:r10_2, 0:r10_5
 #  736|     mu10_7(unknown)       = ^CallSideEffect                 : ~mu0_2
 #  736|     mu10_8(String)        = ^IndirectMayWriteSideEffect[-1] : &:r10_2
-#  736|     v10_9(void)           = ^IndirectReadSideEffect[0]      : &:r10_5, ~mu0_2
+#  736|     v10_9(void)           = ^BufferReadSideEffect[0]        : &:r10_5, ~mu0_2
 #  736|     mu10_10(unknown)      = ^BufferMayWriteSideEffect[0]    : &:r10_5
 #  736|     v10_11(void)          = ThrowValue                      : &:r10_2, ~mu0_2
-=======
-#  735|     r10_0(glval<char *>)  = VariableAddress[s]           : 
-#  735|     mu10_1(char *)        = InitializeParameter[s]       : &:r10_0
-#  736|     r10_2(glval<String>)  = VariableAddress[#throw736:5] : 
-#  736|     r10_3(glval<unknown>) = FunctionAddress[String]      : 
-#  736|     r10_4(glval<char *>)  = VariableAddress[s]           : 
-#  736|     r10_5(char *)         = Load                         : &:r10_4, ~mu0_2
-#  736|     v10_6(void)           = Call                         : func:r10_3, this:r10_2, 0:r10_5
-#  736|     mu10_7(unknown)       = ^CallSideEffect              : ~mu0_2
-#  736|     v10_8(void)           = ^BufferReadSideEffect[0]     : &:r10_5, ~mu0_2
-#  736|     mu10_9(unknown)       = ^BufferMayWriteSideEffect[0] : &:r10_5
-#  736|     v10_10(void)          = ThrowValue                   : &:r10_2, ~mu0_2
->>>>>>> 717490b6
 #-----|   Exception -> Block 2
 
 #  738|   Block 11
@@ -3855,7 +3766,6 @@
 #  799|     mu0_1(unknown)             = AliasedDefinition                      : 
 #  799|     mu0_2(unknown)             = UnmodeledDefinition                    : 
 #  800|     r0_3(glval<Base>)          = VariableAddress[b]                     : 
-<<<<<<< HEAD
 #  800|     mu0_4(Base)                = Uninitialized[b]                       : &:r0_3
 #  800|     r0_5(glval<unknown>)       = FunctionAddress[Base]                  : 
 #  800|     v0_6(void)                 = Call                                   : func:r0_5, this:r0_3
@@ -3888,8 +3798,8 @@
 #  808|     r0_33(glval<Base>)         = ConvertToBase[Middle : Base]           : r0_32
 #  808|     r0_34(Base &)              = Call                                   : func:r0_31, this:r0_30, 0:r0_33
 #  808|     mu0_35(unknown)            = ^CallSideEffect                        : ~mu0_2
-#  808|     v0_36(void)                = ^IndirectReadSideEffect[-1]            : &:r0_30, ~mu0_2
-#  808|     v0_37(void)                = ^IndirectReadSideEffect[0]             : &:r0_33, ~mu0_2
+#  808|     v0_36(void)                = ^BufferReadSideEffect[-1]              : &:r0_30, ~mu0_2
+#  808|     v0_37(void)                = ^BufferReadSideEffect[0]               : &:r0_33, ~mu0_2
 #  808|     mu0_38(Base)               = ^IndirectMayWriteSideEffect[-1]        : &:r0_30
 #  808|     mu0_39(unknown)            = ^BufferMayWriteSideEffect[0]           : &:r0_33
 #  809|     r0_40(glval<Base>)         = VariableAddress[b]                     : 
@@ -3900,13 +3810,13 @@
 #  809|     v0_45(void)                = Call                                   : func:r0_42, 0:r0_44
 #  809|     mu0_46(unknown)            = ^CallSideEffect                        : ~mu0_2
 #  809|     mu0_47(Base)               = ^IndirectMayWriteSideEffect[-1]        : 
-#  809|     v0_48(void)                = ^IndirectReadSideEffect[0]             : &:r0_44, ~mu0_2
+#  809|     v0_48(void)                = ^BufferReadSideEffect[0]               : &:r0_44, ~mu0_2
 #  809|     mu0_49(unknown)            = ^BufferMayWriteSideEffect[0]           : &:r0_44
 #  809|     r0_50(glval<Base>)         = Convert                                : v0_45
 #  809|     r0_51(Base &)              = Call                                   : func:r0_41, this:r0_40, 0:r0_50
 #  809|     mu0_52(unknown)            = ^CallSideEffect                        : ~mu0_2
-#  809|     v0_53(void)                = ^IndirectReadSideEffect[-1]            : &:r0_40, ~mu0_2
-#  809|     v0_54(void)                = ^IndirectReadSideEffect[0]             : &:r0_50, ~mu0_2
+#  809|     v0_53(void)                = ^BufferReadSideEffect[-1]              : &:r0_40, ~mu0_2
+#  809|     v0_54(void)                = ^BufferReadSideEffect[0]               : &:r0_50, ~mu0_2
 #  809|     mu0_55(Base)               = ^IndirectMayWriteSideEffect[-1]        : &:r0_40
 #  809|     mu0_56(unknown)            = ^BufferMayWriteSideEffect[0]           : &:r0_50
 #  810|     r0_57(glval<Base>)         = VariableAddress[b]                     : 
@@ -3917,13 +3827,13 @@
 #  810|     v0_62(void)                = Call                                   : func:r0_59, 0:r0_61
 #  810|     mu0_63(unknown)            = ^CallSideEffect                        : ~mu0_2
 #  810|     mu0_64(Base)               = ^IndirectMayWriteSideEffect[-1]        : 
-#  810|     v0_65(void)                = ^IndirectReadSideEffect[0]             : &:r0_61, ~mu0_2
+#  810|     v0_65(void)                = ^BufferReadSideEffect[0]               : &:r0_61, ~mu0_2
 #  810|     mu0_66(unknown)            = ^BufferMayWriteSideEffect[0]           : &:r0_61
 #  810|     r0_67(glval<Base>)         = Convert                                : v0_62
 #  810|     r0_68(Base &)              = Call                                   : func:r0_58, this:r0_57, 0:r0_67
 #  810|     mu0_69(unknown)            = ^CallSideEffect                        : ~mu0_2
-#  810|     v0_70(void)                = ^IndirectReadSideEffect[-1]            : &:r0_57, ~mu0_2
-#  810|     v0_71(void)                = ^IndirectReadSideEffect[0]             : &:r0_67, ~mu0_2
+#  810|     v0_70(void)                = ^BufferReadSideEffect[-1]              : &:r0_57, ~mu0_2
+#  810|     v0_71(void)                = ^BufferReadSideEffect[0]               : &:r0_67, ~mu0_2
 #  810|     mu0_72(Base)               = ^IndirectMayWriteSideEffect[-1]        : &:r0_57
 #  810|     mu0_73(unknown)            = ^BufferMayWriteSideEffect[0]           : &:r0_67
 #  811|     r0_74(glval<Middle *>)     = VariableAddress[pm]                    : 
@@ -3953,8 +3863,8 @@
 #  816|     r0_98(glval<Middle>)       = Convert                                : r0_97
 #  816|     r0_99(Middle &)            = Call                                   : func:r0_95, this:r0_94, 0:r0_98
 #  816|     mu0_100(unknown)           = ^CallSideEffect                        : ~mu0_2
-#  816|     v0_101(void)               = ^IndirectReadSideEffect[-1]            : &:r0_94, ~mu0_2
-#  816|     v0_102(void)               = ^IndirectReadSideEffect[0]             : &:r0_98, ~mu0_2
+#  816|     v0_101(void)               = ^BufferReadSideEffect[-1]              : &:r0_94, ~mu0_2
+#  816|     v0_102(void)               = ^BufferReadSideEffect[0]               : &:r0_98, ~mu0_2
 #  816|     mu0_103(Middle)            = ^IndirectMayWriteSideEffect[-1]        : &:r0_94
 #  816|     mu0_104(unknown)           = ^BufferMayWriteSideEffect[0]           : &:r0_98
 #  817|     r0_105(glval<Middle>)      = VariableAddress[m]                     : 
@@ -3964,8 +3874,8 @@
 #  817|     r0_109(glval<Middle>)      = Convert                                : r0_108
 #  817|     r0_110(Middle &)           = Call                                   : func:r0_106, this:r0_105, 0:r0_109
 #  817|     mu0_111(unknown)           = ^CallSideEffect                        : ~mu0_2
-#  817|     v0_112(void)               = ^IndirectReadSideEffect[-1]            : &:r0_105, ~mu0_2
-#  817|     v0_113(void)               = ^IndirectReadSideEffect[0]             : &:r0_109, ~mu0_2
+#  817|     v0_112(void)               = ^BufferReadSideEffect[-1]              : &:r0_105, ~mu0_2
+#  817|     v0_113(void)               = ^BufferReadSideEffect[0]               : &:r0_109, ~mu0_2
 #  817|     mu0_114(Middle)            = ^IndirectMayWriteSideEffect[-1]        : &:r0_105
 #  817|     mu0_115(unknown)           = ^BufferMayWriteSideEffect[0]           : &:r0_109
 #  818|     r0_116(glval<Base *>)      = VariableAddress[pb]                    : 
@@ -3990,8 +3900,8 @@
 #  822|     r0_135(glval<Base>)        = ConvertToBase[Middle : Base]           : r0_134
 #  822|     r0_136(Base &)             = Call                                   : func:r0_132, this:r0_131, 0:r0_135
 #  822|     mu0_137(unknown)           = ^CallSideEffect                        : ~mu0_2
-#  822|     v0_138(void)               = ^IndirectReadSideEffect[-1]            : &:r0_131, ~mu0_2
-#  822|     v0_139(void)               = ^IndirectReadSideEffect[0]             : &:r0_135, ~mu0_2
+#  822|     v0_138(void)               = ^BufferReadSideEffect[-1]              : &:r0_131, ~mu0_2
+#  822|     v0_139(void)               = ^BufferReadSideEffect[0]               : &:r0_135, ~mu0_2
 #  822|     mu0_140(Base)              = ^IndirectMayWriteSideEffect[-1]        : &:r0_131
 #  822|     mu0_141(unknown)           = ^BufferMayWriteSideEffect[0]           : &:r0_135
 #  823|     r0_142(glval<Base>)        = VariableAddress[b]                     : 
@@ -4003,13 +3913,13 @@
 #  823|     v0_148(void)               = Call                                   : func:r0_144, 0:r0_147
 #  823|     mu0_149(unknown)           = ^CallSideEffect                        : ~mu0_2
 #  823|     mu0_150(Base)              = ^IndirectMayWriteSideEffect[-1]        : 
-#  823|     v0_151(void)               = ^IndirectReadSideEffect[0]             : &:r0_147, ~mu0_2
+#  823|     v0_151(void)               = ^BufferReadSideEffect[0]               : &:r0_147, ~mu0_2
 #  823|     mu0_152(unknown)           = ^BufferMayWriteSideEffect[0]           : &:r0_147
 #  823|     r0_153(glval<Base>)        = Convert                                : v0_148
 #  823|     r0_154(Base &)             = Call                                   : func:r0_143, this:r0_142, 0:r0_153
 #  823|     mu0_155(unknown)           = ^CallSideEffect                        : ~mu0_2
-#  823|     v0_156(void)               = ^IndirectReadSideEffect[-1]            : &:r0_142, ~mu0_2
-#  823|     v0_157(void)               = ^IndirectReadSideEffect[0]             : &:r0_153, ~mu0_2
+#  823|     v0_156(void)               = ^BufferReadSideEffect[-1]              : &:r0_142, ~mu0_2
+#  823|     v0_157(void)               = ^BufferReadSideEffect[0]               : &:r0_153, ~mu0_2
 #  823|     mu0_158(Base)              = ^IndirectMayWriteSideEffect[-1]        : &:r0_142
 #  823|     mu0_159(unknown)           = ^BufferMayWriteSideEffect[0]           : &:r0_153
 #  824|     r0_160(glval<Base>)        = VariableAddress[b]                     : 
@@ -4021,13 +3931,13 @@
 #  824|     v0_166(void)               = Call                                   : func:r0_162, 0:r0_165
 #  824|     mu0_167(unknown)           = ^CallSideEffect                        : ~mu0_2
 #  824|     mu0_168(Base)              = ^IndirectMayWriteSideEffect[-1]        : 
-#  824|     v0_169(void)               = ^IndirectReadSideEffect[0]             : &:r0_165, ~mu0_2
+#  824|     v0_169(void)               = ^BufferReadSideEffect[0]               : &:r0_165, ~mu0_2
 #  824|     mu0_170(unknown)           = ^BufferMayWriteSideEffect[0]           : &:r0_165
 #  824|     r0_171(glval<Base>)        = Convert                                : v0_166
 #  824|     r0_172(Base &)             = Call                                   : func:r0_161, this:r0_160, 0:r0_171
 #  824|     mu0_173(unknown)           = ^CallSideEffect                        : ~mu0_2
-#  824|     v0_174(void)               = ^IndirectReadSideEffect[-1]            : &:r0_160, ~mu0_2
-#  824|     v0_175(void)               = ^IndirectReadSideEffect[0]             : &:r0_171, ~mu0_2
+#  824|     v0_174(void)               = ^BufferReadSideEffect[-1]              : &:r0_160, ~mu0_2
+#  824|     v0_175(void)               = ^BufferReadSideEffect[0]               : &:r0_171, ~mu0_2
 #  824|     mu0_176(Base)              = ^IndirectMayWriteSideEffect[-1]        : &:r0_160
 #  824|     mu0_177(unknown)           = ^BufferMayWriteSideEffect[0]           : &:r0_171
 #  825|     r0_178(glval<Derived *>)   = VariableAddress[pd]                    : 
@@ -4061,8 +3971,8 @@
 #  830|     r0_206(glval<Derived>)     = Convert                                : r0_205
 #  830|     r0_207(Derived &)          = Call                                   : func:r0_202, this:r0_201, 0:r0_206
 #  830|     mu0_208(unknown)           = ^CallSideEffect                        : ~mu0_2
-#  830|     v0_209(void)               = ^IndirectReadSideEffect[-1]            : &:r0_201, ~mu0_2
-#  830|     v0_210(void)               = ^IndirectReadSideEffect[0]             : &:r0_206, ~mu0_2
+#  830|     v0_209(void)               = ^BufferReadSideEffect[-1]              : &:r0_201, ~mu0_2
+#  830|     v0_210(void)               = ^BufferReadSideEffect[0]               : &:r0_206, ~mu0_2
 #  830|     mu0_211(Derived)           = ^IndirectMayWriteSideEffect[-1]        : &:r0_201
 #  830|     mu0_212(unknown)           = ^BufferMayWriteSideEffect[0]           : &:r0_206
 #  831|     r0_213(glval<Derived>)     = VariableAddress[d]                     : 
@@ -4073,8 +3983,8 @@
 #  831|     r0_218(glval<Derived>)     = Convert                                : r0_217
 #  831|     r0_219(Derived &)          = Call                                   : func:r0_214, this:r0_213, 0:r0_218
 #  831|     mu0_220(unknown)           = ^CallSideEffect                        : ~mu0_2
-#  831|     v0_221(void)               = ^IndirectReadSideEffect[-1]            : &:r0_213, ~mu0_2
-#  831|     v0_222(void)               = ^IndirectReadSideEffect[0]             : &:r0_218, ~mu0_2
+#  831|     v0_221(void)               = ^BufferReadSideEffect[-1]              : &:r0_213, ~mu0_2
+#  831|     v0_222(void)               = ^BufferReadSideEffect[0]               : &:r0_218, ~mu0_2
 #  831|     mu0_223(Derived)           = ^IndirectMayWriteSideEffect[-1]        : &:r0_213
 #  831|     mu0_224(unknown)           = ^BufferMayWriteSideEffect[0]           : &:r0_218
 #  832|     r0_225(glval<Base *>)      = VariableAddress[pb]                    : 
@@ -4115,257 +4025,6 @@
 #  799|     v0_260(void)               = UnmodeledUse                           : mu*
 #  799|     v0_261(void)               = AliasedUse                             : ~mu0_2
 #  799|     v0_262(void)               = ExitFunction                           : 
-=======
-#  800|     r0_4(glval<unknown>)       = FunctionAddress[Base]                  : 
-#  800|     v0_5(void)                 = Call                                   : func:r0_4, this:r0_3
-#  800|     mu0_6(unknown)             = ^CallSideEffect                        : ~mu0_2
-#  801|     r0_7(glval<Middle>)        = VariableAddress[m]                     : 
-#  801|     r0_8(glval<unknown>)       = FunctionAddress[Middle]                : 
-#  801|     v0_9(void)                 = Call                                   : func:r0_8, this:r0_7
-#  801|     mu0_10(unknown)            = ^CallSideEffect                        : ~mu0_2
-#  802|     r0_11(glval<Derived>)      = VariableAddress[d]                     : 
-#  802|     r0_12(glval<unknown>)      = FunctionAddress[Derived]               : 
-#  802|     v0_13(void)                = Call                                   : func:r0_12, this:r0_11
-#  802|     mu0_14(unknown)            = ^CallSideEffect                        : ~mu0_2
-#  804|     r0_15(glval<Base *>)       = VariableAddress[pb]                    : 
-#  804|     r0_16(glval<Base>)         = VariableAddress[b]                     : 
-#  804|     mu0_17(Base *)             = Store                                  : &:r0_15, r0_16
-#  805|     r0_18(glval<Middle *>)     = VariableAddress[pm]                    : 
-#  805|     r0_19(glval<Middle>)       = VariableAddress[m]                     : 
-#  805|     mu0_20(Middle *)           = Store                                  : &:r0_18, r0_19
-#  806|     r0_21(glval<Derived *>)    = VariableAddress[pd]                    : 
-#  806|     r0_22(glval<Derived>)      = VariableAddress[d]                     : 
-#  806|     mu0_23(Derived *)          = Store                                  : &:r0_21, r0_22
-#  808|     r0_24(glval<Base>)         = VariableAddress[b]                     : 
-#  808|     r0_25(glval<unknown>)      = FunctionAddress[operator=]             : 
-#  808|     r0_26(glval<Middle>)       = VariableAddress[m]                     : 
-#  808|     r0_27(glval<Base>)         = ConvertToBase[Middle : Base]           : r0_26
-#  808|     r0_28(Base &)              = Call                                   : func:r0_25, this:r0_24, 0:r0_27
-#  808|     mu0_29(unknown)            = ^CallSideEffect                        : ~mu0_2
-#  808|     v0_30(void)                = ^BufferReadSideEffect[-1]              : &:r0_24, ~mu0_2
-#  808|     v0_31(void)                = ^BufferReadSideEffect[0]               : &:r0_27, ~mu0_2
-#  808|     mu0_32(Base)               = ^IndirectMayWriteSideEffect[-1]        : &:r0_24
-#  808|     mu0_33(unknown)            = ^BufferMayWriteSideEffect[0]           : &:r0_27
-#  809|     r0_34(glval<Base>)         = VariableAddress[b]                     : 
-#  809|     r0_35(glval<unknown>)      = FunctionAddress[operator=]             : 
-#  809|     r0_36(glval<unknown>)      = FunctionAddress[Base]                  : 
-#  809|     r0_37(glval<Middle>)       = VariableAddress[m]                     : 
-#  809|     r0_38(glval<Base>)         = ConvertToBase[Middle : Base]           : r0_37
-#  809|     v0_39(void)                = Call                                   : func:r0_36, 0:r0_38
-#  809|     mu0_40(unknown)            = ^CallSideEffect                        : ~mu0_2
-#  809|     v0_41(void)                = ^BufferReadSideEffect[0]               : &:r0_38, ~mu0_2
-#  809|     mu0_42(unknown)            = ^BufferMayWriteSideEffect[0]           : &:r0_38
-#  809|     r0_43(glval<Base>)         = Convert                                : v0_39
-#  809|     r0_44(Base &)              = Call                                   : func:r0_35, this:r0_34, 0:r0_43
-#  809|     mu0_45(unknown)            = ^CallSideEffect                        : ~mu0_2
-#  809|     v0_46(void)                = ^BufferReadSideEffect[-1]              : &:r0_34, ~mu0_2
-#  809|     v0_47(void)                = ^BufferReadSideEffect[0]               : &:r0_43, ~mu0_2
-#  809|     mu0_48(Base)               = ^IndirectMayWriteSideEffect[-1]        : &:r0_34
-#  809|     mu0_49(unknown)            = ^BufferMayWriteSideEffect[0]           : &:r0_43
-#  810|     r0_50(glval<Base>)         = VariableAddress[b]                     : 
-#  810|     r0_51(glval<unknown>)      = FunctionAddress[operator=]             : 
-#  810|     r0_52(glval<unknown>)      = FunctionAddress[Base]                  : 
-#  810|     r0_53(glval<Middle>)       = VariableAddress[m]                     : 
-#  810|     r0_54(glval<Base>)         = ConvertToBase[Middle : Base]           : r0_53
-#  810|     v0_55(void)                = Call                                   : func:r0_52, 0:r0_54
-#  810|     mu0_56(unknown)            = ^CallSideEffect                        : ~mu0_2
-#  810|     v0_57(void)                = ^BufferReadSideEffect[0]               : &:r0_54, ~mu0_2
-#  810|     mu0_58(unknown)            = ^BufferMayWriteSideEffect[0]           : &:r0_54
-#  810|     r0_59(glval<Base>)         = Convert                                : v0_55
-#  810|     r0_60(Base &)              = Call                                   : func:r0_51, this:r0_50, 0:r0_59
-#  810|     mu0_61(unknown)            = ^CallSideEffect                        : ~mu0_2
-#  810|     v0_62(void)                = ^BufferReadSideEffect[-1]              : &:r0_50, ~mu0_2
-#  810|     v0_63(void)                = ^BufferReadSideEffect[0]               : &:r0_59, ~mu0_2
-#  810|     mu0_64(Base)               = ^IndirectMayWriteSideEffect[-1]        : &:r0_50
-#  810|     mu0_65(unknown)            = ^BufferMayWriteSideEffect[0]           : &:r0_59
-#  811|     r0_66(glval<Middle *>)     = VariableAddress[pm]                    : 
-#  811|     r0_67(Middle *)            = Load                                   : &:r0_66, ~mu0_2
-#  811|     r0_68(Base *)              = ConvertToBase[Middle : Base]           : r0_67
-#  811|     r0_69(glval<Base *>)       = VariableAddress[pb]                    : 
-#  811|     mu0_70(Base *)             = Store                                  : &:r0_69, r0_68
-#  812|     r0_71(glval<Middle *>)     = VariableAddress[pm]                    : 
-#  812|     r0_72(Middle *)            = Load                                   : &:r0_71, ~mu0_2
-#  812|     r0_73(Base *)              = ConvertToBase[Middle : Base]           : r0_72
-#  812|     r0_74(glval<Base *>)       = VariableAddress[pb]                    : 
-#  812|     mu0_75(Base *)             = Store                                  : &:r0_74, r0_73
-#  813|     r0_76(glval<Middle *>)     = VariableAddress[pm]                    : 
-#  813|     r0_77(Middle *)            = Load                                   : &:r0_76, ~mu0_2
-#  813|     r0_78(Base *)              = ConvertToBase[Middle : Base]           : r0_77
-#  813|     r0_79(glval<Base *>)       = VariableAddress[pb]                    : 
-#  813|     mu0_80(Base *)             = Store                                  : &:r0_79, r0_78
-#  814|     r0_81(glval<Middle *>)     = VariableAddress[pm]                    : 
-#  814|     r0_82(Middle *)            = Load                                   : &:r0_81, ~mu0_2
-#  814|     r0_83(Base *)              = Convert                                : r0_82
-#  814|     r0_84(glval<Base *>)       = VariableAddress[pb]                    : 
-#  814|     mu0_85(Base *)             = Store                                  : &:r0_84, r0_83
-#  816|     r0_86(glval<Middle>)       = VariableAddress[m]                     : 
-#  816|     r0_87(glval<unknown>)      = FunctionAddress[operator=]             : 
-#  816|     r0_88(glval<Base>)         = VariableAddress[b]                     : 
-#  816|     r0_89(glval<Middle>)       = ConvertToDerived[Middle : Base]        : r0_88
-#  816|     r0_90(glval<Middle>)       = Convert                                : r0_89
-#  816|     r0_91(Middle &)            = Call                                   : func:r0_87, this:r0_86, 0:r0_90
-#  816|     mu0_92(unknown)            = ^CallSideEffect                        : ~mu0_2
-#  816|     v0_93(void)                = ^BufferReadSideEffect[-1]              : &:r0_86, ~mu0_2
-#  816|     v0_94(void)                = ^BufferReadSideEffect[0]               : &:r0_90, ~mu0_2
-#  816|     mu0_95(Middle)             = ^IndirectMayWriteSideEffect[-1]        : &:r0_86
-#  816|     mu0_96(unknown)            = ^BufferMayWriteSideEffect[0]           : &:r0_90
-#  817|     r0_97(glval<Middle>)       = VariableAddress[m]                     : 
-#  817|     r0_98(glval<unknown>)      = FunctionAddress[operator=]             : 
-#  817|     r0_99(glval<Base>)         = VariableAddress[b]                     : 
-#  817|     r0_100(glval<Middle>)      = ConvertToDerived[Middle : Base]        : r0_99
-#  817|     r0_101(glval<Middle>)      = Convert                                : r0_100
-#  817|     r0_102(Middle &)           = Call                                   : func:r0_98, this:r0_97, 0:r0_101
-#  817|     mu0_103(unknown)           = ^CallSideEffect                        : ~mu0_2
-#  817|     v0_104(void)               = ^BufferReadSideEffect[-1]              : &:r0_97, ~mu0_2
-#  817|     v0_105(void)               = ^BufferReadSideEffect[0]               : &:r0_101, ~mu0_2
-#  817|     mu0_106(Middle)            = ^IndirectMayWriteSideEffect[-1]        : &:r0_97
-#  817|     mu0_107(unknown)           = ^BufferMayWriteSideEffect[0]           : &:r0_101
-#  818|     r0_108(glval<Base *>)      = VariableAddress[pb]                    : 
-#  818|     r0_109(Base *)             = Load                                   : &:r0_108, ~mu0_2
-#  818|     r0_110(Middle *)           = ConvertToDerived[Middle : Base]        : r0_109
-#  818|     r0_111(glval<Middle *>)    = VariableAddress[pm]                    : 
-#  818|     mu0_112(Middle *)          = Store                                  : &:r0_111, r0_110
-#  819|     r0_113(glval<Base *>)      = VariableAddress[pb]                    : 
-#  819|     r0_114(Base *)             = Load                                   : &:r0_113, ~mu0_2
-#  819|     r0_115(Middle *)           = ConvertToDerived[Middle : Base]        : r0_114
-#  819|     r0_116(glval<Middle *>)    = VariableAddress[pm]                    : 
-#  819|     mu0_117(Middle *)          = Store                                  : &:r0_116, r0_115
-#  820|     r0_118(glval<Base *>)      = VariableAddress[pb]                    : 
-#  820|     r0_119(Base *)             = Load                                   : &:r0_118, ~mu0_2
-#  820|     r0_120(Middle *)           = Convert                                : r0_119
-#  820|     r0_121(glval<Middle *>)    = VariableAddress[pm]                    : 
-#  820|     mu0_122(Middle *)          = Store                                  : &:r0_121, r0_120
-#  822|     r0_123(glval<Base>)        = VariableAddress[b]                     : 
-#  822|     r0_124(glval<unknown>)     = FunctionAddress[operator=]             : 
-#  822|     r0_125(glval<Derived>)     = VariableAddress[d]                     : 
-#  822|     r0_126(glval<Middle>)      = ConvertToBase[Derived : Middle]        : r0_125
-#  822|     r0_127(glval<Base>)        = ConvertToBase[Middle : Base]           : r0_126
-#  822|     r0_128(Base &)             = Call                                   : func:r0_124, this:r0_123, 0:r0_127
-#  822|     mu0_129(unknown)           = ^CallSideEffect                        : ~mu0_2
-#  822|     v0_130(void)               = ^BufferReadSideEffect[-1]              : &:r0_123, ~mu0_2
-#  822|     v0_131(void)               = ^BufferReadSideEffect[0]               : &:r0_127, ~mu0_2
-#  822|     mu0_132(Base)              = ^IndirectMayWriteSideEffect[-1]        : &:r0_123
-#  822|     mu0_133(unknown)           = ^BufferMayWriteSideEffect[0]           : &:r0_127
-#  823|     r0_134(glval<Base>)        = VariableAddress[b]                     : 
-#  823|     r0_135(glval<unknown>)     = FunctionAddress[operator=]             : 
-#  823|     r0_136(glval<unknown>)     = FunctionAddress[Base]                  : 
-#  823|     r0_137(glval<Derived>)     = VariableAddress[d]                     : 
-#  823|     r0_138(glval<Middle>)      = ConvertToBase[Derived : Middle]        : r0_137
-#  823|     r0_139(glval<Base>)        = ConvertToBase[Middle : Base]           : r0_138
-#  823|     v0_140(void)               = Call                                   : func:r0_136, 0:r0_139
-#  823|     mu0_141(unknown)           = ^CallSideEffect                        : ~mu0_2
-#  823|     v0_142(void)               = ^BufferReadSideEffect[0]               : &:r0_139, ~mu0_2
-#  823|     mu0_143(unknown)           = ^BufferMayWriteSideEffect[0]           : &:r0_139
-#  823|     r0_144(glval<Base>)        = Convert                                : v0_140
-#  823|     r0_145(Base &)             = Call                                   : func:r0_135, this:r0_134, 0:r0_144
-#  823|     mu0_146(unknown)           = ^CallSideEffect                        : ~mu0_2
-#  823|     v0_147(void)               = ^BufferReadSideEffect[-1]              : &:r0_134, ~mu0_2
-#  823|     v0_148(void)               = ^BufferReadSideEffect[0]               : &:r0_144, ~mu0_2
-#  823|     mu0_149(Base)              = ^IndirectMayWriteSideEffect[-1]        : &:r0_134
-#  823|     mu0_150(unknown)           = ^BufferMayWriteSideEffect[0]           : &:r0_144
-#  824|     r0_151(glval<Base>)        = VariableAddress[b]                     : 
-#  824|     r0_152(glval<unknown>)     = FunctionAddress[operator=]             : 
-#  824|     r0_153(glval<unknown>)     = FunctionAddress[Base]                  : 
-#  824|     r0_154(glval<Derived>)     = VariableAddress[d]                     : 
-#  824|     r0_155(glval<Middle>)      = ConvertToBase[Derived : Middle]        : r0_154
-#  824|     r0_156(glval<Base>)        = ConvertToBase[Middle : Base]           : r0_155
-#  824|     v0_157(void)               = Call                                   : func:r0_153, 0:r0_156
-#  824|     mu0_158(unknown)           = ^CallSideEffect                        : ~mu0_2
-#  824|     v0_159(void)               = ^BufferReadSideEffect[0]               : &:r0_156, ~mu0_2
-#  824|     mu0_160(unknown)           = ^BufferMayWriteSideEffect[0]           : &:r0_156
-#  824|     r0_161(glval<Base>)        = Convert                                : v0_157
-#  824|     r0_162(Base &)             = Call                                   : func:r0_152, this:r0_151, 0:r0_161
-#  824|     mu0_163(unknown)           = ^CallSideEffect                        : ~mu0_2
-#  824|     v0_164(void)               = ^BufferReadSideEffect[-1]              : &:r0_151, ~mu0_2
-#  824|     v0_165(void)               = ^BufferReadSideEffect[0]               : &:r0_161, ~mu0_2
-#  824|     mu0_166(Base)              = ^IndirectMayWriteSideEffect[-1]        : &:r0_151
-#  824|     mu0_167(unknown)           = ^BufferMayWriteSideEffect[0]           : &:r0_161
-#  825|     r0_168(glval<Derived *>)   = VariableAddress[pd]                    : 
-#  825|     r0_169(Derived *)          = Load                                   : &:r0_168, ~mu0_2
-#  825|     r0_170(Middle *)           = ConvertToBase[Derived : Middle]        : r0_169
-#  825|     r0_171(Base *)             = ConvertToBase[Middle : Base]           : r0_170
-#  825|     r0_172(glval<Base *>)      = VariableAddress[pb]                    : 
-#  825|     mu0_173(Base *)            = Store                                  : &:r0_172, r0_171
-#  826|     r0_174(glval<Derived *>)   = VariableAddress[pd]                    : 
-#  826|     r0_175(Derived *)          = Load                                   : &:r0_174, ~mu0_2
-#  826|     r0_176(Middle *)           = ConvertToBase[Derived : Middle]        : r0_175
-#  826|     r0_177(Base *)             = ConvertToBase[Middle : Base]           : r0_176
-#  826|     r0_178(glval<Base *>)      = VariableAddress[pb]                    : 
-#  826|     mu0_179(Base *)            = Store                                  : &:r0_178, r0_177
-#  827|     r0_180(glval<Derived *>)   = VariableAddress[pd]                    : 
-#  827|     r0_181(Derived *)          = Load                                   : &:r0_180, ~mu0_2
-#  827|     r0_182(Middle *)           = ConvertToBase[Derived : Middle]        : r0_181
-#  827|     r0_183(Base *)             = ConvertToBase[Middle : Base]           : r0_182
-#  827|     r0_184(glval<Base *>)      = VariableAddress[pb]                    : 
-#  827|     mu0_185(Base *)            = Store                                  : &:r0_184, r0_183
-#  828|     r0_186(glval<Derived *>)   = VariableAddress[pd]                    : 
-#  828|     r0_187(Derived *)          = Load                                   : &:r0_186, ~mu0_2
-#  828|     r0_188(Base *)             = Convert                                : r0_187
-#  828|     r0_189(glval<Base *>)      = VariableAddress[pb]                    : 
-#  828|     mu0_190(Base *)            = Store                                  : &:r0_189, r0_188
-#  830|     r0_191(glval<Derived>)     = VariableAddress[d]                     : 
-#  830|     r0_192(glval<unknown>)     = FunctionAddress[operator=]             : 
-#  830|     r0_193(glval<Base>)        = VariableAddress[b]                     : 
-#  830|     r0_194(glval<Middle>)      = ConvertToDerived[Middle : Base]        : r0_193
-#  830|     r0_195(glval<Derived>)     = ConvertToDerived[Derived : Middle]     : r0_194
-#  830|     r0_196(glval<Derived>)     = Convert                                : r0_195
-#  830|     r0_197(Derived &)          = Call                                   : func:r0_192, this:r0_191, 0:r0_196
-#  830|     mu0_198(unknown)           = ^CallSideEffect                        : ~mu0_2
-#  830|     v0_199(void)               = ^BufferReadSideEffect[-1]              : &:r0_191, ~mu0_2
-#  830|     v0_200(void)               = ^BufferReadSideEffect[0]               : &:r0_196, ~mu0_2
-#  830|     mu0_201(Derived)           = ^IndirectMayWriteSideEffect[-1]        : &:r0_191
-#  830|     mu0_202(unknown)           = ^BufferMayWriteSideEffect[0]           : &:r0_196
-#  831|     r0_203(glval<Derived>)     = VariableAddress[d]                     : 
-#  831|     r0_204(glval<unknown>)     = FunctionAddress[operator=]             : 
-#  831|     r0_205(glval<Base>)        = VariableAddress[b]                     : 
-#  831|     r0_206(glval<Middle>)      = ConvertToDerived[Middle : Base]        : r0_205
-#  831|     r0_207(glval<Derived>)     = ConvertToDerived[Derived : Middle]     : r0_206
-#  831|     r0_208(glval<Derived>)     = Convert                                : r0_207
-#  831|     r0_209(Derived &)          = Call                                   : func:r0_204, this:r0_203, 0:r0_208
-#  831|     mu0_210(unknown)           = ^CallSideEffect                        : ~mu0_2
-#  831|     v0_211(void)               = ^BufferReadSideEffect[-1]              : &:r0_203, ~mu0_2
-#  831|     v0_212(void)               = ^BufferReadSideEffect[0]               : &:r0_208, ~mu0_2
-#  831|     mu0_213(Derived)           = ^IndirectMayWriteSideEffect[-1]        : &:r0_203
-#  831|     mu0_214(unknown)           = ^BufferMayWriteSideEffect[0]           : &:r0_208
-#  832|     r0_215(glval<Base *>)      = VariableAddress[pb]                    : 
-#  832|     r0_216(Base *)             = Load                                   : &:r0_215, ~mu0_2
-#  832|     r0_217(Middle *)           = ConvertToDerived[Middle : Base]        : r0_216
-#  832|     r0_218(Derived *)          = ConvertToDerived[Derived : Middle]     : r0_217
-#  832|     r0_219(glval<Derived *>)   = VariableAddress[pd]                    : 
-#  832|     mu0_220(Derived *)         = Store                                  : &:r0_219, r0_218
-#  833|     r0_221(glval<Base *>)      = VariableAddress[pb]                    : 
-#  833|     r0_222(Base *)             = Load                                   : &:r0_221, ~mu0_2
-#  833|     r0_223(Middle *)           = ConvertToDerived[Middle : Base]        : r0_222
-#  833|     r0_224(Derived *)          = ConvertToDerived[Derived : Middle]     : r0_223
-#  833|     r0_225(glval<Derived *>)   = VariableAddress[pd]                    : 
-#  833|     mu0_226(Derived *)         = Store                                  : &:r0_225, r0_224
-#  834|     r0_227(glval<Base *>)      = VariableAddress[pb]                    : 
-#  834|     r0_228(Base *)             = Load                                   : &:r0_227, ~mu0_2
-#  834|     r0_229(Derived *)          = Convert                                : r0_228
-#  834|     r0_230(glval<Derived *>)   = VariableAddress[pd]                    : 
-#  834|     mu0_231(Derived *)         = Store                                  : &:r0_230, r0_229
-#  836|     r0_232(glval<MiddleVB1 *>) = VariableAddress[pmv]                   : 
-#  836|     r0_233(MiddleVB1 *)        = Constant[0]                            : 
-#  836|     mu0_234(MiddleVB1 *)       = Store                                  : &:r0_232, r0_233
-#  837|     r0_235(glval<DerivedVB *>) = VariableAddress[pdv]                   : 
-#  837|     r0_236(DerivedVB *)        = Constant[0]                            : 
-#  837|     mu0_237(DerivedVB *)       = Store                                  : &:r0_235, r0_236
-#  838|     r0_238(glval<MiddleVB1 *>) = VariableAddress[pmv]                   : 
-#  838|     r0_239(MiddleVB1 *)        = Load                                   : &:r0_238, ~mu0_2
-#  838|     r0_240(Base *)             = ConvertToVirtualBase[MiddleVB1 : Base] : r0_239
-#  838|     r0_241(glval<Base *>)      = VariableAddress[pb]                    : 
-#  838|     mu0_242(Base *)            = Store                                  : &:r0_241, r0_240
-#  839|     r0_243(glval<DerivedVB *>) = VariableAddress[pdv]                   : 
-#  839|     r0_244(DerivedVB *)        = Load                                   : &:r0_243, ~mu0_2
-#  839|     r0_245(Base *)             = ConvertToVirtualBase[DerivedVB : Base] : r0_244
-#  839|     r0_246(glval<Base *>)      = VariableAddress[pb]                    : 
-#  839|     mu0_247(Base *)            = Store                                  : &:r0_246, r0_245
-#  840|     v0_248(void)               = NoOp                                   : 
-#  799|     v0_249(void)               = ReturnVoid                             : 
-#  799|     v0_250(void)               = UnmodeledUse                           : mu*
-#  799|     v0_251(void)               = AliasedUse                             : ~mu0_2
-#  799|     v0_252(void)               = ExitFunction                           : 
->>>>>>> 717490b6
 
 #  842| void PolymorphicBase::PolymorphicBase()
 #  842|   Block 0
@@ -4471,7 +4130,6 @@
 
 #  867| void String::String()
 #  867|   Block 0
-<<<<<<< HEAD
 #  867|     v0_0(void)           = EnterFunction                   : 
 #  867|     mu0_1(unknown)       = AliasedDefinition               : 
 #  867|     mu0_2(unknown)       = UnmodeledDefinition             : 
@@ -4482,31 +4140,13 @@
 #  868|     v0_7(void)           = Call                            : func:r0_4, this:r0_3, 0:r0_6
 #  868|     mu0_8(unknown)       = ^CallSideEffect                 : ~mu0_2
 #  868|     mu0_9(String)        = ^IndirectMayWriteSideEffect[-1] : &:r0_3
-#  868|     v0_10(void)          = ^IndirectReadSideEffect[0]      : &:r0_6, ~mu0_2
+#  868|     v0_10(void)          = ^BufferReadSideEffect[0]        : &:r0_6, ~mu0_2
 #  868|     mu0_11(unknown)      = ^BufferMayWriteSideEffect[0]    : &:r0_6
 #  869|     v0_12(void)          = NoOp                            : 
 #  867|     v0_13(void)          = ReturnVoid                      : 
 #  867|     v0_14(void)          = UnmodeledUse                    : mu*
 #  867|     v0_15(void)          = AliasedUse                      : ~mu0_2
 #  867|     v0_16(void)          = ExitFunction                    : 
-=======
-#  867|     v0_0(void)           = EnterFunction                : 
-#  867|     mu0_1(unknown)       = AliasedDefinition            : 
-#  867|     mu0_2(unknown)       = UnmodeledDefinition          : 
-#  867|     r0_3(glval<String>)  = InitializeThis               : 
-#  868|     r0_4(glval<unknown>) = FunctionAddress[String]      : 
-#  868|     r0_5(glval<char[1]>) = StringConstant[""]           : 
-#  868|     r0_6(char *)         = Convert                      : r0_5
-#  868|     v0_7(void)           = Call                         : func:r0_4, this:r0_3, 0:r0_6
-#  868|     mu0_8(unknown)       = ^CallSideEffect              : ~mu0_2
-#  868|     v0_9(void)           = ^BufferReadSideEffect[0]     : &:r0_6, ~mu0_2
-#  868|     mu0_10(unknown)      = ^BufferMayWriteSideEffect[0] : &:r0_6
-#  869|     v0_11(void)          = NoOp                         : 
-#  867|     v0_12(void)          = ReturnVoid                   : 
-#  867|     v0_13(void)          = UnmodeledUse                 : mu*
-#  867|     v0_14(void)          = AliasedUse                   : ~mu0_2
-#  867|     v0_15(void)          = ExitFunction                 : 
->>>>>>> 717490b6
 
 #  871| void ArrayConversions()
 #  871|   Block 0
@@ -4683,7 +4323,6 @@
 
 #  940| void OperatorNew()
 #  940|   Block 0
-<<<<<<< HEAD
 #  940|     v0_0(void)            = EnterFunction                   : 
 #  940|     mu0_1(unknown)        = AliasedDefinition               : 
 #  940|     mu0_2(unknown)        = UnmodeledDefinition             : 
@@ -4726,7 +4365,7 @@
 #  945|     v0_39(void)           = Call                            : func:r0_36, this:r0_35, 0:r0_38
 #  945|     mu0_40(unknown)       = ^CallSideEffect                 : ~mu0_2
 #  945|     mu0_41(String)        = ^IndirectMayWriteSideEffect[-1] : &:r0_35
-#  945|     v0_42(void)           = ^IndirectReadSideEffect[0]      : &:r0_38, ~mu0_2
+#  945|     v0_42(void)           = ^BufferReadSideEffect[0]        : &:r0_38, ~mu0_2
 #  945|     mu0_43(unknown)       = ^BufferMayWriteSideEffect[0]    : &:r0_38
 #  946|     r0_44(glval<unknown>) = FunctionAddress[operator new]   : 
 #  946|     r0_45(unsigned long)  = Constant[256]                   : 
@@ -4748,70 +4387,6 @@
 #  940|     v0_61(void)           = UnmodeledUse                    : mu*
 #  940|     v0_62(void)           = AliasedUse                      : ~mu0_2
 #  940|     v0_63(void)           = ExitFunction                    : 
-=======
-#  940|     v0_0(void)            = EnterFunction                 : 
-#  940|     mu0_1(unknown)        = AliasedDefinition             : 
-#  940|     mu0_2(unknown)        = UnmodeledDefinition           : 
-#  941|     r0_3(glval<unknown>)  = FunctionAddress[operator new] : 
-#  941|     r0_4(unsigned long)   = Constant[4]                   : 
-#  941|     r0_5(void *)          = Call                          : func:r0_3, 0:r0_4
-#  941|     mu0_6(unknown)        = ^CallSideEffect               : ~mu0_2
-#  941|     r0_7(int *)           = Convert                       : r0_5
-#  942|     r0_8(glval<unknown>)  = FunctionAddress[operator new] : 
-#  942|     r0_9(unsigned long)   = Constant[4]                   : 
-#  942|     r0_10(float)          = Constant[1.0]                 : 
-#  942|     r0_11(void *)         = Call                          : func:r0_8, 0:r0_9, 1:r0_10
-#  942|     mu0_12(unknown)       = ^CallSideEffect               : ~mu0_2
-#  942|     r0_13(int *)          = Convert                       : r0_11
-#  943|     r0_14(glval<unknown>) = FunctionAddress[operator new] : 
-#  943|     r0_15(unsigned long)  = Constant[4]                   : 
-#  943|     r0_16(void *)         = Call                          : func:r0_14, 0:r0_15
-#  943|     mu0_17(unknown)       = ^CallSideEffect               : ~mu0_2
-#  943|     r0_18(int *)          = Convert                       : r0_16
-#  943|     r0_19(int)            = Constant[0]                   : 
-#  943|     mu0_20(int)           = Store                         : &:r0_18, r0_19
-#  944|     r0_21(glval<unknown>) = FunctionAddress[operator new] : 
-#  944|     r0_22(unsigned long)  = Constant[8]                   : 
-#  944|     r0_23(void *)         = Call                          : func:r0_21, 0:r0_22
-#  944|     mu0_24(unknown)       = ^CallSideEffect               : ~mu0_2
-#  944|     r0_25(String *)       = Convert                       : r0_23
-#  944|     r0_26(glval<unknown>) = FunctionAddress[String]       : 
-#  944|     v0_27(void)           = Call                          : func:r0_26, this:r0_25
-#  944|     mu0_28(unknown)       = ^CallSideEffect               : ~mu0_2
-#  945|     r0_29(glval<unknown>) = FunctionAddress[operator new] : 
-#  945|     r0_30(unsigned long)  = Constant[8]                   : 
-#  945|     r0_31(float)          = Constant[1.0]                 : 
-#  945|     r0_32(void *)         = Call                          : func:r0_29, 0:r0_30, 1:r0_31
-#  945|     mu0_33(unknown)       = ^CallSideEffect               : ~mu0_2
-#  945|     r0_34(String *)       = Convert                       : r0_32
-#  945|     r0_35(glval<unknown>) = FunctionAddress[String]       : 
-#  945|     r0_36(glval<char[6]>) = StringConstant["hello"]       : 
-#  945|     r0_37(char *)         = Convert                       : r0_36
-#  945|     v0_38(void)           = Call                          : func:r0_35, this:r0_34, 0:r0_37
-#  945|     mu0_39(unknown)       = ^CallSideEffect               : ~mu0_2
-#  945|     v0_40(void)           = ^BufferReadSideEffect[0]      : &:r0_37, ~mu0_2
-#  945|     mu0_41(unknown)       = ^BufferMayWriteSideEffect[0]  : &:r0_37
-#  946|     r0_42(glval<unknown>) = FunctionAddress[operator new] : 
-#  946|     r0_43(unsigned long)  = Constant[256]                 : 
-#  946|     r0_44(align_val_t)    = Constant[128]                 : 
-#  946|     r0_45(void *)         = Call                          : func:r0_42, 0:r0_43, 1:r0_44
-#  946|     mu0_46(unknown)       = ^CallSideEffect               : ~mu0_2
-#  946|     r0_47(Overaligned *)  = Convert                       : r0_45
-#  947|     r0_48(glval<unknown>) = FunctionAddress[operator new] : 
-#  947|     r0_49(unsigned long)  = Constant[256]                 : 
-#  947|     r0_50(align_val_t)    = Constant[128]                 : 
-#  947|     r0_51(float)          = Constant[1.0]                 : 
-#  947|     r0_52(void *)         = Call                          : func:r0_48, 0:r0_49, 1:r0_50, 2:r0_51
-#  947|     mu0_53(unknown)       = ^CallSideEffect               : ~mu0_2
-#  947|     r0_54(Overaligned *)  = Convert                       : r0_52
-#  947|     r0_55(Overaligned)    = Constant[0]                   : 
-#  947|     mu0_56(Overaligned)   = Store                         : &:r0_54, r0_55
-#  948|     v0_57(void)           = NoOp                          : 
-#  940|     v0_58(void)           = ReturnVoid                    : 
-#  940|     v0_59(void)           = UnmodeledUse                  : mu*
-#  940|     v0_60(void)           = AliasedUse                    : ~mu0_2
-#  940|     v0_61(void)           = ExitFunction                  : 
->>>>>>> 717490b6
 
 #  950| void OperatorNewArray(int)
 #  950|   Block 0
@@ -5294,7 +4869,6 @@
 # 1035|     v0_31(void)                              = ^BufferReadSideEffect[-1]              : &:r0_26, ~mu0_2
 # 1035|     mu0_32(decltype([...](...){...}))        = ^IndirectMayWriteSideEffect[-1]        : &:r0_26
 # 1036|     r0_33(glval<decltype([...](...){...})>)  = VariableAddress[lambda_val]            : 
-<<<<<<< HEAD
 # 1036|     mu0_34(decltype([...](...){...}))        = Uninitialized[lambda_val]              : &:r0_33
 # 1036|     r0_35(glval<unknown>)                    = FunctionAddress[(constructor)]         : 
 # 1036|     r0_36(glval<decltype([...](...){...})>)  = VariableAddress[#temp1036:21]          : 
@@ -5312,7 +4886,7 @@
 # 1036|     v0_48(void)                              = Call                                   : func:r0_35, this:r0_33, 0:r0_47
 # 1036|     mu0_49(unknown)                          = ^CallSideEffect                        : ~mu0_2
 # 1036|     mu0_50(decltype([...](...){...}))        = ^IndirectMayWriteSideEffect[-1]        : &:r0_33
-# 1036|     v0_51(void)                              = ^IndirectReadSideEffect[0]             : &:r0_47, ~mu0_2
+# 1036|     v0_51(void)                              = ^BufferReadSideEffect[0]               : &:r0_47, ~mu0_2
 # 1036|     mu0_52(unknown)                          = ^BufferMayWriteSideEffect[0]           : &:r0_47
 # 1037|     r0_53(glval<decltype([...](...){...})>)  = VariableAddress[lambda_val]            : 
 # 1037|     r0_54(glval<decltype([...](...){...})>)  = Convert                                : r0_53
@@ -5320,7 +4894,7 @@
 # 1037|     r0_56(float)                             = Constant[2.0]                          : 
 # 1037|     r0_57(char)                              = Call                                   : func:r0_55, this:r0_54, 0:r0_56
 # 1037|     mu0_58(unknown)                          = ^CallSideEffect                        : ~mu0_2
-# 1037|     v0_59(void)                              = ^IndirectReadSideEffect[-1]            : &:r0_54, ~mu0_2
+# 1037|     v0_59(void)                              = ^BufferReadSideEffect[-1]              : &:r0_54, ~mu0_2
 # 1037|     mu0_60(decltype([...](...){...}))        = ^IndirectMayWriteSideEffect[-1]        : &:r0_54
 # 1038|     r0_61(glval<decltype([...](...){...})>)  = VariableAddress[lambda_ref_explicit]   : 
 # 1038|     r0_62(glval<decltype([...](...){...})>)  = VariableAddress[#temp1038:30]          : 
@@ -5337,7 +4911,7 @@
 # 1039|     r0_73(float)                             = Constant[3.0]                          : 
 # 1039|     r0_74(char)                              = Call                                   : func:r0_72, this:r0_71, 0:r0_73
 # 1039|     mu0_75(unknown)                          = ^CallSideEffect                        : ~mu0_2
-# 1039|     v0_76(void)                              = ^IndirectReadSideEffect[-1]            : &:r0_71, ~mu0_2
+# 1039|     v0_76(void)                              = ^BufferReadSideEffect[-1]              : &:r0_71, ~mu0_2
 # 1039|     mu0_77(decltype([...](...){...}))        = ^IndirectMayWriteSideEffect[-1]        : &:r0_71
 # 1040|     r0_78(glval<decltype([...](...){...})>)  = VariableAddress[lambda_val_explicit]   : 
 # 1040|     mu0_79(decltype([...](...){...}))        = Uninitialized[lambda_val_explicit]     : &:r0_78
@@ -5353,7 +4927,7 @@
 # 1040|     v0_89(void)                              = Call                                   : func:r0_80, this:r0_78, 0:r0_88
 # 1040|     mu0_90(unknown)                          = ^CallSideEffect                        : ~mu0_2
 # 1040|     mu0_91(decltype([...](...){...}))        = ^IndirectMayWriteSideEffect[-1]        : &:r0_78
-# 1040|     v0_92(void)                              = ^IndirectReadSideEffect[0]             : &:r0_88, ~mu0_2
+# 1040|     v0_92(void)                              = ^BufferReadSideEffect[0]               : &:r0_88, ~mu0_2
 # 1040|     mu0_93(unknown)                          = ^BufferMayWriteSideEffect[0]           : &:r0_88
 # 1041|     r0_94(glval<decltype([...](...){...})>)  = VariableAddress[lambda_val_explicit]   : 
 # 1041|     r0_95(glval<decltype([...](...){...})>)  = Convert                                : r0_94
@@ -5361,7 +4935,7 @@
 # 1041|     r0_97(float)                             = Constant[4.0]                          : 
 # 1041|     r0_98(char)                              = Call                                   : func:r0_96, this:r0_95, 0:r0_97
 # 1041|     mu0_99(unknown)                          = ^CallSideEffect                        : ~mu0_2
-# 1041|     v0_100(void)                             = ^IndirectReadSideEffect[-1]            : &:r0_95, ~mu0_2
+# 1041|     v0_100(void)                             = ^BufferReadSideEffect[-1]              : &:r0_95, ~mu0_2
 # 1041|     mu0_101(decltype([...](...){...}))       = ^IndirectMayWriteSideEffect[-1]        : &:r0_95
 # 1042|     r0_102(glval<decltype([...](...){...})>) = VariableAddress[lambda_mixed_explicit] : 
 # 1042|     r0_103(glval<decltype([...](...){...})>) = VariableAddress[#temp1042:32]          : 
@@ -5382,7 +4956,7 @@
 # 1043|     r0_118(float)                            = Constant[5.0]                          : 
 # 1043|     r0_119(char)                             = Call                                   : func:r0_117, this:r0_116, 0:r0_118
 # 1043|     mu0_120(unknown)                         = ^CallSideEffect                        : ~mu0_2
-# 1043|     v0_121(void)                             = ^IndirectReadSideEffect[-1]            : &:r0_116, ~mu0_2
+# 1043|     v0_121(void)                             = ^BufferReadSideEffect[-1]              : &:r0_116, ~mu0_2
 # 1043|     mu0_122(decltype([...](...){...}))       = ^IndirectMayWriteSideEffect[-1]        : &:r0_116
 # 1044|     r0_123(glval<int>)                       = VariableAddress[r]                     : 
 # 1044|     r0_124(glval<int>)                       = VariableAddress[x]                     : 
@@ -5418,139 +4992,13 @@
 # 1046|     r0_154(float)                            = Constant[6.0]                          : 
 # 1046|     r0_155(char)                             = Call                                   : func:r0_153, this:r0_152, 0:r0_154
 # 1046|     mu0_156(unknown)                         = ^CallSideEffect                        : ~mu0_2
-# 1046|     v0_157(void)                             = ^IndirectReadSideEffect[-1]            : &:r0_152, ~mu0_2
+# 1046|     v0_157(void)                             = ^BufferReadSideEffect[-1]              : &:r0_152, ~mu0_2
 # 1046|     mu0_158(decltype([...](...){...}))       = ^IndirectMayWriteSideEffect[-1]        : &:r0_152
 # 1047|     v0_159(void)                             = NoOp                                   : 
 # 1031|     v0_160(void)                             = ReturnVoid                             : 
 # 1031|     v0_161(void)                             = UnmodeledUse                           : mu*
 # 1031|     v0_162(void)                             = AliasedUse                             : ~mu0_2
 # 1031|     v0_163(void)                             = ExitFunction                           : 
-=======
-# 1036|     r0_34(glval<unknown>)                    = FunctionAddress[(constructor)]         : 
-# 1036|     r0_35(glval<decltype([...](...){...})>)  = VariableAddress[#temp1036:21]          : 
-# 1036|     mu0_36(decltype([...](...){...}))        = Uninitialized[#temp1036:21]            : &:r0_35
-# 1036|     r0_37(glval<String>)                     = FieldAddress[s]                        : r0_35
-#-----|     r0_38(glval<unknown>)                    = FunctionAddress[String]                : 
-#-----|     v0_39(void)                              = Call                                   : func:r0_38, this:r0_37
-#-----|     mu0_40(unknown)                          = ^CallSideEffect                        : ~mu0_2
-# 1036|     r0_41(glval<int>)                        = FieldAddress[x]                        : r0_35
-#-----|     r0_42(glval<int>)                        = VariableAddress[x]                     : 
-#-----|     r0_43(int)                               = Load                                   : &:r0_42, ~mu0_2
-#-----|     mu0_44(int)                              = Store                                  : &:r0_41, r0_43
-# 1036|     r0_45(decltype([...](...){...}))         = Load                                   : &:r0_35, ~mu0_2
-# 1036|     v0_46(void)                              = Call                                   : func:r0_34, this:r0_33, 0:r0_45
-# 1036|     mu0_47(unknown)                          = ^CallSideEffect                        : ~mu0_2
-# 1036|     v0_48(void)                              = ^BufferReadSideEffect[0]               : &:r0_45, ~mu0_2
-# 1036|     mu0_49(unknown)                          = ^BufferMayWriteSideEffect[0]           : &:r0_45
-# 1037|     r0_50(glval<decltype([...](...){...})>)  = VariableAddress[lambda_val]            : 
-# 1037|     r0_51(glval<decltype([...](...){...})>)  = Convert                                : r0_50
-# 1037|     r0_52(glval<unknown>)                    = FunctionAddress[operator()]            : 
-# 1037|     r0_53(float)                             = Constant[2.0]                          : 
-# 1037|     r0_54(char)                              = Call                                   : func:r0_52, this:r0_51, 0:r0_53
-# 1037|     mu0_55(unknown)                          = ^CallSideEffect                        : ~mu0_2
-# 1037|     v0_56(void)                              = ^BufferReadSideEffect[-1]              : &:r0_51, ~mu0_2
-# 1037|     mu0_57(decltype([...](...){...}))        = ^IndirectMayWriteSideEffect[-1]        : &:r0_51
-# 1038|     r0_58(glval<decltype([...](...){...})>)  = VariableAddress[lambda_ref_explicit]   : 
-# 1038|     r0_59(glval<decltype([...](...){...})>)  = VariableAddress[#temp1038:30]          : 
-# 1038|     mu0_60(decltype([...](...){...}))        = Uninitialized[#temp1038:30]            : &:r0_59
-# 1038|     r0_61(glval<String &>)                   = FieldAddress[s]                        : r0_59
-# 1038|     r0_62(glval<String &>)                   = VariableAddress[s]                     : 
-# 1038|     r0_63(String &)                          = Load                                   : &:r0_62, ~mu0_2
-# 1038|     mu0_64(String &)                         = Store                                  : &:r0_61, r0_63
-# 1038|     r0_65(decltype([...](...){...}))         = Load                                   : &:r0_59, ~mu0_2
-# 1038|     mu0_66(decltype([...](...){...}))        = Store                                  : &:r0_58, r0_65
-# 1039|     r0_67(glval<decltype([...](...){...})>)  = VariableAddress[lambda_ref_explicit]   : 
-# 1039|     r0_68(glval<decltype([...](...){...})>)  = Convert                                : r0_67
-# 1039|     r0_69(glval<unknown>)                    = FunctionAddress[operator()]            : 
-# 1039|     r0_70(float)                             = Constant[3.0]                          : 
-# 1039|     r0_71(char)                              = Call                                   : func:r0_69, this:r0_68, 0:r0_70
-# 1039|     mu0_72(unknown)                          = ^CallSideEffect                        : ~mu0_2
-# 1039|     v0_73(void)                              = ^BufferReadSideEffect[-1]              : &:r0_68, ~mu0_2
-# 1039|     mu0_74(decltype([...](...){...}))        = ^IndirectMayWriteSideEffect[-1]        : &:r0_68
-# 1040|     r0_75(glval<decltype([...](...){...})>)  = VariableAddress[lambda_val_explicit]   : 
-# 1040|     r0_76(glval<unknown>)                    = FunctionAddress[(constructor)]         : 
-# 1040|     r0_77(glval<decltype([...](...){...})>)  = VariableAddress[#temp1040:30]          : 
-# 1040|     mu0_78(decltype([...](...){...}))        = Uninitialized[#temp1040:30]            : &:r0_77
-# 1040|     r0_79(glval<String>)                     = FieldAddress[s]                        : r0_77
-#-----|     r0_80(glval<unknown>)                    = FunctionAddress[String]                : 
-#-----|     v0_81(void)                              = Call                                   : func:r0_80, this:r0_79
-#-----|     mu0_82(unknown)                          = ^CallSideEffect                        : ~mu0_2
-# 1040|     r0_83(decltype([...](...){...}))         = Load                                   : &:r0_77, ~mu0_2
-# 1040|     v0_84(void)                              = Call                                   : func:r0_76, this:r0_75, 0:r0_83
-# 1040|     mu0_85(unknown)                          = ^CallSideEffect                        : ~mu0_2
-# 1040|     v0_86(void)                              = ^BufferReadSideEffect[0]               : &:r0_83, ~mu0_2
-# 1040|     mu0_87(unknown)                          = ^BufferMayWriteSideEffect[0]           : &:r0_83
-# 1041|     r0_88(glval<decltype([...](...){...})>)  = VariableAddress[lambda_val_explicit]   : 
-# 1041|     r0_89(glval<decltype([...](...){...})>)  = Convert                                : r0_88
-# 1041|     r0_90(glval<unknown>)                    = FunctionAddress[operator()]            : 
-# 1041|     r0_91(float)                             = Constant[4.0]                          : 
-# 1041|     r0_92(char)                              = Call                                   : func:r0_90, this:r0_89, 0:r0_91
-# 1041|     mu0_93(unknown)                          = ^CallSideEffect                        : ~mu0_2
-# 1041|     v0_94(void)                              = ^BufferReadSideEffect[-1]              : &:r0_89, ~mu0_2
-# 1041|     mu0_95(decltype([...](...){...}))        = ^IndirectMayWriteSideEffect[-1]        : &:r0_89
-# 1042|     r0_96(glval<decltype([...](...){...})>)  = VariableAddress[lambda_mixed_explicit] : 
-# 1042|     r0_97(glval<decltype([...](...){...})>)  = VariableAddress[#temp1042:32]          : 
-# 1042|     mu0_98(decltype([...](...){...}))        = Uninitialized[#temp1042:32]            : &:r0_97
-# 1042|     r0_99(glval<String &>)                   = FieldAddress[s]                        : r0_97
-# 1042|     r0_100(glval<String &>)                  = VariableAddress[s]                     : 
-# 1042|     r0_101(String &)                         = Load                                   : &:r0_100, ~mu0_2
-# 1042|     mu0_102(String &)                        = Store                                  : &:r0_99, r0_101
-# 1042|     r0_103(glval<int>)                       = FieldAddress[x]                        : r0_97
-# 1042|     r0_104(glval<int>)                       = VariableAddress[x]                     : 
-# 1042|     r0_105(int)                              = Load                                   : &:r0_104, ~mu0_2
-# 1042|     mu0_106(int)                             = Store                                  : &:r0_103, r0_105
-# 1042|     r0_107(decltype([...](...){...}))        = Load                                   : &:r0_97, ~mu0_2
-# 1042|     mu0_108(decltype([...](...){...}))       = Store                                  : &:r0_96, r0_107
-# 1043|     r0_109(glval<decltype([...](...){...})>) = VariableAddress[lambda_mixed_explicit] : 
-# 1043|     r0_110(glval<decltype([...](...){...})>) = Convert                                : r0_109
-# 1043|     r0_111(glval<unknown>)                   = FunctionAddress[operator()]            : 
-# 1043|     r0_112(float)                            = Constant[5.0]                          : 
-# 1043|     r0_113(char)                             = Call                                   : func:r0_111, this:r0_110, 0:r0_112
-# 1043|     mu0_114(unknown)                         = ^CallSideEffect                        : ~mu0_2
-# 1043|     v0_115(void)                             = ^BufferReadSideEffect[-1]              : &:r0_110, ~mu0_2
-# 1043|     mu0_116(decltype([...](...){...}))       = ^IndirectMayWriteSideEffect[-1]        : &:r0_110
-# 1044|     r0_117(glval<int>)                       = VariableAddress[r]                     : 
-# 1044|     r0_118(glval<int>)                       = VariableAddress[x]                     : 
-# 1044|     r0_119(int)                              = Load                                   : &:r0_118, ~mu0_2
-# 1044|     r0_120(int)                              = Constant[1]                            : 
-# 1044|     r0_121(int)                              = Sub                                    : r0_119, r0_120
-# 1044|     mu0_122(int)                             = Store                                  : &:r0_117, r0_121
-# 1045|     r0_123(glval<decltype([...](...){...})>) = VariableAddress[lambda_inits]          : 
-# 1045|     r0_124(glval<decltype([...](...){...})>) = VariableAddress[#temp1045:23]          : 
-# 1045|     mu0_125(decltype([...](...){...}))       = Uninitialized[#temp1045:23]            : &:r0_124
-# 1045|     r0_126(glval<String &>)                  = FieldAddress[s]                        : r0_124
-# 1045|     r0_127(glval<String &>)                  = VariableAddress[s]                     : 
-# 1045|     r0_128(String &)                         = Load                                   : &:r0_127, ~mu0_2
-# 1045|     mu0_129(String &)                        = Store                                  : &:r0_126, r0_128
-# 1045|     r0_130(glval<int>)                       = FieldAddress[x]                        : r0_124
-# 1045|     r0_131(glval<int>)                       = VariableAddress[x]                     : 
-# 1045|     r0_132(int)                              = Load                                   : &:r0_131, ~mu0_2
-# 1045|     mu0_133(int)                             = Store                                  : &:r0_130, r0_132
-# 1045|     r0_134(glval<int>)                       = FieldAddress[i]                        : r0_124
-# 1045|     r0_135(glval<int>)                       = VariableAddress[x]                     : 
-# 1045|     r0_136(int)                              = Load                                   : &:r0_135, ~mu0_2
-# 1045|     r0_137(int)                              = Constant[1]                            : 
-# 1045|     r0_138(int)                              = Add                                    : r0_136, r0_137
-# 1045|     mu0_139(int)                             = Store                                  : &:r0_134, r0_138
-# 1045|     r0_140(glval<int &>)                     = FieldAddress[j]                        : r0_124
-# 1045|     r0_141(glval<int>)                       = VariableAddress[r]                     : 
-# 1045|     mu0_142(int &)                           = Store                                  : &:r0_140, r0_141
-# 1045|     r0_143(decltype([...](...){...}))        = Load                                   : &:r0_124, ~mu0_2
-# 1045|     mu0_144(decltype([...](...){...}))       = Store                                  : &:r0_123, r0_143
-# 1046|     r0_145(glval<decltype([...](...){...})>) = VariableAddress[lambda_inits]          : 
-# 1046|     r0_146(glval<decltype([...](...){...})>) = Convert                                : r0_145
-# 1046|     r0_147(glval<unknown>)                   = FunctionAddress[operator()]            : 
-# 1046|     r0_148(float)                            = Constant[6.0]                          : 
-# 1046|     r0_149(char)                             = Call                                   : func:r0_147, this:r0_146, 0:r0_148
-# 1046|     mu0_150(unknown)                         = ^CallSideEffect                        : ~mu0_2
-# 1046|     v0_151(void)                             = ^BufferReadSideEffect[-1]              : &:r0_146, ~mu0_2
-# 1046|     mu0_152(decltype([...](...){...}))       = ^IndirectMayWriteSideEffect[-1]        : &:r0_146
-# 1047|     v0_153(void)                             = NoOp                                   : 
-# 1031|     v0_154(void)                             = ReturnVoid                             : 
-# 1031|     v0_155(void)                             = UnmodeledUse                           : mu*
-# 1031|     v0_156(void)                             = AliasedUse                             : ~mu0_2
-# 1031|     v0_157(void)                             = ExitFunction                           : 
->>>>>>> 717490b6
 
 # 1032| void (void Lambda(int, String const&))::(lambda [] type at line 1032, col. 23)::(constructor)((void Lambda(int, String const&))::(lambda [] type at line 1032, col. 23)&&)
 # 1032|   Block 0
@@ -6149,16 +5597,10 @@
 # 1140|     r7_3(char *)          = Convert                         : r7_2
 # 1140|     v7_4(void)            = Call                            : func:r7_1, this:r7_0, 0:r7_3
 # 1140|     mu7_5(unknown)        = ^CallSideEffect                 : ~mu0_2
-<<<<<<< HEAD
 # 1140|     mu7_6(String)         = ^IndirectMayWriteSideEffect[-1] : &:r7_0
-# 1140|     v7_7(void)            = ^IndirectReadSideEffect[0]      : &:r7_3, ~mu0_2
+# 1140|     v7_7(void)            = ^BufferReadSideEffect[0]        : &:r7_3, ~mu0_2
 # 1140|     mu7_8(unknown)        = ^BufferMayWriteSideEffect[0]    : &:r7_3
 # 1140|     v7_9(void)            = ThrowValue                      : &:r7_0, ~mu0_2
-=======
-# 1140|     v7_6(void)            = ^BufferReadSideEffect[0]        : &:r7_3, ~mu0_2
-# 1140|     mu7_7(unknown)        = ^BufferMayWriteSideEffect[0]    : &:r7_3
-# 1140|     v7_8(void)            = ThrowValue                      : &:r7_0, ~mu0_2
->>>>>>> 717490b6
 #-----|   Exception -> Block 9
 
 # 1142|   Block 8
@@ -6173,7 +5615,6 @@
 #-----|   Goto -> Block 10
 
 # 1144|   Block 10
-<<<<<<< HEAD
 # 1144|     r10_0(glval<char *>)  = VariableAddress[s]              : 
 # 1144|     mu10_1(char *)        = InitializeParameter[s]          : &:r10_0
 # 1145|     r10_2(glval<String>)  = VariableAddress[#throw1145:5]   : 
@@ -6183,22 +5624,9 @@
 # 1145|     v10_6(void)           = Call                            : func:r10_3, this:r10_2, 0:r10_5
 # 1145|     mu10_7(unknown)       = ^CallSideEffect                 : ~mu0_2
 # 1145|     mu10_8(String)        = ^IndirectMayWriteSideEffect[-1] : &:r10_2
-# 1145|     v10_9(void)           = ^IndirectReadSideEffect[0]      : &:r10_5, ~mu0_2
+# 1145|     v10_9(void)           = ^BufferReadSideEffect[0]        : &:r10_5, ~mu0_2
 # 1145|     mu10_10(unknown)      = ^BufferMayWriteSideEffect[0]    : &:r10_5
 # 1145|     v10_11(void)          = ThrowValue                      : &:r10_2, ~mu0_2
-=======
-# 1144|     r10_0(glval<char *>)  = VariableAddress[s]            : 
-# 1144|     mu10_1(char *)        = InitializeParameter[s]        : &:r10_0
-# 1145|     r10_2(glval<String>)  = VariableAddress[#throw1145:5] : 
-# 1145|     r10_3(glval<unknown>) = FunctionAddress[String]       : 
-# 1145|     r10_4(glval<char *>)  = VariableAddress[s]            : 
-# 1145|     r10_5(char *)         = Load                          : &:r10_4, ~mu0_2
-# 1145|     v10_6(void)           = Call                          : func:r10_3, this:r10_2, 0:r10_5
-# 1145|     mu10_7(unknown)       = ^CallSideEffect               : ~mu0_2
-# 1145|     v10_8(void)           = ^BufferReadSideEffect[0]      : &:r10_5, ~mu0_2
-# 1145|     mu10_9(unknown)       = ^BufferMayWriteSideEffect[0]  : &:r10_5
-# 1145|     v10_10(void)          = ThrowValue                    : &:r10_2, ~mu0_2
->>>>>>> 717490b6
 #-----|   Exception -> Block 2
 
 # 1147|   Block 11
