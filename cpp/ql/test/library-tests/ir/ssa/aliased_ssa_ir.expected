ssa.cpp:
#   13| int ChiPhiNode(Point*, bool, bool)
#   13|   Block 0
#   13|     v0_0(void)           = EnterFunction               : 
#   13|     m0_1(unknown)        = AliasedDefinition           : 
#   13|     mu0_2(unknown)       = UnmodeledDefinition         : 
#   13|     r0_3(glval<Point *>) = VariableAddress[p]          : 
#   13|     m0_4(Point *)        = InitializeParameter[p]      : &:r0_3
#   13|     r0_5(glval<bool>)    = VariableAddress[which1]     : 
#   13|     m0_6(bool)           = InitializeParameter[which1] : &:r0_5
#   13|     r0_7(glval<bool>)    = VariableAddress[which2]     : 
#   13|     m0_8(bool)           = InitializeParameter[which2] : &:r0_7
#   14|     r0_9(glval<bool>)    = VariableAddress[which1]     : 
#   14|     r0_10(bool)          = Load                        : &:r0_9, m0_6
#   14|     v0_11(void)          = ConditionalBranch           : r0_10
#-----|   False -> Block 2
#-----|   True -> Block 1

#   15|   Block 1
#   15|     r1_0(glval<Point *>) = VariableAddress[p] : 
#   15|     r1_1(Point *)        = Load               : &:r1_0, m0_4
#   15|     r1_2(glval<int>)     = FieldAddress[x]    : r1_1
#   15|     r1_3(int)            = Load               : &:r1_2, ~m0_1
#   15|     r1_4(int)            = Constant[1]        : 
#   15|     r1_5(int)            = Add                : r1_3, r1_4
#   15|     m1_6(int)            = Store              : &:r1_2, r1_5
#   15|     m1_7(unknown)        = Chi                : total:m0_1, partial:m1_6
#-----|   Goto -> Block 3

#   18|   Block 2
#   18|     r2_0(glval<Point *>) = VariableAddress[p] : 
#   18|     r2_1(Point *)        = Load               : &:r2_0, m0_4
#   18|     r2_2(glval<int>)     = FieldAddress[y]    : r2_1
#   18|     r2_3(int)            = Load               : &:r2_2, ~m0_1
#   18|     r2_4(int)            = Constant[1]        : 
#   18|     r2_5(int)            = Add                : r2_3, r2_4
#   18|     m2_6(int)            = Store              : &:r2_2, r2_5
#   18|     m2_7(unknown)        = Chi                : total:m0_1, partial:m2_6
#-----|   Goto -> Block 3

#   21|   Block 3
#   21|     m3_0(unknown)     = Phi                     : from 1:~m1_7, from 2:~m2_7
#   21|     r3_1(glval<bool>) = VariableAddress[which2] : 
#   21|     r3_2(bool)        = Load                    : &:r3_1, m0_8
#   21|     v3_3(void)        = ConditionalBranch       : r3_2
#-----|   False -> Block 5
#-----|   True -> Block 4

#   22|   Block 4
#   22|     r4_0(glval<Point *>) = VariableAddress[p] : 
#   22|     r4_1(Point *)        = Load               : &:r4_0, m0_4
#   22|     r4_2(glval<int>)     = FieldAddress[x]    : r4_1
#   22|     r4_3(int)            = Load               : &:r4_2, ~m3_0
#   22|     r4_4(int)            = Constant[1]        : 
#   22|     r4_5(int)            = Add                : r4_3, r4_4
#   22|     m4_6(int)            = Store              : &:r4_2, r4_5
#   22|     m4_7(unknown)        = Chi                : total:m3_0, partial:m4_6
#-----|   Goto -> Block 6

#   25|   Block 5
#   25|     r5_0(glval<Point *>) = VariableAddress[p] : 
#   25|     r5_1(Point *)        = Load               : &:r5_0, m0_4
#   25|     r5_2(glval<int>)     = FieldAddress[y]    : r5_1
#   25|     r5_3(int)            = Load               : &:r5_2, ~m3_0
#   25|     r5_4(int)            = Constant[1]        : 
#   25|     r5_5(int)            = Add                : r5_3, r5_4
#   25|     m5_6(int)            = Store              : &:r5_2, r5_5
#   25|     m5_7(unknown)        = Chi                : total:m3_0, partial:m5_6
#-----|   Goto -> Block 6

#   28|   Block 6
#   28|     m6_0(unknown)        = Phi                      : from 4:~m4_7, from 5:~m5_7
#   28|     r6_1(glval<int>)     = VariableAddress[#return] : 
#   28|     r6_2(glval<Point *>) = VariableAddress[p]       : 
#   28|     r6_3(Point *)        = Load                     : &:r6_2, m0_4
#   28|     r6_4(glval<int>)     = FieldAddress[x]          : r6_3
#   28|     r6_5(int)            = Load                     : &:r6_4, ~m6_0
#   28|     r6_6(glval<Point *>) = VariableAddress[p]       : 
#   28|     r6_7(Point *)        = Load                     : &:r6_6, m0_4
#   28|     r6_8(glval<int>)     = FieldAddress[y]          : r6_7
#   28|     r6_9(int)            = Load                     : &:r6_8, ~m6_0
#   28|     r6_10(int)           = Add                      : r6_5, r6_9
#   28|     m6_11(int)           = Store                    : &:r6_1, r6_10
#   13|     r6_12(glval<int>)    = VariableAddress[#return] : 
#   13|     v6_13(void)          = ReturnValue              : &:r6_12, m6_11
#   13|     v6_14(void)          = UnmodeledUse             : mu*
#   13|     v6_15(void)          = AliasedUse               : ~m6_0
#   13|     v6_16(void)          = ExitFunction             : 

#   31| int UnreachableViaGoto()
#   31|   Block 0
#   31|     v0_0(void)       = EnterFunction            : 
#   31|     m0_1(unknown)    = AliasedDefinition        : 
#   31|     mu0_2(unknown)   = UnmodeledDefinition      : 
#   32|     v0_3(void)       = NoOp                     : 
#   34|     v0_4(void)       = NoOp                     : 
#   35|     r0_5(glval<int>) = VariableAddress[#return] : 
#   35|     r0_6(int)        = Constant[0]              : 
#   35|     m0_7(int)        = Store                    : &:r0_5, r0_6
#   31|     r0_8(glval<int>) = VariableAddress[#return] : 
#   31|     v0_9(void)       = ReturnValue              : &:r0_8, m0_7
#   31|     v0_10(void)      = UnmodeledUse             : mu*
#   31|     v0_11(void)      = AliasedUse               : ~m0_1
#   31|     v0_12(void)      = ExitFunction             : 

#   38| int UnreachableIf(bool)
#   38|   Block 0
#   38|     v0_0(void)         = EnterFunction          : 
#   38|     m0_1(unknown)      = AliasedDefinition      : 
#   38|     mu0_2(unknown)     = UnmodeledDefinition    : 
#   38|     r0_3(glval<bool>)  = VariableAddress[b]     : 
#   38|     m0_4(bool)         = InitializeParameter[b] : &:r0_3
#   39|     r0_5(glval<int>)   = VariableAddress[x]     : 
#   39|     r0_6(int)          = Constant[5]            : 
#   39|     m0_7(int)          = Store                  : &:r0_5, r0_6
#   40|     r0_8(glval<int>)   = VariableAddress[y]     : 
#   40|     r0_9(int)          = Constant[10]           : 
#   40|     m0_10(int)         = Store                  : &:r0_8, r0_9
#   41|     r0_11(glval<bool>) = VariableAddress[b]     : 
#   41|     r0_12(bool)        = Load                   : &:r0_11, m0_4
#   41|     v0_13(void)        = ConditionalBranch      : r0_12
#-----|   False -> Block 4
#-----|   True -> Block 2

#   38|   Block 1
#   38|     m1_0(int)        = Phi                      : from 3:m3_2, from 5:m5_2
#   38|     r1_1(glval<int>) = VariableAddress[#return] : 
#   38|     v1_2(void)       = ReturnValue              : &:r1_1, m1_0
#   38|     v1_3(void)       = UnmodeledUse             : mu*
#   38|     v1_4(void)       = AliasedUse               : ~m0_1
#   38|     v1_5(void)       = ExitFunction             : 

#   42|   Block 2
#   42|     r2_0(glval<int>) = VariableAddress[x] : 
#   42|     r2_1(int)        = Load               : &:r2_0, m0_7
#   42|     r2_2(glval<int>) = VariableAddress[y] : 
#   42|     r2_3(int)        = Load               : &:r2_2, m0_10
#   42|     r2_4(bool)       = CompareEQ          : r2_1, r2_3
#   42|     v2_5(void)       = ConditionalBranch  : r2_4
#-----|   False -> Block 3
#-----|   True -> Block 6

#   46|   Block 3
#   46|     r3_0(glval<int>) = VariableAddress[#return] : 
#   46|     r3_1(int)        = Constant[0]              : 
#   46|     m3_2(int)        = Store                    : &:r3_0, r3_1
#-----|   Goto -> Block 1

#   50|   Block 4
#   50|     r4_0(glval<int>) = VariableAddress[x] : 
#   50|     r4_1(int)        = Load               : &:r4_0, m0_7
#   50|     r4_2(glval<int>) = VariableAddress[y] : 
#   50|     r4_3(int)        = Load               : &:r4_2, m0_10
#   50|     r4_4(bool)       = CompareLT          : r4_1, r4_3
#   50|     v4_5(void)       = ConditionalBranch  : r4_4
#-----|   False -> Block 6
#-----|   True -> Block 5

#   51|   Block 5
#   51|     r5_0(glval<int>) = VariableAddress[#return] : 
#   51|     r5_1(int)        = Constant[0]              : 
#   51|     m5_2(int)        = Store                    : &:r5_0, r5_1
#-----|   Goto -> Block 1

#   38|   Block 6
#   38|     v6_0(void) = Unreached : 

#   59| int DoWhileFalse()
#   59|   Block 0
#   59|     v0_0(void)       = EnterFunction       : 
#   59|     m0_1(unknown)    = AliasedDefinition   : 
#   59|     mu0_2(unknown)   = UnmodeledDefinition : 
#   60|     r0_3(glval<int>) = VariableAddress[i]  : 
#   60|     r0_4(int)        = Constant[0]         : 
#   60|     m0_5(int)        = Store               : &:r0_3, r0_4
#   62|     r0_6(glval<int>) = VariableAddress[i]  : 
#   62|     r0_7(int)        = Load                : &:r0_6, m0_5
#   62|     r0_8(int)        = Constant[1]         : 
#   62|     r0_9(int)        = Add                 : r0_7, r0_8
#   62|     m0_10(int)       = Store               : &:r0_6, r0_9
#   63|     r0_11(bool)      = Constant[0]         : 
#   63|     v0_12(void)      = ConditionalBranch   : r0_11
#-----|   False -> Block 1
#-----|   True -> Block 2

#   65|   Block 1
#   65|     r1_0(glval<int>) = VariableAddress[#return] : 
#   65|     r1_1(glval<int>) = VariableAddress[i]       : 
#   65|     r1_2(int)        = Load                     : &:r1_1, m0_10
#   65|     m1_3(int)        = Store                    : &:r1_0, r1_2
#   59|     r1_4(glval<int>) = VariableAddress[#return] : 
#   59|     v1_5(void)       = ReturnValue              : &:r1_4, m1_3
#   59|     v1_6(void)       = UnmodeledUse             : mu*
#   59|     v1_7(void)       = AliasedUse               : ~m0_1
#   59|     v1_8(void)       = ExitFunction             : 

#   59|   Block 2
#   59|     v2_0(void) = Unreached : 

#   68| void chiNodeAtEndOfLoop(int, char*)
#   68|   Block 0
#   68|     v0_0(void)          = EnterFunction          : 
#   68|     m0_1(unknown)       = AliasedDefinition      : 
#   68|     mu0_2(unknown)      = UnmodeledDefinition    : 
#   68|     r0_3(glval<int>)    = VariableAddress[n]     : 
#   68|     m0_4(int)           = InitializeParameter[n] : &:r0_3
#   68|     r0_5(glval<char *>) = VariableAddress[p]     : 
#   68|     m0_6(char *)        = InitializeParameter[p] : &:r0_5
#-----|   Goto -> Block 3

#   70|   Block 1
#   70|     r1_0(char)          = Constant[0]        : 
#   70|     r1_1(glval<char *>) = VariableAddress[p] : 
#   70|     r1_2(char *)        = Load               : &:r1_1, m3_2
#   70|     r1_3(int)           = Constant[1]        : 
#   70|     r1_4(char *)        = PointerAdd[1]      : r1_2, r1_3
#   70|     m1_5(char *)        = Store              : &:r1_1, r1_4
#   70|     r1_6(glval<char>)   = CopyValue          : r1_2
#   70|     m1_7(char)          = Store              : &:r1_6, r1_0
#   70|     m1_8(unknown)       = Chi                : total:m3_0, partial:m1_7
#-----|   Goto (back edge) -> Block 3

#   71|   Block 2
#   71|     v2_0(void) = NoOp         : 
#   68|     v2_1(void) = ReturnVoid   : 
#   68|     v2_2(void) = UnmodeledUse : mu*
#   68|     v2_3(void) = AliasedUse   : ~m3_0
#   68|     v2_4(void) = ExitFunction : 

#   69|   Block 3
#   69|     m3_0(unknown)    = Phi                : from 0:~m0_1, from 1:~m1_8
#   69|     m3_1(int)        = Phi                : from 0:m0_4, from 1:m3_7
#   69|     m3_2(char *)     = Phi                : from 0:m0_6, from 1:m1_5
#   69|     r3_3(glval<int>) = VariableAddress[n] : 
#   69|     r3_4(int)        = Load               : &:r3_3, m3_1
#   69|     r3_5(int)        = Constant[1]        : 
#   69|     r3_6(int)        = Sub                : r3_4, r3_5
#   69|     m3_7(int)        = Store              : &:r3_3, r3_6
#   69|     r3_8(int)        = Constant[0]        : 
#   69|     r3_9(bool)       = CompareGT          : r3_4, r3_8
#   69|     v3_10(void)      = ConditionalBranch  : r3_9
#-----|   False -> Block 2
#-----|   True -> Block 1

#   75| void ScalarPhi(bool)
#   75|   Block 0
#   75|     v0_0(void)         = EnterFunction          : 
#   75|     m0_1(unknown)      = AliasedDefinition      : 
#   75|     mu0_2(unknown)     = UnmodeledDefinition    : 
#   75|     r0_3(glval<bool>)  = VariableAddress[b]     : 
#   75|     m0_4(bool)         = InitializeParameter[b] : &:r0_3
#   76|     r0_5(glval<int>)   = VariableAddress[x]     : 
#   76|     r0_6(int)          = Constant[0]            : 
#   76|     m0_7(int)          = Store                  : &:r0_5, r0_6
#   77|     r0_8(glval<int>)   = VariableAddress[y]     : 
#   77|     r0_9(int)          = Constant[1]            : 
#   77|     m0_10(int)         = Store                  : &:r0_8, r0_9
#   78|     r0_11(glval<int>)  = VariableAddress[z]     : 
#   78|     r0_12(int)         = Constant[2]            : 
#   78|     m0_13(int)         = Store                  : &:r0_11, r0_12
#   79|     r0_14(glval<bool>) = VariableAddress[b]     : 
#   79|     r0_15(bool)        = Load                   : &:r0_14, m0_4
#   79|     v0_16(void)        = ConditionalBranch      : r0_15
#-----|   False -> Block 2
#-----|   True -> Block 1

#   80|   Block 1
#   80|     r1_0(int)        = Constant[3]        : 
#   80|     r1_1(glval<int>) = VariableAddress[x] : 
#   80|     m1_2(int)        = Store              : &:r1_1, r1_0
#   81|     r1_3(int)        = Constant[4]        : 
#   81|     r1_4(glval<int>) = VariableAddress[y] : 
#   81|     m1_5(int)        = Store              : &:r1_4, r1_3
#-----|   Goto -> Block 3

#   84|   Block 2
#   84|     r2_0(int)        = Constant[5]        : 
#   84|     r2_1(glval<int>) = VariableAddress[x] : 
#   84|     m2_2(int)        = Store              : &:r2_1, r2_0
#-----|   Goto -> Block 3

#   86|   Block 3
#   86|     m3_0(int)         = Phi                      : from 1:m1_2, from 2:m2_2
#   86|     m3_1(int)         = Phi                      : from 1:m1_5, from 2:m0_10
#   86|     r3_2(glval<int>)  = VariableAddress[x_merge] : 
#   86|     r3_3(glval<int>)  = VariableAddress[x]       : 
#   86|     r3_4(int)         = Load                     : &:r3_3, m3_0
#   86|     m3_5(int)         = Store                    : &:r3_2, r3_4
#   87|     r3_6(glval<int>)  = VariableAddress[y_merge] : 
#   87|     r3_7(glval<int>)  = VariableAddress[y]       : 
#   87|     r3_8(int)         = Load                     : &:r3_7, m3_1
#   87|     m3_9(int)         = Store                    : &:r3_6, r3_8
#   88|     r3_10(glval<int>) = VariableAddress[z_merge] : 
#   88|     r3_11(glval<int>) = VariableAddress[z]       : 
#   88|     r3_12(int)        = Load                     : &:r3_11, m0_13
#   88|     m3_13(int)        = Store                    : &:r3_10, r3_12
#   89|     v3_14(void)       = NoOp                     : 
#   75|     v3_15(void)       = ReturnVoid               : 
#   75|     v3_16(void)       = UnmodeledUse             : mu*
#   75|     v3_17(void)       = AliasedUse               : ~m0_1
#   75|     v3_18(void)       = ExitFunction             : 

#   91| void MustExactlyOverlap(Point)
#   91|   Block 0
#   91|     v0_0(void)         = EnterFunction          : 
#   91|     m0_1(unknown)      = AliasedDefinition      : 
#   91|     mu0_2(unknown)     = UnmodeledDefinition    : 
#   91|     r0_3(glval<Point>) = VariableAddress[a]     : 
#   91|     m0_4(Point)        = InitializeParameter[a] : &:r0_3
#   92|     r0_5(glval<Point>) = VariableAddress[b]     : 
#   92|     r0_6(glval<Point>) = VariableAddress[a]     : 
#   92|     r0_7(Point)        = Load                   : &:r0_6, m0_4
#   92|     m0_8(Point)        = Store                  : &:r0_5, r0_7
#   93|     v0_9(void)         = NoOp                   : 
#   91|     v0_10(void)        = ReturnVoid             : 
#   91|     v0_11(void)        = UnmodeledUse           : mu*
#   91|     v0_12(void)        = AliasedUse             : ~m0_1
#   91|     v0_13(void)        = ExitFunction           : 

#   95| void MustExactlyOverlapEscaped(Point)
#   95|   Block 0
#   95|     v0_0(void)            = EnterFunction                : 
#   95|     m0_1(unknown)         = AliasedDefinition            : 
#   95|     mu0_2(unknown)        = UnmodeledDefinition          : 
#   95|     r0_3(glval<Point>)    = VariableAddress[a]           : 
#   95|     m0_4(Point)           = InitializeParameter[a]       : &:r0_3
#   95|     m0_5(unknown)         = Chi                          : total:m0_1, partial:m0_4
#   96|     r0_6(glval<Point>)    = VariableAddress[b]           : 
#   96|     r0_7(glval<Point>)    = VariableAddress[a]           : 
#   96|     r0_8(Point)           = Load                         : &:r0_7, m0_4
#   96|     m0_9(Point)           = Store                        : &:r0_6, r0_8
#   97|     r0_10(glval<unknown>) = FunctionAddress[Escape]      : 
#   97|     r0_11(glval<Point>)   = VariableAddress[a]           : 
#   97|     r0_12(Point *)        = CopyValue                    : r0_11
#   97|     r0_13(void *)         = Convert                      : r0_12
#   97|     v0_14(void)           = Call                         : func:r0_10, 0:r0_13
#   97|     m0_15(unknown)        = ^CallSideEffect              : ~m0_5
#   97|     m0_16(unknown)        = Chi                          : total:m0_5, partial:m0_15
#   97|     v0_17(void)           = ^BufferReadSideEffect[0]     : &:r0_13, ~m0_16
#   97|     m0_18(unknown)        = ^BufferMayWriteSideEffect[0] : &:r0_13
#   97|     m0_19(unknown)        = Chi                          : total:m0_16, partial:m0_18
#   98|     v0_20(void)           = NoOp                         : 
#   95|     v0_21(void)           = ReturnVoid                   : 
#   95|     v0_22(void)           = UnmodeledUse                 : mu*
#   95|     v0_23(void)           = AliasedUse                   : ~m0_16
#   95|     v0_24(void)           = ExitFunction                 : 

#  100| void MustTotallyOverlap(Point)
#  100|   Block 0
#  100|     v0_0(void)          = EnterFunction          : 
#  100|     m0_1(unknown)       = AliasedDefinition      : 
#  100|     mu0_2(unknown)      = UnmodeledDefinition    : 
#  100|     r0_3(glval<Point>)  = VariableAddress[a]     : 
#  100|     m0_4(Point)         = InitializeParameter[a] : &:r0_3
#  101|     r0_5(glval<int>)    = VariableAddress[x]     : 
#  101|     r0_6(glval<Point>)  = VariableAddress[a]     : 
#  101|     r0_7(glval<int>)    = FieldAddress[x]        : r0_6
#  101|     r0_8(int)           = Load                   : &:r0_7, ~m0_4
#  101|     m0_9(int)           = Store                  : &:r0_5, r0_8
#  102|     r0_10(glval<int>)   = VariableAddress[y]     : 
#  102|     r0_11(glval<Point>) = VariableAddress[a]     : 
#  102|     r0_12(glval<int>)   = FieldAddress[y]        : r0_11
#  102|     r0_13(int)          = Load                   : &:r0_12, ~m0_4
#  102|     m0_14(int)          = Store                  : &:r0_10, r0_13
#  103|     v0_15(void)         = NoOp                   : 
#  100|     v0_16(void)         = ReturnVoid             : 
#  100|     v0_17(void)         = UnmodeledUse           : mu*
#  100|     v0_18(void)         = AliasedUse             : ~m0_1
#  100|     v0_19(void)         = ExitFunction           : 

#  105| void MustTotallyOverlapEscaped(Point)
#  105|   Block 0
#  105|     v0_0(void)            = EnterFunction                : 
#  105|     m0_1(unknown)         = AliasedDefinition            : 
#  105|     mu0_2(unknown)        = UnmodeledDefinition          : 
#  105|     r0_3(glval<Point>)    = VariableAddress[a]           : 
#  105|     m0_4(Point)           = InitializeParameter[a]       : &:r0_3
#  105|     m0_5(unknown)         = Chi                          : total:m0_1, partial:m0_4
#  106|     r0_6(glval<int>)      = VariableAddress[x]           : 
#  106|     r0_7(glval<Point>)    = VariableAddress[a]           : 
#  106|     r0_8(glval<int>)      = FieldAddress[x]              : r0_7
#  106|     r0_9(int)             = Load                         : &:r0_8, ~m0_4
#  106|     m0_10(int)            = Store                        : &:r0_6, r0_9
#  107|     r0_11(glval<int>)     = VariableAddress[y]           : 
#  107|     r0_12(glval<Point>)   = VariableAddress[a]           : 
#  107|     r0_13(glval<int>)     = FieldAddress[y]              : r0_12
#  107|     r0_14(int)            = Load                         : &:r0_13, ~m0_4
#  107|     m0_15(int)            = Store                        : &:r0_11, r0_14
#  108|     r0_16(glval<unknown>) = FunctionAddress[Escape]      : 
#  108|     r0_17(glval<Point>)   = VariableAddress[a]           : 
#  108|     r0_18(Point *)        = CopyValue                    : r0_17
#  108|     r0_19(void *)         = Convert                      : r0_18
#  108|     v0_20(void)           = Call                         : func:r0_16, 0:r0_19
#  108|     m0_21(unknown)        = ^CallSideEffect              : ~m0_5
#  108|     m0_22(unknown)        = Chi                          : total:m0_5, partial:m0_21
#  108|     v0_23(void)           = ^BufferReadSideEffect[0]     : &:r0_19, ~m0_22
#  108|     m0_24(unknown)        = ^BufferMayWriteSideEffect[0] : &:r0_19
#  108|     m0_25(unknown)        = Chi                          : total:m0_22, partial:m0_24
#  109|     v0_26(void)           = NoOp                         : 
#  105|     v0_27(void)           = ReturnVoid                   : 
#  105|     v0_28(void)           = UnmodeledUse                 : mu*
#  105|     v0_29(void)           = AliasedUse                   : ~m0_22
#  105|     v0_30(void)           = ExitFunction                 : 

#  111| void MayPartiallyOverlap(int, int)
#  111|   Block 0
#  111|     v0_0(void)          = EnterFunction          : 
#  111|     m0_1(unknown)       = AliasedDefinition      : 
#  111|     mu0_2(unknown)      = UnmodeledDefinition    : 
#  111|     r0_3(glval<int>)    = VariableAddress[x]     : 
#  111|     m0_4(int)           = InitializeParameter[x] : &:r0_3
#  111|     r0_5(glval<int>)    = VariableAddress[y]     : 
#  111|     m0_6(int)           = InitializeParameter[y] : &:r0_5
#  112|     r0_7(glval<Point>)  = VariableAddress[a]     : 
#  112|     m0_8(Point)         = Uninitialized[a]       : &:r0_7
#  112|     r0_9(glval<int>)    = FieldAddress[x]        : r0_7
#  112|     r0_10(glval<int>)   = VariableAddress[x]     : 
#  112|     r0_11(int)          = Load                   : &:r0_10, m0_4
#  112|     m0_12(int)          = Store                  : &:r0_9, r0_11
#  112|     m0_13(Point)        = Chi                    : total:m0_8, partial:m0_12
#  112|     r0_14(glval<int>)   = FieldAddress[y]        : r0_7
#  112|     r0_15(glval<int>)   = VariableAddress[y]     : 
#  112|     r0_16(int)          = Load                   : &:r0_15, m0_6
#  112|     m0_17(int)          = Store                  : &:r0_14, r0_16
#  112|     m0_18(Point)        = Chi                    : total:m0_13, partial:m0_17
#  113|     r0_19(glval<Point>) = VariableAddress[b]     : 
#  113|     r0_20(glval<Point>) = VariableAddress[a]     : 
#  113|     r0_21(Point)        = Load                   : &:r0_20, ~m0_18
#  113|     m0_22(Point)        = Store                  : &:r0_19, r0_21
#  114|     v0_23(void)         = NoOp                   : 
#  111|     v0_24(void)         = ReturnVoid             : 
#  111|     v0_25(void)         = UnmodeledUse           : mu*
#  111|     v0_26(void)         = AliasedUse             : ~m0_1
#  111|     v0_27(void)         = ExitFunction           : 

#  116| void MayPartiallyOverlapEscaped(int, int)
#  116|   Block 0
#  116|     v0_0(void)            = EnterFunction                : 
#  116|     m0_1(unknown)         = AliasedDefinition            : 
#  116|     mu0_2(unknown)        = UnmodeledDefinition          : 
#  116|     r0_3(glval<int>)      = VariableAddress[x]           : 
#  116|     m0_4(int)             = InitializeParameter[x]       : &:r0_3
#  116|     r0_5(glval<int>)      = VariableAddress[y]           : 
#  116|     m0_6(int)             = InitializeParameter[y]       : &:r0_5
#  117|     r0_7(glval<Point>)    = VariableAddress[a]           : 
#  117|     m0_8(Point)           = Uninitialized[a]             : &:r0_7
#  117|     m0_9(unknown)         = Chi                          : total:m0_1, partial:m0_8
#  117|     r0_10(glval<int>)     = FieldAddress[x]              : r0_7
#  117|     r0_11(glval<int>)     = VariableAddress[x]           : 
#  117|     r0_12(int)            = Load                         : &:r0_11, m0_4
#  117|     m0_13(int)            = Store                        : &:r0_10, r0_12
#  117|     m0_14(unknown)        = Chi                          : total:m0_9, partial:m0_13
#  117|     r0_15(glval<int>)     = FieldAddress[y]              : r0_7
#  117|     r0_16(glval<int>)     = VariableAddress[y]           : 
#  117|     r0_17(int)            = Load                         : &:r0_16, m0_6
#  117|     m0_18(int)            = Store                        : &:r0_15, r0_17
#  117|     m0_19(unknown)        = Chi                          : total:m0_14, partial:m0_18
#  118|     r0_20(glval<Point>)   = VariableAddress[b]           : 
#  118|     r0_21(glval<Point>)   = VariableAddress[a]           : 
#  118|     r0_22(Point)          = Load                         : &:r0_21, ~m0_19
#  118|     m0_23(Point)          = Store                        : &:r0_20, r0_22
#  119|     r0_24(glval<unknown>) = FunctionAddress[Escape]      : 
#  119|     r0_25(glval<Point>)   = VariableAddress[a]           : 
#  119|     r0_26(Point *)        = CopyValue                    : r0_25
#  119|     r0_27(void *)         = Convert                      : r0_26
#  119|     v0_28(void)           = Call                         : func:r0_24, 0:r0_27
#  119|     m0_29(unknown)        = ^CallSideEffect              : ~m0_19
#  119|     m0_30(unknown)        = Chi                          : total:m0_19, partial:m0_29
#  119|     v0_31(void)           = ^BufferReadSideEffect[0]     : &:r0_27, ~m0_30
#  119|     m0_32(unknown)        = ^BufferMayWriteSideEffect[0] : &:r0_27
#  119|     m0_33(unknown)        = Chi                          : total:m0_30, partial:m0_32
#  120|     v0_34(void)           = NoOp                         : 
#  116|     v0_35(void)           = ReturnVoid                   : 
#  116|     v0_36(void)           = UnmodeledUse                 : mu*
#  116|     v0_37(void)           = AliasedUse                   : ~m0_30
#  116|     v0_38(void)           = ExitFunction                 : 

#  122| void MergeMustExactlyOverlap(bool, int, int)
#  122|   Block 0
#  122|     v0_0(void)         = EnterFunction           : 
#  122|     m0_1(unknown)      = AliasedDefinition       : 
#  122|     mu0_2(unknown)     = UnmodeledDefinition     : 
#  122|     r0_3(glval<bool>)  = VariableAddress[c]      : 
#  122|     m0_4(bool)         = InitializeParameter[c]  : &:r0_3
#  122|     r0_5(glval<int>)   = VariableAddress[x1]     : 
#  122|     m0_6(int)          = InitializeParameter[x1] : &:r0_5
#  122|     r0_7(glval<int>)   = VariableAddress[x2]     : 
#  122|     m0_8(int)          = InitializeParameter[x2] : &:r0_7
#  123|     r0_9(glval<Point>) = VariableAddress[a]      : 
#  123|     m0_10(Point)       = Uninitialized[a]        : &:r0_9
#  123|     r0_11(glval<int>)  = FieldAddress[x]         : r0_9
#  123|     r0_12(int)         = Constant[0]             : 
#  123|     m0_13(int)         = Store                   : &:r0_11, r0_12
#  123|     m0_14(Point)       = Chi                     : total:m0_10, partial:m0_13
#  123|     r0_15(glval<int>)  = FieldAddress[y]         : r0_9
#  123|     r0_16(int)         = Constant[0]             : 
#  123|     m0_17(int)         = Store                   : &:r0_15, r0_16
#  123|     m0_18(Point)       = Chi                     : total:m0_14, partial:m0_17
#  124|     r0_19(glval<bool>) = VariableAddress[c]      : 
#  124|     r0_20(bool)        = Load                    : &:r0_19, m0_4
#  124|     v0_21(void)        = ConditionalBranch       : r0_20
#-----|   False -> Block 2
#-----|   True -> Block 1

#  125|   Block 1
#  125|     r1_0(glval<int>)   = VariableAddress[x1] : 
#  125|     r1_1(int)          = Load                : &:r1_0, m0_6
#  125|     r1_2(glval<Point>) = VariableAddress[a]  : 
#  125|     r1_3(glval<int>)   = FieldAddress[x]     : r1_2
#  125|     m1_4(int)          = Store               : &:r1_3, r1_1
#  125|     m1_5(Point)        = Chi                 : total:m0_18, partial:m1_4
#-----|   Goto -> Block 3

#  128|   Block 2
#  128|     r2_0(glval<int>)   = VariableAddress[x2] : 
#  128|     r2_1(int)          = Load                : &:r2_0, m0_8
#  128|     r2_2(glval<Point>) = VariableAddress[a]  : 
#  128|     r2_3(glval<int>)   = FieldAddress[x]     : r2_2
#  128|     m2_4(int)          = Store               : &:r2_3, r2_1
#  128|     m2_5(Point)        = Chi                 : total:m0_18, partial:m2_4
#-----|   Goto -> Block 3

#  130|   Block 3
#  130|     m3_0(Point)        = Phi                : from 1:~m1_5, from 2:~m2_5
#  130|     m3_1(int)          = Phi                : from 1:m1_4, from 2:m2_4
#  130|     r3_2(glval<int>)   = VariableAddress[x] : 
#  130|     r3_3(glval<Point>) = VariableAddress[a] : 
#  130|     r3_4(glval<int>)   = FieldAddress[x]    : r3_3
#  130|     r3_5(int)          = Load               : &:r3_4, m3_1
#  130|     m3_6(int)          = Store              : &:r3_2, r3_5
#  131|     r3_7(glval<Point>) = VariableAddress[b] : 
#  131|     r3_8(glval<Point>) = VariableAddress[a] : 
#  131|     r3_9(Point)        = Load               : &:r3_8, m3_0
#  131|     m3_10(Point)       = Store              : &:r3_7, r3_9
#  132|     v3_11(void)        = NoOp               : 
#  122|     v3_12(void)        = ReturnVoid         : 
#  122|     v3_13(void)        = UnmodeledUse       : mu*
#  122|     v3_14(void)        = AliasedUse         : ~m0_1
#  122|     v3_15(void)        = ExitFunction       : 

#  134| void MergeMustExactlyWithMustTotallyOverlap(bool, Point, int)
#  134|   Block 0
#  134|     v0_0(void)         = EnterFunction           : 
#  134|     m0_1(unknown)      = AliasedDefinition       : 
#  134|     mu0_2(unknown)     = UnmodeledDefinition     : 
#  134|     r0_3(glval<bool>)  = VariableAddress[c]      : 
#  134|     m0_4(bool)         = InitializeParameter[c]  : &:r0_3
#  134|     r0_5(glval<Point>) = VariableAddress[p]      : 
#  134|     m0_6(Point)        = InitializeParameter[p]  : &:r0_5
#  134|     r0_7(glval<int>)   = VariableAddress[x1]     : 
#  134|     m0_8(int)          = InitializeParameter[x1] : &:r0_7
#  135|     r0_9(glval<Point>) = VariableAddress[a]      : 
#  135|     m0_10(Point)       = Uninitialized[a]        : &:r0_9
#  135|     r0_11(glval<int>)  = FieldAddress[x]         : r0_9
#  135|     r0_12(int)         = Constant[0]             : 
#  135|     m0_13(int)         = Store                   : &:r0_11, r0_12
#  135|     m0_14(Point)       = Chi                     : total:m0_10, partial:m0_13
#  135|     r0_15(glval<int>)  = FieldAddress[y]         : r0_9
#  135|     r0_16(int)         = Constant[0]             : 
#  135|     m0_17(int)         = Store                   : &:r0_15, r0_16
#  135|     m0_18(Point)       = Chi                     : total:m0_14, partial:m0_17
#  136|     r0_19(glval<bool>) = VariableAddress[c]      : 
#  136|     r0_20(bool)        = Load                    : &:r0_19, m0_4
#  136|     v0_21(void)        = ConditionalBranch       : r0_20
#-----|   False -> Block 2
#-----|   True -> Block 1

#  137|   Block 1
#  137|     r1_0(glval<int>)   = VariableAddress[x1] : 
#  137|     r1_1(int)          = Load                : &:r1_0, m0_8
#  137|     r1_2(glval<Point>) = VariableAddress[a]  : 
#  137|     r1_3(glval<int>)   = FieldAddress[x]     : r1_2
#  137|     m1_4(int)          = Store               : &:r1_3, r1_1
#  137|     m1_5(Point)        = Chi                 : total:m0_18, partial:m1_4
#-----|   Goto -> Block 3

#  140|   Block 2
#  140|     r2_0(glval<Point>) = VariableAddress[p] : 
#  140|     r2_1(Point)        = Load               : &:r2_0, m0_6
#  140|     r2_2(glval<Point>) = VariableAddress[a] : 
#  140|     m2_3(Point)        = Store              : &:r2_2, r2_1
#-----|   Goto -> Block 3

#  142|   Block 3
#  142|     m3_0(Point)        = Phi                : from 1:~m1_5, from 2:m2_3
#  142|     m3_1(int)          = Phi                : from 1:m1_4, from 2:~m2_3
#  142|     r3_2(glval<int>)   = VariableAddress[x] : 
#  142|     r3_3(glval<Point>) = VariableAddress[a] : 
#  142|     r3_4(glval<int>)   = FieldAddress[x]    : r3_3
#  142|     r3_5(int)          = Load               : &:r3_4, m3_1
#  142|     m3_6(int)          = Store              : &:r3_2, r3_5
#  143|     v3_7(void)         = NoOp               : 
#  134|     v3_8(void)         = ReturnVoid         : 
#  134|     v3_9(void)         = UnmodeledUse       : mu*
#  134|     v3_10(void)        = AliasedUse         : ~m0_1
#  134|     v3_11(void)        = ExitFunction       : 

#  145| void MergeMustExactlyWithMayPartiallyOverlap(bool, Point, int)
#  145|   Block 0
#  145|     v0_0(void)         = EnterFunction           : 
#  145|     m0_1(unknown)      = AliasedDefinition       : 
#  145|     mu0_2(unknown)     = UnmodeledDefinition     : 
#  145|     r0_3(glval<bool>)  = VariableAddress[c]      : 
#  145|     m0_4(bool)         = InitializeParameter[c]  : &:r0_3
#  145|     r0_5(glval<Point>) = VariableAddress[p]      : 
#  145|     m0_6(Point)        = InitializeParameter[p]  : &:r0_5
#  145|     r0_7(glval<int>)   = VariableAddress[x1]     : 
#  145|     m0_8(int)          = InitializeParameter[x1] : &:r0_7
#  146|     r0_9(glval<Point>) = VariableAddress[a]      : 
#  146|     m0_10(Point)       = Uninitialized[a]        : &:r0_9
#  146|     r0_11(glval<int>)  = FieldAddress[x]         : r0_9
#  146|     r0_12(int)         = Constant[0]             : 
#  146|     m0_13(int)         = Store                   : &:r0_11, r0_12
#  146|     m0_14(Point)       = Chi                     : total:m0_10, partial:m0_13
#  146|     r0_15(glval<int>)  = FieldAddress[y]         : r0_9
#  146|     r0_16(int)         = Constant[0]             : 
#  146|     m0_17(int)         = Store                   : &:r0_15, r0_16
#  146|     m0_18(Point)       = Chi                     : total:m0_14, partial:m0_17
#  147|     r0_19(glval<bool>) = VariableAddress[c]      : 
#  147|     r0_20(bool)        = Load                    : &:r0_19, m0_4
#  147|     v0_21(void)        = ConditionalBranch       : r0_20
#-----|   False -> Block 2
#-----|   True -> Block 1

#  148|   Block 1
#  148|     r1_0(glval<int>)   = VariableAddress[x1] : 
#  148|     r1_1(int)          = Load                : &:r1_0, m0_8
#  148|     r1_2(glval<Point>) = VariableAddress[a]  : 
#  148|     r1_3(glval<int>)   = FieldAddress[x]     : r1_2
#  148|     m1_4(int)          = Store               : &:r1_3, r1_1
#  148|     m1_5(Point)        = Chi                 : total:m0_18, partial:m1_4
#-----|   Goto -> Block 3

#  151|   Block 2
#  151|     r2_0(glval<Point>) = VariableAddress[p] : 
#  151|     r2_1(Point)        = Load               : &:r2_0, m0_6
#  151|     r2_2(glval<Point>) = VariableAddress[a] : 
#  151|     m2_3(Point)        = Store              : &:r2_2, r2_1
#-----|   Goto -> Block 3

#  153|   Block 3
#  153|     m3_0(Point)        = Phi                : from 1:~m1_5, from 2:m2_3
#  153|     r3_1(glval<Point>) = VariableAddress[b] : 
#  153|     r3_2(glval<Point>) = VariableAddress[a] : 
#  153|     r3_3(Point)        = Load               : &:r3_2, m3_0
#  153|     m3_4(Point)        = Store              : &:r3_1, r3_3
#  154|     v3_5(void)         = NoOp               : 
#  145|     v3_6(void)         = ReturnVoid         : 
#  145|     v3_7(void)         = UnmodeledUse       : mu*
#  145|     v3_8(void)         = AliasedUse         : ~m0_1
#  145|     v3_9(void)         = ExitFunction       : 

#  156| void MergeMustTotallyOverlapWithMayPartiallyOverlap(bool, Rect, int)
#  156|   Block 0
#  156|     v0_0(void)          = EnterFunction             : 
#  156|     m0_1(unknown)       = AliasedDefinition         : 
#  156|     mu0_2(unknown)      = UnmodeledDefinition       : 
#  156|     r0_3(glval<bool>)   = VariableAddress[c]        : 
#  156|     m0_4(bool)          = InitializeParameter[c]    : &:r0_3
#  156|     r0_5(glval<Rect>)   = VariableAddress[r]        : 
#  156|     m0_6(Rect)          = InitializeParameter[r]    : &:r0_5
#  156|     r0_7(glval<int>)    = VariableAddress[x1]       : 
#  156|     m0_8(int)           = InitializeParameter[x1]   : &:r0_7
#  157|     r0_9(glval<Rect>)   = VariableAddress[a]        : 
#  157|     m0_10(Rect)         = Uninitialized[a]          : &:r0_9
#  157|     r0_11(glval<Point>) = FieldAddress[topLeft]     : r0_9
#  157|     r0_12(Point)        = Constant[0]               : 
#  157|     m0_13(Point)        = Store                     : &:r0_11, r0_12
#  157|     m0_14(Rect)         = Chi                       : total:m0_10, partial:m0_13
#  157|     r0_15(glval<Point>) = FieldAddress[bottomRight] : r0_9
#  157|     r0_16(Point)        = Constant[0]               : 
#  157|     m0_17(Point)        = Store                     : &:r0_15, r0_16
#  157|     m0_18(Rect)         = Chi                       : total:m0_14, partial:m0_17
#  158|     r0_19(glval<bool>)  = VariableAddress[c]        : 
#  158|     r0_20(bool)         = Load                      : &:r0_19, m0_4
#  158|     v0_21(void)         = ConditionalBranch         : r0_20
#-----|   False -> Block 2
#-----|   True -> Block 1

#  159|   Block 1
#  159|     r1_0(glval<int>)   = VariableAddress[x1]   : 
#  159|     r1_1(int)          = Load                  : &:r1_0, m0_8
#  159|     r1_2(glval<Rect>)  = VariableAddress[a]    : 
#  159|     r1_3(glval<Point>) = FieldAddress[topLeft] : r1_2
#  159|     r1_4(glval<int>)   = FieldAddress[x]       : r1_3
#  159|     m1_5(int)          = Store                 : &:r1_4, r1_1
#  159|     m1_6(Rect)         = Chi                   : total:m0_18, partial:m1_5
#-----|   Goto -> Block 3

#  162|   Block 2
#  162|     r2_0(glval<Rect>) = VariableAddress[r] : 
#  162|     r2_1(Rect)        = Load               : &:r2_0, m0_6
#  162|     r2_2(glval<Rect>) = VariableAddress[a] : 
#  162|     m2_3(Rect)        = Store              : &:r2_2, r2_1
#-----|   Goto -> Block 3

#  164|   Block 3
#  164|     m3_0(Rect)         = Phi                   : from 1:~m1_6, from 2:m2_3
#  164|     r3_1(glval<Point>) = VariableAddress[b]    : 
#  164|     r3_2(glval<Rect>)  = VariableAddress[a]    : 
#  164|     r3_3(glval<Point>) = FieldAddress[topLeft] : r3_2
#  164|     r3_4(Point)        = Load                  : &:r3_3, ~m3_0
#  164|     m3_5(Point)        = Store                 : &:r3_1, r3_4
#  165|     v3_6(void)         = NoOp                  : 
#  156|     v3_7(void)         = ReturnVoid            : 
#  156|     v3_8(void)         = UnmodeledUse          : mu*
#  156|     v3_9(void)         = AliasedUse            : ~m0_1
#  156|     v3_10(void)        = ExitFunction          : 

#  171| void WrapperStruct(Wrapper)
#  171|   Block 0
#  171|     v0_0(void)            = EnterFunction          : 
#  171|     m0_1(unknown)         = AliasedDefinition      : 
#  171|     mu0_2(unknown)        = UnmodeledDefinition    : 
#  171|     r0_3(glval<Wrapper>)  = VariableAddress[w]     : 
#  171|     m0_4(Wrapper)         = InitializeParameter[w] : &:r0_3
#  172|     r0_5(glval<Wrapper>)  = VariableAddress[x]     : 
#  172|     r0_6(glval<Wrapper>)  = VariableAddress[w]     : 
#  172|     r0_7(Wrapper)         = Load                   : &:r0_6, m0_4
#  172|     m0_8(Wrapper)         = Store                  : &:r0_5, r0_7
#  173|     r0_9(glval<int>)      = VariableAddress[a]     : 
#  173|     r0_10(glval<Wrapper>) = VariableAddress[w]     : 
#  173|     r0_11(glval<int>)     = FieldAddress[f]        : r0_10
#  173|     r0_12(int)            = Load                   : &:r0_11, ~m0_4
#  173|     m0_13(int)            = Store                  : &:r0_9, r0_12
#  174|     r0_14(int)            = Constant[5]            : 
#  174|     r0_15(glval<Wrapper>) = VariableAddress[w]     : 
#  174|     r0_16(glval<int>)     = FieldAddress[f]        : r0_15
#  174|     m0_17(int)            = Store                  : &:r0_16, r0_14
#  175|     r0_18(glval<Wrapper>) = VariableAddress[w]     : 
#  175|     r0_19(glval<int>)     = FieldAddress[f]        : r0_18
#  175|     r0_20(int)            = Load                   : &:r0_19, m0_17
#  175|     r0_21(glval<int>)     = VariableAddress[a]     : 
#  175|     m0_22(int)            = Store                  : &:r0_21, r0_20
#  176|     r0_23(glval<Wrapper>) = VariableAddress[w]     : 
#  176|     r0_24(Wrapper)        = Load                   : &:r0_23, ~m0_17
#  176|     r0_25(glval<Wrapper>) = VariableAddress[x]     : 
#  176|     m0_26(Wrapper)        = Store                  : &:r0_25, r0_24
#  177|     v0_27(void)           = NoOp                   : 
#  171|     v0_28(void)           = ReturnVoid             : 
#  171|     v0_29(void)           = UnmodeledUse           : mu*
#  171|     v0_30(void)           = AliasedUse             : ~m0_1
#  171|     v0_31(void)           = ExitFunction           : 

#  179| int AsmStmt(int*)
#  179|   Block 0
#  179|     v0_0(void)         = EnterFunction            : 
#  179|     m0_1(unknown)      = AliasedDefinition        : 
#  179|     mu0_2(unknown)     = UnmodeledDefinition      : 
#  179|     r0_3(glval<int *>) = VariableAddress[p]       : 
#  179|     m0_4(int *)        = InitializeParameter[p]   : &:r0_3
#  180|     m0_5(unknown)      = InlineAsm                : ~mu0_2
#  180|     m0_6(unknown)      = Chi                      : total:m0_1, partial:m0_5
#  181|     r0_7(glval<int>)   = VariableAddress[#return] : 
#  181|     r0_8(glval<int *>) = VariableAddress[p]       : 
#  181|     r0_9(int *)        = Load                     : &:r0_8, m0_4
#  181|     r0_10(int)         = Load                     : &:r0_9, ~m0_6
#  181|     m0_11(int)         = Store                    : &:r0_7, r0_10
#  179|     r0_12(glval<int>)  = VariableAddress[#return] : 
#  179|     v0_13(void)        = ReturnValue              : &:r0_12, m0_11
#  179|     v0_14(void)        = UnmodeledUse             : mu*
#  179|     v0_15(void)        = AliasedUse               : ~m0_6
#  179|     v0_16(void)        = ExitFunction             : 

#  184| void AsmStmtWithOutputs(unsigned int&, unsigned int&, unsigned int&, unsigned int&)
#  184|   Block 0
#  184|     v0_0(void)                   = EnterFunction          : 
#  184|     m0_1(unknown)                = AliasedDefinition      : 
#  184|     mu0_2(unknown)               = UnmodeledDefinition    : 
#  184|     r0_3(glval<unsigned int &>)  = VariableAddress[a]     : 
#  184|     m0_4(unsigned int &)         = InitializeParameter[a] : &:r0_3
#  184|     r0_5(glval<unsigned int &>)  = VariableAddress[b]     : 
#  184|     m0_6(unsigned int &)         = InitializeParameter[b] : &:r0_5
#  184|     r0_7(glval<unsigned int &>)  = VariableAddress[c]     : 
#  184|     m0_8(unsigned int &)         = InitializeParameter[c] : &:r0_7
#  184|     r0_9(glval<unsigned int &>)  = VariableAddress[d]     : 
#  184|     m0_10(unsigned int &)        = InitializeParameter[d] : &:r0_9
#  189|     r0_11(glval<unsigned int &>) = VariableAddress[a]     : 
#  189|     r0_12(unsigned int &)        = Load                   : &:r0_11, m0_4
#  189|     r0_13(glval<unsigned int>)   = CopyValue              : r0_12
#  189|     r0_14(glval<unsigned int &>) = VariableAddress[b]     : 
#  189|     r0_15(unsigned int &)        = Load                   : &:r0_14, m0_6
#  189|     r0_16(glval<unsigned int>)   = CopyValue              : r0_15
#  190|     r0_17(glval<unsigned int &>) = VariableAddress[c]     : 
#  190|     r0_18(unsigned int &)        = Load                   : &:r0_17, m0_8
#  190|     r0_19(unsigned int)          = Load                   : &:r0_18, ~m0_1
#  190|     r0_20(glval<unsigned int &>) = VariableAddress[d]     : 
#  190|     r0_21(unsigned int &)        = Load                   : &:r0_20, m0_10
#  190|     r0_22(unsigned int)          = Load                   : &:r0_21, ~m0_1
#  186|     m0_23(unknown)               = InlineAsm              : ~mu0_2, 0:r0_13, 1:r0_16, 2:r0_19, 3:r0_22
#  186|     m0_24(unknown)               = Chi                    : total:m0_1, partial:m0_23
#  192|     v0_25(void)                  = NoOp                   : 
#  184|     v0_26(void)                  = ReturnVoid             : 
#  184|     v0_27(void)                  = UnmodeledUse           : mu*
#  184|     v0_28(void)                  = AliasedUse             : ~m0_24
#  184|     v0_29(void)                  = ExitFunction           : 

#  198| int PureFunctions(char*, char*, int)
#  198|   Block 0
#  198|     v0_0(void)            = EnterFunction             : 
#  198|     m0_1(unknown)         = AliasedDefinition         : 
#  198|     mu0_2(unknown)        = UnmodeledDefinition       : 
#  198|     r0_3(glval<char *>)   = VariableAddress[str1]     : 
#  198|     m0_4(char *)          = InitializeParameter[str1] : &:r0_3
#  198|     r0_5(glval<char *>)   = VariableAddress[str2]     : 
#  198|     m0_6(char *)          = InitializeParameter[str2] : &:r0_5
#  198|     r0_7(glval<int>)      = VariableAddress[x]        : 
#  198|     m0_8(int)             = InitializeParameter[x]    : &:r0_7
#  199|     r0_9(glval<int>)      = VariableAddress[ret]      : 
#  199|     r0_10(glval<unknown>) = FunctionAddress[strcmp]   : 
#  199|     r0_11(glval<char *>)  = VariableAddress[str1]     : 
#  199|     r0_12(char *)         = Load                      : &:r0_11, m0_4
#  199|     r0_13(char *)         = Convert                   : r0_12
#  199|     r0_14(glval<char *>)  = VariableAddress[str2]     : 
#  199|     r0_15(char *)         = Load                      : &:r0_14, m0_6
#  199|     r0_16(char *)         = Convert                   : r0_15
#  199|     r0_17(int)            = Call                      : func:r0_10, 0:r0_13, 1:r0_16
#  199|     v0_18(void)           = ^CallReadSideEffect       : ~m0_1
#  199|     m0_19(int)            = Store                     : &:r0_9, r0_17
#  200|     r0_20(glval<unknown>) = FunctionAddress[strlen]   : 
#  200|     r0_21(glval<char *>)  = VariableAddress[str1]     : 
#  200|     r0_22(char *)         = Load                      : &:r0_21, m0_4
#  200|     r0_23(char *)         = Convert                   : r0_22
#  200|     r0_24(int)            = Call                      : func:r0_20, 0:r0_23
#  200|     v0_25(void)           = ^CallReadSideEffect       : ~m0_1
#  200|     r0_26(glval<int>)     = VariableAddress[ret]      : 
#  200|     r0_27(int)            = Load                      : &:r0_26, m0_19
#  200|     r0_28(int)            = Add                       : r0_27, r0_24
#  200|     m0_29(int)            = Store                     : &:r0_26, r0_28
#  201|     r0_30(glval<unknown>) = FunctionAddress[abs]      : 
#  201|     r0_31(glval<int>)     = VariableAddress[x]        : 
#  201|     r0_32(int)            = Load                      : &:r0_31, m0_8
#  201|     r0_33(int)            = Call                      : func:r0_30, 0:r0_32
#  201|     r0_34(glval<int>)     = VariableAddress[ret]      : 
#  201|     r0_35(int)            = Load                      : &:r0_34, m0_29
#  201|     r0_36(int)            = Add                       : r0_35, r0_33
#  201|     m0_37(int)            = Store                     : &:r0_34, r0_36
#  202|     r0_38(glval<int>)     = VariableAddress[#return]  : 
#  202|     r0_39(glval<int>)     = VariableAddress[ret]      : 
#  202|     r0_40(int)            = Load                      : &:r0_39, m0_37
#  202|     m0_41(int)            = Store                     : &:r0_38, r0_40
#  198|     r0_42(glval<int>)     = VariableAddress[#return]  : 
#  198|     v0_43(void)           = ReturnValue               : &:r0_42, m0_41
#  198|     v0_44(void)           = UnmodeledUse              : mu*
#  198|     v0_45(void)           = AliasedUse                : ~m0_1
#  198|     v0_46(void)           = ExitFunction              : 

#  207| int ModeledCallTarget(int)
#  207|   Block 0
#  207|     v0_0(void)           = EnterFunction                      : 
#  207|     m0_1(unknown)        = AliasedDefinition                  : 
#  207|     mu0_2(unknown)       = UnmodeledDefinition                : 
#  207|     r0_3(glval<int>)     = VariableAddress[x]                 : 
#  207|     m0_4(int)            = InitializeParameter[x]             : &:r0_3
#  207|     m0_5(unknown)        = Chi                                : total:m0_1, partial:m0_4
#  208|     r0_6(glval<int>)     = VariableAddress[y]                 : 
#  208|     m0_7(int)            = Uninitialized[y]                   : &:r0_6
#  208|     m0_8(unknown)        = Chi                                : total:m0_5, partial:m0_7
#  209|     r0_9(glval<unknown>) = FunctionAddress[memcpy]            : 
#  209|     r0_10(glval<int>)    = VariableAddress[y]                 : 
#  209|     r0_11(int *)         = CopyValue                          : r0_10
#  209|     r0_12(void *)        = Convert                            : r0_11
#  209|     r0_13(glval<int>)    = VariableAddress[x]                 : 
#  209|     r0_14(int *)         = CopyValue                          : r0_13
#  209|     r0_15(void *)        = Convert                            : r0_14
#  209|     r0_16(int)           = Constant[4]                        : 
#  209|     r0_17(void *)        = Call                               : func:r0_9, 0:r0_12, 1:r0_15, 2:r0_16
#  209|     v0_18(void)          = ^SizedBufferReadSideEffect[1]      : &:r0_15, r0_16, ~mu0_2
#  209|     m0_19(unknown)       = ^SizedBufferMustWriteSideEffect[0] : &:r0_12, r0_16
#  209|     m0_20(unknown)       = Chi                                : total:m0_8, partial:m0_19
#  210|     r0_21(glval<int>)    = VariableAddress[#return]           : 
#  210|     r0_22(glval<int>)    = VariableAddress[y]                 : 
#  210|     r0_23(int)           = Load                               : &:r0_22, ~m0_20
#  210|     m0_24(int)           = Store                              : &:r0_21, r0_23
#  207|     r0_25(glval<int>)    = VariableAddress[#return]           : 
#  207|     v0_26(void)          = ReturnValue                        : &:r0_25, m0_24
#  207|     v0_27(void)          = UnmodeledUse                       : mu*
#  207|     v0_28(void)          = AliasedUse                         : ~m0_1
#  207|     v0_29(void)          = ExitFunction                       : 

<<<<<<< HEAD
#  215| void Constructible::Constructible(int)
#  215|   Block 0
#  215|     v0_0(void)                 = EnterFunction          : 
#  215|     m0_1(unknown)              = AliasedDefinition      : 
#  215|     mu0_2(unknown)             = UnmodeledDefinition    : 
#  215|     r0_3(glval<Constructible>) = InitializeThis         : 
#  215|     r0_4(glval<int>)           = VariableAddress[x]     : 
#  215|     m0_5(int)                  = InitializeParameter[x] : &:r0_4
#  215|     v0_6(void)                 = NoOp                   : 
#  215|     v0_7(void)                 = ReturnVoid             : 
#  215|     v0_8(void)                 = UnmodeledUse           : mu*
#  215|     v0_9(void)                 = AliasedUse             : ~m0_1
#  215|     v0_10(void)                = ExitFunction           : 

#  216| void Constructible::g()
#  216|   Block 0
#  216|     v0_0(void)                 = EnterFunction       : 
#  216|     m0_1(unknown)              = AliasedDefinition   : 
#  216|     mu0_2(unknown)             = UnmodeledDefinition : 
#  216|     r0_3(glval<Constructible>) = InitializeThis      : 
#  216|     v0_4(void)                 = NoOp                : 
#  216|     v0_5(void)                 = ReturnVoid          : 
#  216|     v0_6(void)                 = UnmodeledUse        : mu*
#  216|     v0_7(void)                 = AliasedUse          : ~m0_1
#  216|     v0_8(void)                 = ExitFunction        : 

#  219| void ExplicitConstructorCalls()
#  219|   Block 0
#  219|     v0_0(void)                  = EnterFunction                   : 
#  219|     m0_1(unknown)               = AliasedDefinition               : 
#  219|     mu0_2(unknown)              = UnmodeledDefinition             : 
#  220|     r0_3(glval<Constructible>)  = VariableAddress[c]              : 
#  220|     m0_4(Constructible)         = Uninitialized[c]                : &:r0_3
#  220|     r0_5(glval<unknown>)        = FunctionAddress[Constructible]  : 
#  220|     r0_6(int)                   = Constant[1]                     : 
#  220|     v0_7(void)                  = Call                            : func:r0_5, this:r0_3, 0:r0_6
#  220|     m0_8(unknown)               = ^CallSideEffect                 : ~m0_1
#  220|     m0_9(unknown)               = Chi                             : total:m0_1, partial:m0_8
#  220|     m0_10(Constructible)        = ^IndirectMayWriteSideEffect[-1] : &:r0_3
#  220|     m0_11(Constructible)        = Chi                             : total:m0_4, partial:m0_10
#  221|     r0_12(glval<Constructible>) = VariableAddress[c]              : 
#  221|     r0_13(glval<unknown>)       = FunctionAddress[g]              : 
#  221|     v0_14(void)                 = Call                            : func:r0_13, this:r0_12
#  221|     m0_15(unknown)              = ^CallSideEffect                 : ~m0_9
#  221|     m0_16(unknown)              = Chi                             : total:m0_9, partial:m0_15
#  221|     v0_17(void)                 = ^BufferReadSideEffect[-1]       : &:r0_12, ~m0_11
#  221|     m0_18(Constructible)        = ^IndirectMayWriteSideEffect[-1] : &:r0_12
#  221|     m0_19(Constructible)        = Chi                             : total:m0_11, partial:m0_18
#  222|     r0_20(glval<Constructible>) = VariableAddress[c]              : 
#  222|     r0_21(glval<unknown>)       = FunctionAddress[g]              : 
#  222|     v0_22(void)                 = Call                            : func:r0_21, this:r0_20
#  222|     m0_23(unknown)              = ^CallSideEffect                 : ~m0_16
#  222|     m0_24(unknown)              = Chi                             : total:m0_16, partial:m0_23
#  222|     v0_25(void)                 = ^BufferReadSideEffect[-1]       : &:r0_20, ~m0_19
#  222|     m0_26(Constructible)        = ^IndirectMayWriteSideEffect[-1] : &:r0_20
#  222|     m0_27(Constructible)        = Chi                             : total:m0_19, partial:m0_26
#  223|     r0_28(glval<Constructible>) = VariableAddress[c2]             : 
#  223|     m0_29(Constructible)        = Uninitialized[c2]               : &:r0_28
#  223|     r0_30(glval<unknown>)       = FunctionAddress[Constructible]  : 
#  223|     r0_31(int)                  = Constant[2]                     : 
#  223|     v0_32(void)                 = Call                            : func:r0_30, this:r0_28, 0:r0_31
#  223|     m0_33(unknown)              = ^CallSideEffect                 : ~m0_24
#  223|     m0_34(unknown)              = Chi                             : total:m0_24, partial:m0_33
#  223|     m0_35(Constructible)        = ^IndirectMayWriteSideEffect[-1] : &:r0_28
#  223|     m0_36(Constructible)        = Chi                             : total:m0_29, partial:m0_35
#  224|     r0_37(glval<Constructible>) = VariableAddress[c2]             : 
#  224|     r0_38(glval<unknown>)       = FunctionAddress[g]              : 
#  224|     v0_39(void)                 = Call                            : func:r0_38, this:r0_37
#  224|     m0_40(unknown)              = ^CallSideEffect                 : ~m0_34
#  224|     m0_41(unknown)              = Chi                             : total:m0_34, partial:m0_40
#  224|     v0_42(void)                 = ^BufferReadSideEffect[-1]       : &:r0_37, ~m0_36
#  224|     m0_43(Constructible)        = ^IndirectMayWriteSideEffect[-1] : &:r0_37
#  224|     m0_44(Constructible)        = Chi                             : total:m0_36, partial:m0_43
#  225|     v0_45(void)                 = NoOp                            : 
#  219|     v0_46(void)                 = ReturnVoid                      : 
#  219|     v0_47(void)                 = UnmodeledUse                    : mu*
#  219|     v0_48(void)                 = AliasedUse                      : ~m0_41
#  219|     v0_49(void)                 = ExitFunction                    : 
=======
#  213| void InitArray()
#  213|   Block 0
#  213|     v0_0(void)            = EnterFunction            : 
#  213|     m0_1(unknown)         = AliasedDefinition        : 
#  213|     mu0_2(unknown)        = UnmodeledDefinition      : 
#  214|     r0_3(glval<char[32]>) = VariableAddress[a_pad]   : 
#  214|     m0_4(char[32])        = Uninitialized[a_pad]     : &:r0_3
#  214|     r0_5(glval<char[1]>)  = StringConstant[""]       : 
#  214|     r0_6(char[1])         = Load                     : &:r0_5, ~m0_1
#  214|     m0_7(char[1])         = Store                    : &:r0_3, r0_6
#  214|     m0_8(char[32])        = Chi                      : total:m0_4, partial:m0_7
#  214|     r0_9(unknown[31])     = Constant[0]              : 
#  214|     r0_10(int)            = Constant[1]              : 
#  214|     r0_11(glval<char>)    = PointerAdd[1]            : r0_3, r0_10
#  214|     m0_12(unknown[31])    = Store                    : &:r0_11, r0_9
#  214|     m0_13(char[32])       = Chi                      : total:m0_8, partial:m0_12
#  215|     r0_14(glval<char[4]>) = VariableAddress[a_nopad] : 
#  215|     r0_15(glval<char[4]>) = StringConstant["foo"]    : 
#  215|     r0_16(char[4])        = Load                     : &:r0_15, ~m0_1
#  215|     m0_17(char[4])        = Store                    : &:r0_14, r0_16
#  216|     r0_18(glval<char[5]>) = VariableAddress[a_infer] : 
#  216|     r0_19(glval<char[5]>) = StringConstant["blah"]   : 
#  216|     r0_20(char[5])        = Load                     : &:r0_19, ~m0_1
#  216|     m0_21(char[5])        = Store                    : &:r0_18, r0_20
#  217|     r0_22(glval<char[2]>) = VariableAddress[b]       : 
#  217|     m0_23(char[2])        = Uninitialized[b]         : &:r0_22
#  218|     r0_24(glval<char[2]>) = VariableAddress[c]       : 
#  218|     m0_25(char[2])        = Uninitialized[c]         : &:r0_24
#  218|     r0_26(int)            = Constant[0]              : 
#  218|     r0_27(glval<char>)    = PointerAdd[1]            : r0_24, r0_26
#  218|     r0_28(unknown[2])     = Constant[0]              : 
#  218|     m0_29(unknown[2])     = Store                    : &:r0_27, r0_28
#  219|     r0_30(glval<char[2]>) = VariableAddress[d]       : 
#  219|     m0_31(char[2])        = Uninitialized[d]         : &:r0_30
#  219|     r0_32(int)            = Constant[0]              : 
#  219|     r0_33(glval<char>)    = PointerAdd[1]            : r0_30, r0_32
#  219|     r0_34(char)           = Constant[0]              : 
#  219|     m0_35(char)           = Store                    : &:r0_33, r0_34
#  219|     m0_36(char[2])        = Chi                      : total:m0_31, partial:m0_35
#  219|     r0_37(int)            = Constant[1]              : 
#  219|     r0_38(glval<char>)    = PointerAdd[1]            : r0_30, r0_37
#  219|     r0_39(char)           = Constant[0]              : 
#  219|     m0_40(char)           = Store                    : &:r0_38, r0_39
#  219|     m0_41(char[2])        = Chi                      : total:m0_36, partial:m0_40
#  220|     r0_42(glval<char[2]>) = VariableAddress[e]       : 
#  220|     m0_43(char[2])        = Uninitialized[e]         : &:r0_42
#  220|     r0_44(int)            = Constant[0]              : 
#  220|     r0_45(glval<char>)    = PointerAdd[1]            : r0_42, r0_44
#  220|     r0_46(char)           = Constant[0]              : 
#  220|     m0_47(char)           = Store                    : &:r0_45, r0_46
#  220|     m0_48(char[2])        = Chi                      : total:m0_43, partial:m0_47
#  220|     r0_49(int)            = Constant[1]              : 
#  220|     r0_50(glval<char>)    = PointerAdd[1]            : r0_42, r0_49
#  220|     r0_51(char)           = Constant[1]              : 
#  220|     m0_52(char)           = Store                    : &:r0_50, r0_51
#  220|     m0_53(char[2])        = Chi                      : total:m0_48, partial:m0_52
#  221|     r0_54(glval<char[3]>) = VariableAddress[f]       : 
#  221|     m0_55(char[3])        = Uninitialized[f]         : &:r0_54
#  221|     r0_56(int)            = Constant[0]              : 
#  221|     r0_57(glval<char>)    = PointerAdd[1]            : r0_54, r0_56
#  221|     r0_58(char)           = Constant[0]              : 
#  221|     m0_59(char)           = Store                    : &:r0_57, r0_58
#  221|     m0_60(char[3])        = Chi                      : total:m0_55, partial:m0_59
#  221|     r0_61(int)            = Constant[1]              : 
#  221|     r0_62(glval<char>)    = PointerAdd[1]            : r0_54, r0_61
#  221|     r0_63(unknown[2])     = Constant[0]              : 
#  221|     m0_64(unknown[2])     = Store                    : &:r0_62, r0_63
#  221|     m0_65(char[3])        = Chi                      : total:m0_60, partial:m0_64
#  222|     v0_66(void)           = NoOp                     : 
#  213|     v0_67(void)           = ReturnVoid               : 
#  213|     v0_68(void)           = UnmodeledUse             : mu*
#  213|     v0_69(void)           = AliasedUse               : ~m0_1
#  213|     v0_70(void)           = ExitFunction             : 
>>>>>>> 2b89139d
<|MERGE_RESOLUTION|>--- conflicted
+++ resolved
@@ -878,86 +878,6 @@
 #  207|     v0_28(void)          = AliasedUse                         : ~m0_1
 #  207|     v0_29(void)          = ExitFunction                       : 
 
-<<<<<<< HEAD
-#  215| void Constructible::Constructible(int)
-#  215|   Block 0
-#  215|     v0_0(void)                 = EnterFunction          : 
-#  215|     m0_1(unknown)              = AliasedDefinition      : 
-#  215|     mu0_2(unknown)             = UnmodeledDefinition    : 
-#  215|     r0_3(glval<Constructible>) = InitializeThis         : 
-#  215|     r0_4(glval<int>)           = VariableAddress[x]     : 
-#  215|     m0_5(int)                  = InitializeParameter[x] : &:r0_4
-#  215|     v0_6(void)                 = NoOp                   : 
-#  215|     v0_7(void)                 = ReturnVoid             : 
-#  215|     v0_8(void)                 = UnmodeledUse           : mu*
-#  215|     v0_9(void)                 = AliasedUse             : ~m0_1
-#  215|     v0_10(void)                = ExitFunction           : 
-
-#  216| void Constructible::g()
-#  216|   Block 0
-#  216|     v0_0(void)                 = EnterFunction       : 
-#  216|     m0_1(unknown)              = AliasedDefinition   : 
-#  216|     mu0_2(unknown)             = UnmodeledDefinition : 
-#  216|     r0_3(glval<Constructible>) = InitializeThis      : 
-#  216|     v0_4(void)                 = NoOp                : 
-#  216|     v0_5(void)                 = ReturnVoid          : 
-#  216|     v0_6(void)                 = UnmodeledUse        : mu*
-#  216|     v0_7(void)                 = AliasedUse          : ~m0_1
-#  216|     v0_8(void)                 = ExitFunction        : 
-
-#  219| void ExplicitConstructorCalls()
-#  219|   Block 0
-#  219|     v0_0(void)                  = EnterFunction                   : 
-#  219|     m0_1(unknown)               = AliasedDefinition               : 
-#  219|     mu0_2(unknown)              = UnmodeledDefinition             : 
-#  220|     r0_3(glval<Constructible>)  = VariableAddress[c]              : 
-#  220|     m0_4(Constructible)         = Uninitialized[c]                : &:r0_3
-#  220|     r0_5(glval<unknown>)        = FunctionAddress[Constructible]  : 
-#  220|     r0_6(int)                   = Constant[1]                     : 
-#  220|     v0_7(void)                  = Call                            : func:r0_5, this:r0_3, 0:r0_6
-#  220|     m0_8(unknown)               = ^CallSideEffect                 : ~m0_1
-#  220|     m0_9(unknown)               = Chi                             : total:m0_1, partial:m0_8
-#  220|     m0_10(Constructible)        = ^IndirectMayWriteSideEffect[-1] : &:r0_3
-#  220|     m0_11(Constructible)        = Chi                             : total:m0_4, partial:m0_10
-#  221|     r0_12(glval<Constructible>) = VariableAddress[c]              : 
-#  221|     r0_13(glval<unknown>)       = FunctionAddress[g]              : 
-#  221|     v0_14(void)                 = Call                            : func:r0_13, this:r0_12
-#  221|     m0_15(unknown)              = ^CallSideEffect                 : ~m0_9
-#  221|     m0_16(unknown)              = Chi                             : total:m0_9, partial:m0_15
-#  221|     v0_17(void)                 = ^BufferReadSideEffect[-1]       : &:r0_12, ~m0_11
-#  221|     m0_18(Constructible)        = ^IndirectMayWriteSideEffect[-1] : &:r0_12
-#  221|     m0_19(Constructible)        = Chi                             : total:m0_11, partial:m0_18
-#  222|     r0_20(glval<Constructible>) = VariableAddress[c]              : 
-#  222|     r0_21(glval<unknown>)       = FunctionAddress[g]              : 
-#  222|     v0_22(void)                 = Call                            : func:r0_21, this:r0_20
-#  222|     m0_23(unknown)              = ^CallSideEffect                 : ~m0_16
-#  222|     m0_24(unknown)              = Chi                             : total:m0_16, partial:m0_23
-#  222|     v0_25(void)                 = ^BufferReadSideEffect[-1]       : &:r0_20, ~m0_19
-#  222|     m0_26(Constructible)        = ^IndirectMayWriteSideEffect[-1] : &:r0_20
-#  222|     m0_27(Constructible)        = Chi                             : total:m0_19, partial:m0_26
-#  223|     r0_28(glval<Constructible>) = VariableAddress[c2]             : 
-#  223|     m0_29(Constructible)        = Uninitialized[c2]               : &:r0_28
-#  223|     r0_30(glval<unknown>)       = FunctionAddress[Constructible]  : 
-#  223|     r0_31(int)                  = Constant[2]                     : 
-#  223|     v0_32(void)                 = Call                            : func:r0_30, this:r0_28, 0:r0_31
-#  223|     m0_33(unknown)              = ^CallSideEffect                 : ~m0_24
-#  223|     m0_34(unknown)              = Chi                             : total:m0_24, partial:m0_33
-#  223|     m0_35(Constructible)        = ^IndirectMayWriteSideEffect[-1] : &:r0_28
-#  223|     m0_36(Constructible)        = Chi                             : total:m0_29, partial:m0_35
-#  224|     r0_37(glval<Constructible>) = VariableAddress[c2]             : 
-#  224|     r0_38(glval<unknown>)       = FunctionAddress[g]              : 
-#  224|     v0_39(void)                 = Call                            : func:r0_38, this:r0_37
-#  224|     m0_40(unknown)              = ^CallSideEffect                 : ~m0_34
-#  224|     m0_41(unknown)              = Chi                             : total:m0_34, partial:m0_40
-#  224|     v0_42(void)                 = ^BufferReadSideEffect[-1]       : &:r0_37, ~m0_36
-#  224|     m0_43(Constructible)        = ^IndirectMayWriteSideEffect[-1] : &:r0_37
-#  224|     m0_44(Constructible)        = Chi                             : total:m0_36, partial:m0_43
-#  225|     v0_45(void)                 = NoOp                            : 
-#  219|     v0_46(void)                 = ReturnVoid                      : 
-#  219|     v0_47(void)                 = UnmodeledUse                    : mu*
-#  219|     v0_48(void)                 = AliasedUse                      : ~m0_41
-#  219|     v0_49(void)                 = ExitFunction                    : 
-=======
 #  213| void InitArray()
 #  213|   Block 0
 #  213|     v0_0(void)            = EnterFunction            : 
@@ -1031,4 +951,82 @@
 #  213|     v0_68(void)           = UnmodeledUse             : mu*
 #  213|     v0_69(void)           = AliasedUse               : ~m0_1
 #  213|     v0_70(void)           = ExitFunction             : 
->>>>>>> 2b89139d
+
+#  226| void Constructible::Constructible(int)
+#  226|   Block 0
+#  226|     v0_0(void)                 = EnterFunction          : 
+#  226|     m0_1(unknown)              = AliasedDefinition      : 
+#  226|     mu0_2(unknown)             = UnmodeledDefinition    : 
+#  226|     r0_3(glval<Constructible>) = InitializeThis         : 
+#  226|     r0_4(glval<int>)           = VariableAddress[x]     : 
+#  226|     m0_5(int)                  = InitializeParameter[x] : &:r0_4
+#  226|     v0_6(void)                 = NoOp                   : 
+#  226|     v0_7(void)                 = ReturnVoid             : 
+#  226|     v0_8(void)                 = UnmodeledUse           : mu*
+#  226|     v0_9(void)                 = AliasedUse             : ~m0_1
+#  226|     v0_10(void)                = ExitFunction           : 
+
+#  227| void Constructible::g()
+#  227|   Block 0
+#  227|     v0_0(void)                 = EnterFunction       : 
+#  227|     m0_1(unknown)              = AliasedDefinition   : 
+#  227|     mu0_2(unknown)             = UnmodeledDefinition : 
+#  227|     r0_3(glval<Constructible>) = InitializeThis      : 
+#  227|     v0_4(void)                 = NoOp                : 
+#  227|     v0_5(void)                 = ReturnVoid          : 
+#  227|     v0_6(void)                 = UnmodeledUse        : mu*
+#  227|     v0_7(void)                 = AliasedUse          : ~m0_1
+#  227|     v0_8(void)                 = ExitFunction        : 
+
+#  230| void ExplicitConstructorCalls()
+#  230|   Block 0
+#  230|     v0_0(void)                  = EnterFunction                   : 
+#  230|     m0_1(unknown)               = AliasedDefinition               : 
+#  230|     mu0_2(unknown)              = UnmodeledDefinition             : 
+#  231|     r0_3(glval<Constructible>)  = VariableAddress[c]              : 
+#  231|     m0_4(Constructible)         = Uninitialized[c]                : &:r0_3
+#  231|     r0_5(glval<unknown>)        = FunctionAddress[Constructible]  : 
+#  231|     r0_6(int)                   = Constant[1]                     : 
+#  231|     v0_7(void)                  = Call                            : func:r0_5, this:r0_3, 0:r0_6
+#  231|     m0_8(unknown)               = ^CallSideEffect                 : ~m0_1
+#  231|     m0_9(unknown)               = Chi                             : total:m0_1, partial:m0_8
+#  231|     m0_10(Constructible)        = ^IndirectMayWriteSideEffect[-1] : &:r0_3
+#  231|     m0_11(Constructible)        = Chi                             : total:m0_4, partial:m0_10
+#  232|     r0_12(glval<Constructible>) = VariableAddress[c]              : 
+#  232|     r0_13(glval<unknown>)       = FunctionAddress[g]              : 
+#  232|     v0_14(void)                 = Call                            : func:r0_13, this:r0_12
+#  232|     m0_15(unknown)              = ^CallSideEffect                 : ~m0_9
+#  232|     m0_16(unknown)              = Chi                             : total:m0_9, partial:m0_15
+#  232|     v0_17(void)                 = ^BufferReadSideEffect[-1]       : &:r0_12, ~m0_11
+#  232|     m0_18(Constructible)        = ^IndirectMayWriteSideEffect[-1] : &:r0_12
+#  232|     m0_19(Constructible)        = Chi                             : total:m0_11, partial:m0_18
+#  233|     r0_20(glval<Constructible>) = VariableAddress[c]              : 
+#  233|     r0_21(glval<unknown>)       = FunctionAddress[g]              : 
+#  233|     v0_22(void)                 = Call                            : func:r0_21, this:r0_20
+#  233|     m0_23(unknown)              = ^CallSideEffect                 : ~m0_16
+#  233|     m0_24(unknown)              = Chi                             : total:m0_16, partial:m0_23
+#  233|     v0_25(void)                 = ^BufferReadSideEffect[-1]       : &:r0_20, ~m0_19
+#  233|     m0_26(Constructible)        = ^IndirectMayWriteSideEffect[-1] : &:r0_20
+#  233|     m0_27(Constructible)        = Chi                             : total:m0_19, partial:m0_26
+#  234|     r0_28(glval<Constructible>) = VariableAddress[c2]             : 
+#  234|     m0_29(Constructible)        = Uninitialized[c2]               : &:r0_28
+#  234|     r0_30(glval<unknown>)       = FunctionAddress[Constructible]  : 
+#  234|     r0_31(int)                  = Constant[2]                     : 
+#  234|     v0_32(void)                 = Call                            : func:r0_30, this:r0_28, 0:r0_31
+#  234|     m0_33(unknown)              = ^CallSideEffect                 : ~m0_24
+#  234|     m0_34(unknown)              = Chi                             : total:m0_24, partial:m0_33
+#  234|     m0_35(Constructible)        = ^IndirectMayWriteSideEffect[-1] : &:r0_28
+#  234|     m0_36(Constructible)        = Chi                             : total:m0_29, partial:m0_35
+#  235|     r0_37(glval<Constructible>) = VariableAddress[c2]             : 
+#  235|     r0_38(glval<unknown>)       = FunctionAddress[g]              : 
+#  235|     v0_39(void)                 = Call                            : func:r0_38, this:r0_37
+#  235|     m0_40(unknown)              = ^CallSideEffect                 : ~m0_34
+#  235|     m0_41(unknown)              = Chi                             : total:m0_34, partial:m0_40
+#  235|     v0_42(void)                 = ^BufferReadSideEffect[-1]       : &:r0_37, ~m0_36
+#  235|     m0_43(Constructible)        = ^IndirectMayWriteSideEffect[-1] : &:r0_37
+#  235|     m0_44(Constructible)        = Chi                             : total:m0_36, partial:m0_43
+#  236|     v0_45(void)                 = NoOp                            : 
+#  230|     v0_46(void)                 = ReturnVoid                      : 
+#  230|     v0_47(void)                 = UnmodeledUse                    : mu*
+#  230|     v0_48(void)                 = AliasedUse                      : ~m0_41
+#  230|     v0_49(void)                 = ExitFunction                    : 