ssa.cpp:
#   13| int ChiPhiNode(Point*, bool, bool)
#   13|   Block 0
#   13|     v13_1(void)           = EnterFunction               : 
#   13|     m13_2(unknown)        = AliasedDefinition           : 
#   13|     m13_3(unknown)        = InitializeNonLocal          : 
#   13|     m13_4(unknown)        = Chi                         : total:m13_2, partial:m13_3
#   13|     r13_5(glval<Point *>) = VariableAddress[p]          : 
#   13|     m13_6(Point *)        = InitializeParameter[p]      : &:r13_5
#   13|     r13_7(Point *)        = Load[p]                     : &:r13_5, m13_6
#   13|     m13_8(unknown)        = InitializeIndirection[p]    : &:r13_7
#   13|     r13_9(glval<bool>)    = VariableAddress[which1]     : 
#   13|     m13_10(bool)          = InitializeParameter[which1] : &:r13_9
#   13|     r13_11(glval<bool>)   = VariableAddress[which2]     : 
#   13|     m13_12(bool)          = InitializeParameter[which2] : &:r13_11
#   14|     r14_1(glval<bool>)    = VariableAddress[which1]     : 
#   14|     r14_2(bool)           = Load[which1]                : &:r14_1, m13_10
#   14|     v14_3(void)           = ConditionalBranch           : r14_2
#-----|   False -> Block 2
#-----|   True -> Block 1

#   15|   Block 1
#   15|     r15_1(glval<Point *>) = VariableAddress[p] : 
#   15|     r15_2(Point *)        = Load[p]            : &:r15_1, m13_6
#   15|     r15_3(glval<int>)     = FieldAddress[x]    : r15_2
#   15|     r15_4(int)            = Load[?]            : &:r15_3, ~m13_8
#   15|     r15_5(int)            = Constant[1]        : 
#   15|     r15_6(int)            = Add                : r15_4, r15_5
#   15|     m15_7(int)            = Store[?]           : &:r15_3, r15_6
#   15|     m15_8(unknown)        = Chi                : total:m13_8, partial:m15_7
#-----|   Goto -> Block 3

#   18|   Block 2
#   18|     r18_1(glval<Point *>) = VariableAddress[p] : 
#   18|     r18_2(Point *)        = Load[p]            : &:r18_1, m13_6
#   18|     r18_3(glval<int>)     = FieldAddress[y]    : r18_2
#   18|     r18_4(int)            = Load[?]            : &:r18_3, ~m13_8
#   18|     r18_5(int)            = Constant[1]        : 
#   18|     r18_6(int)            = Add                : r18_4, r18_5
#   18|     m18_7(int)            = Store[?]           : &:r18_3, r18_6
#   18|     m18_8(unknown)        = Chi                : total:m13_8, partial:m18_7
#-----|   Goto -> Block 3

#   21|   Block 3
#   21|     m21_1(int)         = Phi                     : from 1:~m13_8, from 2:m18_7
#   21|     m21_2(int)         = Phi                     : from 1:m15_7, from 2:~m13_8
#   21|     m21_3(unknown)     = Phi                     : from 1:m15_8, from 2:m18_8
#   21|     r21_4(glval<bool>) = VariableAddress[which2] : 
#   21|     r21_5(bool)        = Load[which2]            : &:r21_4, m13_12
#   21|     v21_6(void)        = ConditionalBranch       : r21_5
#-----|   False -> Block 5
#-----|   True -> Block 4

#   22|   Block 4
#   22|     r22_1(glval<Point *>) = VariableAddress[p] : 
#   22|     r22_2(Point *)        = Load[p]            : &:r22_1, m13_6
#   22|     r22_3(glval<int>)     = FieldAddress[x]    : r22_2
#   22|     r22_4(int)            = Load[?]            : &:r22_3, m21_2
#   22|     r22_5(int)            = Constant[1]        : 
#   22|     r22_6(int)            = Add                : r22_4, r22_5
#   22|     m22_7(int)            = Store[?]           : &:r22_3, r22_6
#   22|     m22_8(unknown)        = Chi                : total:m21_3, partial:m22_7
#-----|   Goto -> Block 6

#   25|   Block 5
#   25|     r25_1(glval<Point *>) = VariableAddress[p] : 
#   25|     r25_2(Point *)        = Load[p]            : &:r25_1, m13_6
#   25|     r25_3(glval<int>)     = FieldAddress[y]    : r25_2
#   25|     r25_4(int)            = Load[?]            : &:r25_3, m21_1
#   25|     r25_5(int)            = Constant[1]        : 
#   25|     r25_6(int)            = Add                : r25_4, r25_5
#   25|     m25_7(int)            = Store[?]           : &:r25_3, r25_6
#   25|     m25_8(unknown)        = Chi                : total:m21_3, partial:m25_7
#-----|   Goto -> Block 6

#   28|   Block 6
#   28|     m28_1(int)            = Phi                      : from 4:m21_1, from 5:m25_7
#   28|     m28_2(int)            = Phi                      : from 4:m22_7, from 5:m21_2
#   28|     m28_3(unknown)        = Phi                      : from 4:m22_8, from 5:m25_8
#   28|     r28_4(glval<int>)     = VariableAddress[#return] : 
#   28|     r28_5(glval<Point *>) = VariableAddress[p]       : 
#   28|     r28_6(Point *)        = Load[p]                  : &:r28_5, m13_6
#   28|     r28_7(glval<int>)     = FieldAddress[x]          : r28_6
#   28|     r28_8(int)            = Load[?]                  : &:r28_7, m28_2
#   28|     r28_9(glval<Point *>) = VariableAddress[p]       : 
#   28|     r28_10(Point *)       = Load[p]                  : &:r28_9, m13_6
#   28|     r28_11(glval<int>)    = FieldAddress[y]          : r28_10
#   28|     r28_12(int)           = Load[?]                  : &:r28_11, m28_1
#   28|     r28_13(int)           = Add                      : r28_8, r28_12
#   28|     m28_14(int)           = Store[#return]           : &:r28_4, r28_13
#   13|     v13_13(void)          = ReturnIndirection[p]     : &:r13_7, m28_3
#   13|     r13_14(glval<int>)    = VariableAddress[#return] : 
#   13|     v13_15(void)          = ReturnValue              : &:r13_14, m28_14
#   13|     v13_16(void)          = AliasedUse               : m13_3
#   13|     v13_17(void)          = ExitFunction             : 

#   31| int UnreachableViaGoto()
#   31|   Block 0
#   31|     v31_1(void)       = EnterFunction            : 
#   31|     m31_2(unknown)    = AliasedDefinition        : 
#   31|     m31_3(unknown)    = InitializeNonLocal       : 
#   31|     m31_4(unknown)    = Chi                      : total:m31_2, partial:m31_3
#   32|     v32_1(void)       = NoOp                     : 
#   34|     v34_1(void)       = NoOp                     : 
#   35|     r35_1(glval<int>) = VariableAddress[#return] : 
#   35|     r35_2(int)        = Constant[0]              : 
#   35|     m35_3(int)        = Store[#return]           : &:r35_1, r35_2
#   31|     r31_5(glval<int>) = VariableAddress[#return] : 
#   31|     v31_6(void)       = ReturnValue              : &:r31_5, m35_3
#   31|     v31_7(void)       = AliasedUse               : m31_3
#   31|     v31_8(void)       = ExitFunction             : 

#   38| int UnreachableIf(bool)
#   38|   Block 0
#   38|     v38_1(void)        = EnterFunction          : 
#   38|     m38_2(unknown)     = AliasedDefinition      : 
#   38|     m38_3(unknown)     = InitializeNonLocal     : 
#   38|     m38_4(unknown)     = Chi                    : total:m38_2, partial:m38_3
#   38|     r38_5(glval<bool>) = VariableAddress[b]     : 
#   38|     m38_6(bool)        = InitializeParameter[b] : &:r38_5
#   39|     r39_1(glval<int>)  = VariableAddress[x]     : 
#   39|     r39_2(int)         = Constant[5]            : 
#   39|     m39_3(int)         = Store[x]               : &:r39_1, r39_2
#   40|     r40_1(glval<int>)  = VariableAddress[y]     : 
#   40|     r40_2(int)         = Constant[10]           : 
#   40|     m40_3(int)         = Store[y]               : &:r40_1, r40_2
#   41|     r41_1(glval<bool>) = VariableAddress[b]     : 
#   41|     r41_2(bool)        = Load[b]                : &:r41_1, m38_6
#   41|     v41_3(void)        = ConditionalBranch      : r41_2
#-----|   False -> Block 4
#-----|   True -> Block 2

#   38|   Block 1
#   38|     m38_7(int)        = Phi                      : from 3:m46_3, from 5:m51_3
#   38|     r38_8(glval<int>) = VariableAddress[#return] : 
#   38|     v38_9(void)       = ReturnValue              : &:r38_8, m38_7
#   38|     v38_10(void)      = AliasedUse               : m38_3
#   38|     v38_11(void)      = ExitFunction             : 

#   42|   Block 2
#   42|     r42_1(glval<int>) = VariableAddress[x] : 
#   42|     r42_2(int)        = Load[x]            : &:r42_1, m39_3
#   42|     r42_3(glval<int>) = VariableAddress[y] : 
#   42|     r42_4(int)        = Load[y]            : &:r42_3, m40_3
#   42|     r42_5(bool)       = CompareEQ          : r42_2, r42_4
#   42|     v42_6(void)       = ConditionalBranch  : r42_5
#-----|   False -> Block 3
#-----|   True -> Block 6

#   46|   Block 3
#   46|     r46_1(glval<int>) = VariableAddress[#return] : 
#   46|     r46_2(int)        = Constant[0]              : 
#   46|     m46_3(int)        = Store[#return]           : &:r46_1, r46_2
#-----|   Goto -> Block 1

#   50|   Block 4
#   50|     r50_1(glval<int>) = VariableAddress[x] : 
#   50|     r50_2(int)        = Load[x]            : &:r50_1, m39_3
#   50|     r50_3(glval<int>) = VariableAddress[y] : 
#   50|     r50_4(int)        = Load[y]            : &:r50_3, m40_3
#   50|     r50_5(bool)       = CompareLT          : r50_2, r50_4
#   50|     v50_6(void)       = ConditionalBranch  : r50_5
#-----|   False -> Block 6
#-----|   True -> Block 5

#   51|   Block 5
#   51|     r51_1(glval<int>) = VariableAddress[#return] : 
#   51|     r51_2(int)        = Constant[0]              : 
#   51|     m51_3(int)        = Store[#return]           : &:r51_1, r51_2
#-----|   Goto -> Block 1

#   38|   Block 6
#   38|     v38_12(void) = Unreached : 

#   59| int DoWhileFalse()
#   59|   Block 0
#   59|     v59_1(void)       = EnterFunction      : 
#   59|     m59_2(unknown)    = AliasedDefinition  : 
#   59|     m59_3(unknown)    = InitializeNonLocal : 
#   59|     m59_4(unknown)    = Chi                : total:m59_2, partial:m59_3
#   60|     r60_1(glval<int>) = VariableAddress[i] : 
#   60|     r60_2(int)        = Constant[0]        : 
#   60|     m60_3(int)        = Store[i]           : &:r60_1, r60_2
#   62|     r62_1(glval<int>) = VariableAddress[i] : 
#   62|     r62_2(int)        = Load[i]            : &:r62_1, m60_3
#   62|     r62_3(int)        = Constant[1]        : 
#   62|     r62_4(int)        = Add                : r62_2, r62_3
#   62|     m62_5(int)        = Store[i]           : &:r62_1, r62_4
#   63|     r63_1(bool)       = Constant[0]        : 
#   63|     v63_2(void)       = ConditionalBranch  : r63_1
#-----|   False -> Block 1
#-----|   True -> Block 2

#   65|   Block 1
#   65|     r65_1(glval<int>) = VariableAddress[#return] : 
#   65|     r65_2(glval<int>) = VariableAddress[i]       : 
#   65|     r65_3(int)        = Load[i]                  : &:r65_2, m62_5
#   65|     m65_4(int)        = Store[#return]           : &:r65_1, r65_3
#   59|     r59_5(glval<int>) = VariableAddress[#return] : 
#   59|     v59_6(void)       = ReturnValue              : &:r59_5, m65_4
#   59|     v59_7(void)       = AliasedUse               : m59_3
#   59|     v59_8(void)       = ExitFunction             : 

#   59|   Block 2
#   59|     v59_9(void) = Unreached : 

#   68| void chiNodeAtEndOfLoop(int, char*)
#   68|   Block 0
#   68|     v68_1(void)          = EnterFunction            : 
#   68|     m68_2(unknown)       = AliasedDefinition        : 
#   68|     m68_3(unknown)       = InitializeNonLocal       : 
#   68|     m68_4(unknown)       = Chi                      : total:m68_2, partial:m68_3
#   68|     r68_5(glval<int>)    = VariableAddress[n]       : 
#   68|     m68_6(int)           = InitializeParameter[n]   : &:r68_5
#   68|     r68_7(glval<char *>) = VariableAddress[p]       : 
#   68|     m68_8(char *)        = InitializeParameter[p]   : &:r68_7
#   68|     r68_9(char *)        = Load[p]                  : &:r68_7, m68_8
#   68|     m68_10(unknown)      = InitializeIndirection[p] : &:r68_9
#-----|   Goto -> Block 1

#   69|   Block 1
#   69|     m69_1(char *)     = Phi                : from 0:m68_8, from 2:m70_6
#   69|     m69_2(int)        = Phi                : from 0:m68_6, from 2:m69_8
#   69|     m69_3(unknown)    = Phi                : from 0:~m68_4, from 2:~m70_10
#   69|     r69_4(glval<int>) = VariableAddress[n] : 
#   69|     r69_5(int)        = Load[n]            : &:r69_4, m69_2
#   69|     r69_6(int)        = Constant[1]        : 
#   69|     r69_7(int)        = Sub                : r69_5, r69_6
#   69|     m69_8(int)        = Store[n]           : &:r69_4, r69_7
#   69|     r69_9(int)        = CopyValue          : r69_5
#   69|     r69_10(int)       = Constant[0]        : 
#   69|     r69_11(bool)      = CompareGT          : r69_9, r69_10
#   69|     v69_12(void)      = ConditionalBranch  : r69_11
#-----|   False -> Block 3
#-----|   True -> Block 2

#   70|   Block 2
#   70|     r70_1(char)          = Constant[0]        : 
#   70|     r70_2(glval<char *>) = VariableAddress[p] : 
#   70|     r70_3(char *)        = Load[p]            : &:r70_2, m69_1
#   70|     r70_4(int)           = Constant[1]        : 
#   70|     r70_5(char *)        = PointerAdd[1]      : r70_3, r70_4
#   70|     m70_6(char *)        = Store[p]           : &:r70_2, r70_5
#   70|     r70_7(char *)        = CopyValue          : r70_3
#   70|     r70_8(glval<char>)   = CopyValue          : r70_7
#   70|     m70_9(char)          = Store[?]           : &:r70_8, r70_1
#   70|     m70_10(unknown)      = Chi                : total:m69_3, partial:m70_9
#-----|   Goto (back edge) -> Block 1

#   71|   Block 3
#   71|     v71_1(void)  = NoOp                 : 
#   68|     v68_11(void) = ReturnIndirection[p] : &:r68_9, m68_10
#   68|     v68_12(void) = ReturnVoid           : 
#   68|     v68_13(void) = AliasedUse           : ~m69_3
#   68|     v68_14(void) = ExitFunction         : 

#   75| void ScalarPhi(bool)
#   75|   Block 0
#   75|     v75_1(void)        = EnterFunction          : 
#   75|     m75_2(unknown)     = AliasedDefinition      : 
#   75|     m75_3(unknown)     = InitializeNonLocal     : 
#   75|     m75_4(unknown)     = Chi                    : total:m75_2, partial:m75_3
#   75|     r75_5(glval<bool>) = VariableAddress[b]     : 
#   75|     m75_6(bool)        = InitializeParameter[b] : &:r75_5
#   76|     r76_1(glval<int>)  = VariableAddress[x]     : 
#   76|     r76_2(int)         = Constant[0]            : 
#   76|     m76_3(int)         = Store[x]               : &:r76_1, r76_2
#   77|     r77_1(glval<int>)  = VariableAddress[y]     : 
#   77|     r77_2(int)         = Constant[1]            : 
#   77|     m77_3(int)         = Store[y]               : &:r77_1, r77_2
#   78|     r78_1(glval<int>)  = VariableAddress[z]     : 
#   78|     r78_2(int)         = Constant[2]            : 
#   78|     m78_3(int)         = Store[z]               : &:r78_1, r78_2
#   79|     r79_1(glval<bool>) = VariableAddress[b]     : 
#   79|     r79_2(bool)        = Load[b]                : &:r79_1, m75_6
#   79|     v79_3(void)        = ConditionalBranch      : r79_2
#-----|   False -> Block 2
#-----|   True -> Block 1

#   80|   Block 1
#   80|     r80_1(int)        = Constant[3]        : 
#   80|     r80_2(glval<int>) = VariableAddress[x] : 
#   80|     m80_3(int)        = Store[x]           : &:r80_2, r80_1
#   81|     r81_1(int)        = Constant[4]        : 
#   81|     r81_2(glval<int>) = VariableAddress[y] : 
#   81|     m81_3(int)        = Store[y]           : &:r81_2, r81_1
#-----|   Goto -> Block 3

#   84|   Block 2
#   84|     r84_1(int)        = Constant[5]        : 
#   84|     r84_2(glval<int>) = VariableAddress[x] : 
#   84|     m84_3(int)        = Store[x]           : &:r84_2, r84_1
#-----|   Goto -> Block 3

#   86|   Block 3
#   86|     m86_1(int)        = Phi                      : from 1:m81_3, from 2:m77_3
#   86|     m86_2(int)        = Phi                      : from 1:m80_3, from 2:m84_3
#   86|     r86_3(glval<int>) = VariableAddress[x_merge] : 
#   86|     r86_4(glval<int>) = VariableAddress[x]       : 
#   86|     r86_5(int)        = Load[x]                  : &:r86_4, m86_2
#   86|     m86_6(int)        = Store[x_merge]           : &:r86_3, r86_5
#   87|     r87_1(glval<int>) = VariableAddress[y_merge] : 
#   87|     r87_2(glval<int>) = VariableAddress[y]       : 
#   87|     r87_3(int)        = Load[y]                  : &:r87_2, m86_1
#   87|     m87_4(int)        = Store[y_merge]           : &:r87_1, r87_3
#   88|     r88_1(glval<int>) = VariableAddress[z_merge] : 
#   88|     r88_2(glval<int>) = VariableAddress[z]       : 
#   88|     r88_3(int)        = Load[z]                  : &:r88_2, m78_3
#   88|     m88_4(int)        = Store[z_merge]           : &:r88_1, r88_3
#   89|     v89_1(void)       = NoOp                     : 
#   75|     v75_7(void)       = ReturnVoid               : 
#   75|     v75_8(void)       = AliasedUse               : m75_3
#   75|     v75_9(void)       = ExitFunction             : 

#   91| void MustExactlyOverlap(Point)
#   91|   Block 0
#   91|     v91_1(void)         = EnterFunction          : 
#   91|     m91_2(unknown)      = AliasedDefinition      : 
#   91|     m91_3(unknown)      = InitializeNonLocal     : 
#   91|     m91_4(unknown)      = Chi                    : total:m91_2, partial:m91_3
#   91|     r91_5(glval<Point>) = VariableAddress[a]     : 
#   91|     m91_6(Point)        = InitializeParameter[a] : &:r91_5
#   92|     r92_1(glval<Point>) = VariableAddress[b]     : 
#   92|     r92_2(glval<Point>) = VariableAddress[a]     : 
#   92|     r92_3(Point)        = Load[a]                : &:r92_2, m91_6
#   92|     m92_4(Point)        = Store[b]               : &:r92_1, r92_3
#   93|     v93_1(void)         = NoOp                   : 
#   91|     v91_7(void)         = ReturnVoid             : 
#   91|     v91_8(void)         = AliasedUse             : m91_3
#   91|     v91_9(void)         = ExitFunction           : 

#   95| void MustExactlyOverlapEscaped(Point)
#   95|   Block 0
#   95|     v95_1(void)           = EnterFunction                : 
#   95|     m95_2(unknown)        = AliasedDefinition            : 
#   95|     m95_3(unknown)        = InitializeNonLocal           : 
#   95|     m95_4(unknown)        = Chi                          : total:m95_2, partial:m95_3
#   95|     r95_5(glval<Point>)   = VariableAddress[a]           : 
#   95|     m95_6(Point)          = InitializeParameter[a]       : &:r95_5
#   96|     r96_1(glval<Point>)   = VariableAddress[b]           : 
#   96|     r96_2(glval<Point>)   = VariableAddress[a]           : 
#   96|     r96_3(Point)          = Load[a]                      : &:r96_2, m95_6
#   96|     m96_4(Point)          = Store[b]                     : &:r96_1, r96_3
#   97|     r97_1(glval<unknown>) = FunctionAddress[Escape]      : 
#   97|     r97_2(glval<Point>)   = VariableAddress[a]           : 
#   97|     r97_3(Point *)        = CopyValue                    : r97_2
#   97|     r97_4(void *)         = Convert                      : r97_3
#   97|     v97_5(void)           = Call[Escape]                 : func:r97_1, 0:r97_4
#   97|     m97_6(unknown)        = ^CallSideEffect              : ~m95_4
#   97|     m97_7(unknown)        = Chi                          : total:m95_4, partial:m97_6
#   97|     v97_8(void)           = ^BufferReadSideEffect[0]     : &:r97_4, ~m95_6
#   97|     m97_9(unknown)        = ^BufferMayWriteSideEffect[0] : &:r97_4
#   97|     m97_10(Point)         = Chi                          : total:m95_6, partial:m97_9
#   98|     v98_1(void)           = NoOp                         : 
#   95|     v95_7(void)           = ReturnVoid                   : 
#   95|     v95_8(void)           = AliasedUse                   : ~m97_7
#   95|     v95_9(void)           = ExitFunction                 : 

#  100| void MustTotallyOverlap(Point)
#  100|   Block 0
#  100|     v100_1(void)         = EnterFunction          : 
#  100|     m100_2(unknown)      = AliasedDefinition      : 
#  100|     m100_3(unknown)      = InitializeNonLocal     : 
#  100|     m100_4(unknown)      = Chi                    : total:m100_2, partial:m100_3
#  100|     r100_5(glval<Point>) = VariableAddress[a]     : 
#  100|     m100_6(Point)        = InitializeParameter[a] : &:r100_5
#  101|     r101_1(glval<int>)   = VariableAddress[x]     : 
#  101|     r101_2(glval<Point>) = VariableAddress[a]     : 
#  101|     r101_3(glval<int>)   = FieldAddress[x]        : r101_2
#  101|     r101_4(int)          = Load[?]                : &:r101_3, ~m100_6
#  101|     m101_5(int)          = Store[x]               : &:r101_1, r101_4
#  102|     r102_1(glval<int>)   = VariableAddress[y]     : 
#  102|     r102_2(glval<Point>) = VariableAddress[a]     : 
#  102|     r102_3(glval<int>)   = FieldAddress[y]        : r102_2
#  102|     r102_4(int)          = Load[?]                : &:r102_3, ~m100_6
#  102|     m102_5(int)          = Store[y]               : &:r102_1, r102_4
#  103|     v103_1(void)         = NoOp                   : 
#  100|     v100_7(void)         = ReturnVoid             : 
#  100|     v100_8(void)         = AliasedUse             : m100_3
#  100|     v100_9(void)         = ExitFunction           : 

#  105| void MustTotallyOverlapEscaped(Point)
#  105|   Block 0
#  105|     v105_1(void)           = EnterFunction                : 
#  105|     m105_2(unknown)        = AliasedDefinition            : 
#  105|     m105_3(unknown)        = InitializeNonLocal           : 
#  105|     m105_4(unknown)        = Chi                          : total:m105_2, partial:m105_3
#  105|     r105_5(glval<Point>)   = VariableAddress[a]           : 
#  105|     m105_6(Point)          = InitializeParameter[a]       : &:r105_5
#  106|     r106_1(glval<int>)     = VariableAddress[x]           : 
#  106|     r106_2(glval<Point>)   = VariableAddress[a]           : 
#  106|     r106_3(glval<int>)     = FieldAddress[x]              : r106_2
#  106|     r106_4(int)            = Load[?]                      : &:r106_3, ~m105_6
#  106|     m106_5(int)            = Store[x]                     : &:r106_1, r106_4
#  107|     r107_1(glval<int>)     = VariableAddress[y]           : 
#  107|     r107_2(glval<Point>)   = VariableAddress[a]           : 
#  107|     r107_3(glval<int>)     = FieldAddress[y]              : r107_2
#  107|     r107_4(int)            = Load[?]                      : &:r107_3, ~m105_6
#  107|     m107_5(int)            = Store[y]                     : &:r107_1, r107_4
#  108|     r108_1(glval<unknown>) = FunctionAddress[Escape]      : 
#  108|     r108_2(glval<Point>)   = VariableAddress[a]           : 
#  108|     r108_3(Point *)        = CopyValue                    : r108_2
#  108|     r108_4(void *)         = Convert                      : r108_3
#  108|     v108_5(void)           = Call[Escape]                 : func:r108_1, 0:r108_4
#  108|     m108_6(unknown)        = ^CallSideEffect              : ~m105_4
#  108|     m108_7(unknown)        = Chi                          : total:m105_4, partial:m108_6
#  108|     v108_8(void)           = ^BufferReadSideEffect[0]     : &:r108_4, ~m105_6
#  108|     m108_9(unknown)        = ^BufferMayWriteSideEffect[0] : &:r108_4
#  108|     m108_10(Point)         = Chi                          : total:m105_6, partial:m108_9
#  109|     v109_1(void)           = NoOp                         : 
#  105|     v105_7(void)           = ReturnVoid                   : 
#  105|     v105_8(void)           = AliasedUse                   : ~m108_7
#  105|     v105_9(void)           = ExitFunction                 : 

#  111| void MayPartiallyOverlap(int, int)
#  111|   Block 0
#  111|     v111_1(void)         = EnterFunction          : 
#  111|     m111_2(unknown)      = AliasedDefinition      : 
#  111|     m111_3(unknown)      = InitializeNonLocal     : 
#  111|     m111_4(unknown)      = Chi                    : total:m111_2, partial:m111_3
#  111|     r111_5(glval<int>)   = VariableAddress[x]     : 
#  111|     m111_6(int)          = InitializeParameter[x] : &:r111_5
#  111|     r111_7(glval<int>)   = VariableAddress[y]     : 
#  111|     m111_8(int)          = InitializeParameter[y] : &:r111_7
#  112|     r112_1(glval<Point>) = VariableAddress[a]     : 
#  112|     m112_2(Point)        = Uninitialized[a]       : &:r112_1
#  112|     r112_3(glval<int>)   = FieldAddress[x]        : r112_1
#  112|     r112_4(glval<int>)   = VariableAddress[x]     : 
#  112|     r112_5(int)          = Load[x]                : &:r112_4, m111_6
#  112|     m112_6(int)          = Store[?]               : &:r112_3, r112_5
#  112|     m112_7(Point)        = Chi                    : total:m112_2, partial:m112_6
#  112|     r112_8(glval<int>)   = FieldAddress[y]        : r112_1
#  112|     r112_9(glval<int>)   = VariableAddress[y]     : 
#  112|     r112_10(int)         = Load[y]                : &:r112_9, m111_8
#  112|     m112_11(int)         = Store[?]               : &:r112_8, r112_10
#  112|     m112_12(Point)       = Chi                    : total:m112_7, partial:m112_11
#  113|     r113_1(glval<Point>) = VariableAddress[b]     : 
#  113|     r113_2(glval<Point>) = VariableAddress[a]     : 
#  113|     r113_3(Point)        = Load[a]                : &:r113_2, m112_12
#  113|     m113_4(Point)        = Store[b]               : &:r113_1, r113_3
#  114|     v114_1(void)         = NoOp                   : 
#  111|     v111_9(void)         = ReturnVoid             : 
#  111|     v111_10(void)        = AliasedUse             : m111_3
#  111|     v111_11(void)        = ExitFunction           : 

#  116| void MayPartiallyOverlapEscaped(int, int)
#  116|   Block 0
#  116|     v116_1(void)           = EnterFunction                : 
#  116|     m116_2(unknown)        = AliasedDefinition            : 
#  116|     m116_3(unknown)        = InitializeNonLocal           : 
#  116|     m116_4(unknown)        = Chi                          : total:m116_2, partial:m116_3
#  116|     r116_5(glval<int>)     = VariableAddress[x]           : 
#  116|     m116_6(int)            = InitializeParameter[x]       : &:r116_5
#  116|     r116_7(glval<int>)     = VariableAddress[y]           : 
#  116|     m116_8(int)            = InitializeParameter[y]       : &:r116_7
#  117|     r117_1(glval<Point>)   = VariableAddress[a]           : 
#  117|     m117_2(Point)          = Uninitialized[a]             : &:r117_1
#  117|     r117_3(glval<int>)     = FieldAddress[x]              : r117_1
#  117|     r117_4(glval<int>)     = VariableAddress[x]           : 
#  117|     r117_5(int)            = Load[x]                      : &:r117_4, m116_6
#  117|     m117_6(int)            = Store[?]                     : &:r117_3, r117_5
#  117|     m117_7(Point)          = Chi                          : total:m117_2, partial:m117_6
#  117|     r117_8(glval<int>)     = FieldAddress[y]              : r117_1
#  117|     r117_9(glval<int>)     = VariableAddress[y]           : 
#  117|     r117_10(int)           = Load[y]                      : &:r117_9, m116_8
#  117|     m117_11(int)           = Store[?]                     : &:r117_8, r117_10
#  117|     m117_12(Point)         = Chi                          : total:m117_7, partial:m117_11
#  118|     r118_1(glval<Point>)   = VariableAddress[b]           : 
#  118|     r118_2(glval<Point>)   = VariableAddress[a]           : 
#  118|     r118_3(Point)          = Load[a]                      : &:r118_2, m117_12
#  118|     m118_4(Point)          = Store[b]                     : &:r118_1, r118_3
#  119|     r119_1(glval<unknown>) = FunctionAddress[Escape]      : 
#  119|     r119_2(glval<Point>)   = VariableAddress[a]           : 
#  119|     r119_3(Point *)        = CopyValue                    : r119_2
#  119|     r119_4(void *)         = Convert                      : r119_3
#  119|     v119_5(void)           = Call[Escape]                 : func:r119_1, 0:r119_4
#  119|     m119_6(unknown)        = ^CallSideEffect              : ~m116_4
#  119|     m119_7(unknown)        = Chi                          : total:m116_4, partial:m119_6
#  119|     v119_8(void)           = ^BufferReadSideEffect[0]     : &:r119_4, ~m117_12
#  119|     m119_9(unknown)        = ^BufferMayWriteSideEffect[0] : &:r119_4
#  119|     m119_10(Point)         = Chi                          : total:m117_12, partial:m119_9
#  120|     v120_1(void)           = NoOp                         : 
#  116|     v116_9(void)           = ReturnVoid                   : 
#  116|     v116_10(void)          = AliasedUse                   : ~m119_7
#  116|     v116_11(void)          = ExitFunction                 : 

#  122| void MergeMustExactlyOverlap(bool, int, int)
#  122|   Block 0
#  122|     v122_1(void)         = EnterFunction           : 
#  122|     m122_2(unknown)      = AliasedDefinition       : 
#  122|     m122_3(unknown)      = InitializeNonLocal      : 
#  122|     m122_4(unknown)      = Chi                     : total:m122_2, partial:m122_3
#  122|     r122_5(glval<bool>)  = VariableAddress[c]      : 
#  122|     m122_6(bool)         = InitializeParameter[c]  : &:r122_5
#  122|     r122_7(glval<int>)   = VariableAddress[x1]     : 
#  122|     m122_8(int)          = InitializeParameter[x1] : &:r122_7
#  122|     r122_9(glval<int>)   = VariableAddress[x2]     : 
#  122|     m122_10(int)         = InitializeParameter[x2] : &:r122_9
#  123|     r123_1(glval<Point>) = VariableAddress[a]      : 
#  123|     m123_2(Point)        = Uninitialized[a]        : &:r123_1
#  123|     r123_3(glval<int>)   = FieldAddress[x]         : r123_1
#  123|     r123_4(int)          = Constant[0]             : 
#  123|     m123_5(int)          = Store[?]                : &:r123_3, r123_4
#  123|     m123_6(Point)        = Chi                     : total:m123_2, partial:m123_5
#  123|     r123_7(glval<int>)   = FieldAddress[y]         : r123_1
#  123|     r123_8(int)          = Constant[0]             : 
#  123|     m123_9(int)          = Store[?]                : &:r123_7, r123_8
#  123|     m123_10(Point)       = Chi                     : total:m123_6, partial:m123_9
#  124|     r124_1(glval<bool>)  = VariableAddress[c]      : 
#  124|     r124_2(bool)         = Load[c]                 : &:r124_1, m122_6
#  124|     v124_3(void)         = ConditionalBranch       : r124_2
#-----|   False -> Block 2
#-----|   True -> Block 1

#  125|   Block 1
#  125|     r125_1(glval<int>)   = VariableAddress[x1] : 
#  125|     r125_2(int)          = Load[x1]            : &:r125_1, m122_8
#  125|     r125_3(glval<Point>) = VariableAddress[a]  : 
#  125|     r125_4(glval<int>)   = FieldAddress[x]     : r125_3
#  125|     m125_5(int)          = Store[?]            : &:r125_4, r125_2
#  125|     m125_6(Point)        = Chi                 : total:m123_10, partial:m125_5
#-----|   Goto -> Block 3

#  128|   Block 2
#  128|     r128_1(glval<int>)   = VariableAddress[x2] : 
#  128|     r128_2(int)          = Load[x2]            : &:r128_1, m122_10
#  128|     r128_3(glval<Point>) = VariableAddress[a]  : 
#  128|     r128_4(glval<int>)   = FieldAddress[x]     : r128_3
#  128|     m128_5(int)          = Store[?]            : &:r128_4, r128_2
#  128|     m128_6(Point)        = Chi                 : total:m123_10, partial:m128_5
#-----|   Goto -> Block 3

#  130|   Block 3
#  130|     m130_1(int)          = Phi                : from 1:m125_5, from 2:m128_5
#  130|     m130_2(Point)        = Phi                : from 1:m125_6, from 2:m128_6
#  130|     r130_3(glval<int>)   = VariableAddress[x] : 
#  130|     r130_4(glval<Point>) = VariableAddress[a] : 
#  130|     r130_5(glval<int>)   = FieldAddress[x]    : r130_4
#  130|     r130_6(int)          = Load[?]            : &:r130_5, m130_1
#  130|     m130_7(int)          = Store[x]           : &:r130_3, r130_6
#  131|     r131_1(glval<Point>) = VariableAddress[b] : 
#  131|     r131_2(glval<Point>) = VariableAddress[a] : 
#  131|     r131_3(Point)        = Load[a]            : &:r131_2, m130_2
#  131|     m131_4(Point)        = Store[b]           : &:r131_1, r131_3
#  132|     v132_1(void)         = NoOp               : 
#  122|     v122_11(void)        = ReturnVoid         : 
#  122|     v122_12(void)        = AliasedUse         : m122_3
#  122|     v122_13(void)        = ExitFunction       : 

#  134| void MergeMustExactlyWithMustTotallyOverlap(bool, Point, int)
#  134|   Block 0
#  134|     v134_1(void)         = EnterFunction           : 
#  134|     m134_2(unknown)      = AliasedDefinition       : 
#  134|     m134_3(unknown)      = InitializeNonLocal      : 
#  134|     m134_4(unknown)      = Chi                     : total:m134_2, partial:m134_3
#  134|     r134_5(glval<bool>)  = VariableAddress[c]      : 
#  134|     m134_6(bool)         = InitializeParameter[c]  : &:r134_5
#  134|     r134_7(glval<Point>) = VariableAddress[p]      : 
#  134|     m134_8(Point)        = InitializeParameter[p]  : &:r134_7
#  134|     r134_9(glval<int>)   = VariableAddress[x1]     : 
#  134|     m134_10(int)         = InitializeParameter[x1] : &:r134_9
#  135|     r135_1(glval<Point>) = VariableAddress[a]      : 
#  135|     m135_2(Point)        = Uninitialized[a]        : &:r135_1
#  135|     r135_3(glval<int>)   = FieldAddress[x]         : r135_1
#  135|     r135_4(int)          = Constant[0]             : 
#  135|     m135_5(int)          = Store[?]                : &:r135_3, r135_4
#  135|     m135_6(Point)        = Chi                     : total:m135_2, partial:m135_5
#  135|     r135_7(glval<int>)   = FieldAddress[y]         : r135_1
#  135|     r135_8(int)          = Constant[0]             : 
#  135|     m135_9(int)          = Store[?]                : &:r135_7, r135_8
#  135|     m135_10(Point)       = Chi                     : total:m135_6, partial:m135_9
#  136|     r136_1(glval<bool>)  = VariableAddress[c]      : 
#  136|     r136_2(bool)         = Load[c]                 : &:r136_1, m134_6
#  136|     v136_3(void)         = ConditionalBranch       : r136_2
#-----|   False -> Block 2
#-----|   True -> Block 1

#  137|   Block 1
#  137|     r137_1(glval<int>)   = VariableAddress[x1] : 
#  137|     r137_2(int)          = Load[x1]            : &:r137_1, m134_10
#  137|     r137_3(glval<Point>) = VariableAddress[a]  : 
#  137|     r137_4(glval<int>)   = FieldAddress[x]     : r137_3
#  137|     m137_5(int)          = Store[?]            : &:r137_4, r137_2
#  137|     m137_6(Point)        = Chi                 : total:m135_10, partial:m137_5
#-----|   Goto -> Block 3

#  140|   Block 2
#  140|     r140_1(glval<Point>) = VariableAddress[p] : 
#  140|     r140_2(Point)        = Load[p]            : &:r140_1, m134_8
#  140|     r140_3(glval<Point>) = VariableAddress[a] : 
#  140|     m140_4(Point)        = Store[a]           : &:r140_3, r140_2
#-----|   Goto -> Block 3

#  142|   Block 3
#  142|     m142_1(int)          = Phi                : from 1:m137_5, from 2:~m140_4
#  142|     m142_2(Point)        = Phi                : from 1:m137_6, from 2:m140_4
#  142|     r142_3(glval<int>)   = VariableAddress[x] : 
#  142|     r142_4(glval<Point>) = VariableAddress[a] : 
#  142|     r142_5(glval<int>)   = FieldAddress[x]    : r142_4
#  142|     r142_6(int)          = Load[?]            : &:r142_5, m142_1
#  142|     m142_7(int)          = Store[x]           : &:r142_3, r142_6
#  143|     v143_1(void)         = NoOp               : 
#  134|     v134_11(void)        = ReturnVoid         : 
#  134|     v134_12(void)        = AliasedUse         : m134_3
#  134|     v134_13(void)        = ExitFunction       : 

#  145| void MergeMustExactlyWithMayPartiallyOverlap(bool, Point, int)
#  145|   Block 0
#  145|     v145_1(void)         = EnterFunction           : 
#  145|     m145_2(unknown)      = AliasedDefinition       : 
#  145|     m145_3(unknown)      = InitializeNonLocal      : 
#  145|     m145_4(unknown)      = Chi                     : total:m145_2, partial:m145_3
#  145|     r145_5(glval<bool>)  = VariableAddress[c]      : 
#  145|     m145_6(bool)         = InitializeParameter[c]  : &:r145_5
#  145|     r145_7(glval<Point>) = VariableAddress[p]      : 
#  145|     m145_8(Point)        = InitializeParameter[p]  : &:r145_7
#  145|     r145_9(glval<int>)   = VariableAddress[x1]     : 
#  145|     m145_10(int)         = InitializeParameter[x1] : &:r145_9
#  146|     r146_1(glval<Point>) = VariableAddress[a]      : 
#  146|     m146_2(Point)        = Uninitialized[a]        : &:r146_1
#  146|     r146_3(glval<int>)   = FieldAddress[x]         : r146_1
#  146|     r146_4(int)          = Constant[0]             : 
#  146|     m146_5(int)          = Store[?]                : &:r146_3, r146_4
#  146|     m146_6(Point)        = Chi                     : total:m146_2, partial:m146_5
#  146|     r146_7(glval<int>)   = FieldAddress[y]         : r146_1
#  146|     r146_8(int)          = Constant[0]             : 
#  146|     m146_9(int)          = Store[?]                : &:r146_7, r146_8
#  146|     m146_10(Point)       = Chi                     : total:m146_6, partial:m146_9
#  147|     r147_1(glval<bool>)  = VariableAddress[c]      : 
#  147|     r147_2(bool)         = Load[c]                 : &:r147_1, m145_6
#  147|     v147_3(void)         = ConditionalBranch       : r147_2
#-----|   False -> Block 2
#-----|   True -> Block 1

#  148|   Block 1
#  148|     r148_1(glval<int>)   = VariableAddress[x1] : 
#  148|     r148_2(int)          = Load[x1]            : &:r148_1, m145_10
#  148|     r148_3(glval<Point>) = VariableAddress[a]  : 
#  148|     r148_4(glval<int>)   = FieldAddress[x]     : r148_3
#  148|     m148_5(int)          = Store[?]            : &:r148_4, r148_2
#  148|     m148_6(Point)        = Chi                 : total:m146_10, partial:m148_5
#-----|   Goto -> Block 3

#  151|   Block 2
#  151|     r151_1(glval<Point>) = VariableAddress[p] : 
#  151|     r151_2(Point)        = Load[p]            : &:r151_1, m145_8
#  151|     r151_3(glval<Point>) = VariableAddress[a] : 
#  151|     m151_4(Point)        = Store[a]           : &:r151_3, r151_2
#-----|   Goto -> Block 3

#  153|   Block 3
#  153|     m153_1(Point)        = Phi                : from 1:m148_6, from 2:m151_4
#  153|     r153_2(glval<Point>) = VariableAddress[b] : 
#  153|     r153_3(glval<Point>) = VariableAddress[a] : 
#  153|     r153_4(Point)        = Load[a]            : &:r153_3, m153_1
#  153|     m153_5(Point)        = Store[b]           : &:r153_2, r153_4
#  154|     v154_1(void)         = NoOp               : 
#  145|     v145_11(void)        = ReturnVoid         : 
#  145|     v145_12(void)        = AliasedUse         : m145_3
#  145|     v145_13(void)        = ExitFunction       : 

#  156| void MergeMustTotallyOverlapWithMayPartiallyOverlap(bool, Rect, int)
#  156|   Block 0
#  156|     v156_1(void)         = EnterFunction             : 
#  156|     m156_2(unknown)      = AliasedDefinition         : 
#  156|     m156_3(unknown)      = InitializeNonLocal        : 
#  156|     m156_4(unknown)      = Chi                       : total:m156_2, partial:m156_3
#  156|     r156_5(glval<bool>)  = VariableAddress[c]        : 
#  156|     m156_6(bool)         = InitializeParameter[c]    : &:r156_5
#  156|     r156_7(glval<Rect>)  = VariableAddress[r]        : 
#  156|     m156_8(Rect)         = InitializeParameter[r]    : &:r156_7
#  156|     r156_9(glval<int>)   = VariableAddress[x1]       : 
#  156|     m156_10(int)         = InitializeParameter[x1]   : &:r156_9
#  157|     r157_1(glval<Rect>)  = VariableAddress[a]        : 
#  157|     m157_2(Rect)         = Uninitialized[a]          : &:r157_1
#  157|     r157_3(glval<Point>) = FieldAddress[topLeft]     : r157_1
#  157|     r157_4(Point)        = Constant[0]               : 
#  157|     m157_5(Point)        = Store[?]                  : &:r157_3, r157_4
#  157|     m157_6(Rect)         = Chi                       : total:m157_2, partial:m157_5
#  157|     r157_7(glval<Point>) = FieldAddress[bottomRight] : r157_1
#  157|     r157_8(Point)        = Constant[0]               : 
#  157|     m157_9(Point)        = Store[?]                  : &:r157_7, r157_8
#  157|     m157_10(Rect)        = Chi                       : total:m157_6, partial:m157_9
#  158|     r158_1(glval<bool>)  = VariableAddress[c]        : 
#  158|     r158_2(bool)         = Load[c]                   : &:r158_1, m156_6
#  158|     v158_3(void)         = ConditionalBranch         : r158_2
#-----|   False -> Block 2
#-----|   True -> Block 1

#  159|   Block 1
#  159|     r159_1(glval<int>)   = VariableAddress[x1]   : 
#  159|     r159_2(int)          = Load[x1]              : &:r159_1, m156_10
#  159|     r159_3(glval<Rect>)  = VariableAddress[a]    : 
#  159|     r159_4(glval<Point>) = FieldAddress[topLeft] : r159_3
#  159|     r159_5(glval<int>)   = FieldAddress[x]       : r159_4
#  159|     m159_6(int)          = Store[?]              : &:r159_5, r159_2
#  159|     m159_7(Rect)         = Chi                   : total:m157_10, partial:m159_6
#-----|   Goto -> Block 3

#  162|   Block 2
#  162|     r162_1(glval<Rect>) = VariableAddress[r] : 
#  162|     r162_2(Rect)        = Load[r]            : &:r162_1, m156_8
#  162|     r162_3(glval<Rect>) = VariableAddress[a] : 
#  162|     m162_4(Rect)        = Store[a]           : &:r162_3, r162_2
#-----|   Goto -> Block 3

#  164|   Block 3
#  164|     m164_1(Rect)         = Phi                   : from 1:m159_7, from 2:m162_4
#  164|     r164_2(glval<Point>) = VariableAddress[b]    : 
#  164|     r164_3(glval<Rect>)  = VariableAddress[a]    : 
#  164|     r164_4(glval<Point>) = FieldAddress[topLeft] : r164_3
#  164|     r164_5(Point)        = Load[?]               : &:r164_4, ~m164_1
#  164|     m164_6(Point)        = Store[b]              : &:r164_2, r164_5
#  165|     v165_1(void)         = NoOp                  : 
#  156|     v156_11(void)        = ReturnVoid            : 
#  156|     v156_12(void)        = AliasedUse            : m156_3
#  156|     v156_13(void)        = ExitFunction          : 

#  171| void WrapperStruct(Wrapper)
#  171|   Block 0
#  171|     v171_1(void)           = EnterFunction          : 
#  171|     m171_2(unknown)        = AliasedDefinition      : 
#  171|     m171_3(unknown)        = InitializeNonLocal     : 
#  171|     m171_4(unknown)        = Chi                    : total:m171_2, partial:m171_3
#  171|     r171_5(glval<Wrapper>) = VariableAddress[w]     : 
#  171|     m171_6(Wrapper)        = InitializeParameter[w] : &:r171_5
#  172|     r172_1(glval<Wrapper>) = VariableAddress[x]     : 
#  172|     r172_2(glval<Wrapper>) = VariableAddress[w]     : 
#  172|     r172_3(Wrapper)        = Load[w]                : &:r172_2, m171_6
#  172|     m172_4(Wrapper)        = Store[x]               : &:r172_1, r172_3
#  173|     r173_1(glval<int>)     = VariableAddress[a]     : 
#  173|     r173_2(glval<Wrapper>) = VariableAddress[w]     : 
#  173|     r173_3(glval<int>)     = FieldAddress[f]        : r173_2
#  173|     r173_4(int)            = Load[?]                : &:r173_3, ~m171_6
#  173|     m173_5(int)            = Store[a]               : &:r173_1, r173_4
#  174|     r174_1(int)            = Constant[5]            : 
#  174|     r174_2(glval<Wrapper>) = VariableAddress[w]     : 
#  174|     r174_3(glval<int>)     = FieldAddress[f]        : r174_2
#  174|     m174_4(int)            = Store[?]               : &:r174_3, r174_1
#  175|     r175_1(glval<Wrapper>) = VariableAddress[w]     : 
#  175|     r175_2(glval<int>)     = FieldAddress[f]        : r175_1
#  175|     r175_3(int)            = Load[?]                : &:r175_2, m174_4
#  175|     r175_4(glval<int>)     = VariableAddress[a]     : 
#  175|     m175_5(int)            = Store[a]               : &:r175_4, r175_3
#  176|     r176_1(glval<Wrapper>) = VariableAddress[w]     : 
#  176|     r176_2(Wrapper)        = Load[w]                : &:r176_1, ~m174_4
#  176|     r176_3(glval<Wrapper>) = VariableAddress[x]     : 
#  176|     m176_4(Wrapper)        = Store[x]               : &:r176_3, r176_2
#  177|     v177_1(void)           = NoOp                   : 
#  171|     v171_7(void)           = ReturnVoid             : 
#  171|     v171_8(void)           = AliasedUse             : m171_3
#  171|     v171_9(void)           = ExitFunction           : 

#  179| int AsmStmt(int*)
#  179|   Block 0
#  179|     v179_1(void)         = EnterFunction            : 
#  179|     m179_2(unknown)      = AliasedDefinition        : 
#  179|     m179_3(unknown)      = InitializeNonLocal       : 
#  179|     m179_4(unknown)      = Chi                      : total:m179_2, partial:m179_3
#  179|     r179_5(glval<int *>) = VariableAddress[p]       : 
#  179|     m179_6(int *)        = InitializeParameter[p]   : &:r179_5
#  179|     r179_7(int *)        = Load[p]                  : &:r179_5, m179_6
#  179|     m179_8(unknown)      = InitializeIndirection[p] : &:r179_7
#  180|     m180_1(unknown)      = InlineAsm                : ~m179_4
#  180|     m180_2(unknown)      = Chi                      : total:m179_4, partial:m180_1
#  181|     r181_1(glval<int>)   = VariableAddress[#return] : 
#  181|     r181_2(glval<int *>) = VariableAddress[p]       : 
#  181|     r181_3(int *)        = Load[p]                  : &:r181_2, m179_6
#  181|     r181_4(int)          = Load[?]                  : &:r181_3, ~m179_8
#  181|     m181_5(int)          = Store[#return]           : &:r181_1, r181_4
#  179|     v179_9(void)         = ReturnIndirection[p]     : &:r179_7, m179_8
#  179|     r179_10(glval<int>)  = VariableAddress[#return] : 
#  179|     v179_11(void)        = ReturnValue              : &:r179_10, m181_5
#  179|     v179_12(void)        = AliasedUse               : ~m180_2
#  179|     v179_13(void)        = ExitFunction             : 

#  184| void AsmStmtWithOutputs(unsigned int&, unsigned int&, unsigned int&, unsigned int&)
#  184|   Block 0
#  184|     v184_1(void)                   = EnterFunction            : 
#  184|     m184_2(unknown)                = AliasedDefinition        : 
#  184|     m184_3(unknown)                = InitializeNonLocal       : 
#  184|     m184_4(unknown)                = Chi                      : total:m184_2, partial:m184_3
#  184|     r184_5(glval<unsigned int &>)  = VariableAddress[a]       : 
#  184|     m184_6(unsigned int &)         = InitializeParameter[a]   : &:r184_5
#  184|     r184_7(unsigned int &)         = Load[a]                  : &:r184_5, m184_6
#  184|     m184_8(unknown)                = InitializeIndirection[a] : &:r184_7
#  184|     r184_9(glval<unsigned int &>)  = VariableAddress[b]       : 
#  184|     m184_10(unsigned int &)        = InitializeParameter[b]   : &:r184_9
#  184|     r184_11(unsigned int &)        = Load[b]                  : &:r184_9, m184_10
#  184|     m184_12(unknown)               = InitializeIndirection[b] : &:r184_11
#  184|     r184_13(glval<unsigned int &>) = VariableAddress[c]       : 
#  184|     m184_14(unsigned int &)        = InitializeParameter[c]   : &:r184_13
#  184|     r184_15(unsigned int &)        = Load[c]                  : &:r184_13, m184_14
#  184|     m184_16(unknown)               = InitializeIndirection[c] : &:r184_15
#  184|     r184_17(glval<unsigned int &>) = VariableAddress[d]       : 
#  184|     m184_18(unsigned int &)        = InitializeParameter[d]   : &:r184_17
#  184|     r184_19(unsigned int &)        = Load[d]                  : &:r184_17, m184_18
#  184|     m184_20(unknown)               = InitializeIndirection[d] : &:r184_19
#  189|     r189_1(glval<unsigned int &>)  = VariableAddress[a]       : 
#  189|     r189_2(unsigned int &)         = Load[a]                  : &:r189_1, m184_6
#  189|     r189_3(glval<unsigned int>)    = CopyValue                : r189_2
#  189|     r189_4(glval<unsigned int &>)  = VariableAddress[b]       : 
#  189|     r189_5(unsigned int &)         = Load[b]                  : &:r189_4, m184_10
#  189|     r189_6(glval<unsigned int>)    = CopyValue                : r189_5
#  190|     r190_1(glval<unsigned int &>)  = VariableAddress[c]       : 
#  190|     r190_2(unsigned int &)         = Load[c]                  : &:r190_1, m184_14
#  190|     r190_3(unsigned int)           = Load[?]                  : &:r190_2, ~m184_16
#  190|     r190_4(glval<unsigned int &>)  = VariableAddress[d]       : 
#  190|     r190_5(unsigned int &)         = Load[d]                  : &:r190_4, m184_18
#  190|     r190_6(unsigned int)           = Load[?]                  : &:r190_5, ~m184_20
#  186|     m186_1(unknown)                = InlineAsm                : ~m184_4, 0:r189_3, 1:r189_6, 2:r190_3, 3:r190_6
#  186|     m186_2(unknown)                = Chi                      : total:m184_4, partial:m186_1
#  192|     v192_1(void)                   = NoOp                     : 
#  184|     v184_21(void)                  = ReturnIndirection[a]     : &:r184_7, m184_8
#  184|     v184_22(void)                  = ReturnIndirection[b]     : &:r184_11, m184_12
#  184|     v184_23(void)                  = ReturnIndirection[c]     : &:r184_15, m184_16
#  184|     v184_24(void)                  = ReturnIndirection[d]     : &:r184_19, m184_20
#  184|     v184_25(void)                  = ReturnVoid               : 
#  184|     v184_26(void)                  = AliasedUse               : ~m186_2
#  184|     v184_27(void)                  = ExitFunction             : 

#  198| int PureFunctions(char*, char*, int)
#  198|   Block 0
#  198|     v198_1(void)           = EnterFunction               : 
#  198|     m198_2(unknown)        = AliasedDefinition           : 
#  198|     m198_3(unknown)        = InitializeNonLocal          : 
#  198|     m198_4(unknown)        = Chi                         : total:m198_2, partial:m198_3
#  198|     r198_5(glval<char *>)  = VariableAddress[str1]       : 
#  198|     m198_6(char *)         = InitializeParameter[str1]   : &:r198_5
#  198|     r198_7(char *)         = Load[str1]                  : &:r198_5, m198_6
#  198|     m198_8(unknown)        = InitializeIndirection[str1] : &:r198_7
#  198|     r198_9(glval<char *>)  = VariableAddress[str2]       : 
#  198|     m198_10(char *)        = InitializeParameter[str2]   : &:r198_9
#  198|     r198_11(char *)        = Load[str2]                  : &:r198_9, m198_10
#  198|     m198_12(unknown)       = InitializeIndirection[str2] : &:r198_11
#  198|     r198_13(glval<int>)    = VariableAddress[x]          : 
#  198|     m198_14(int)           = InitializeParameter[x]      : &:r198_13
#  199|     r199_1(glval<int>)     = VariableAddress[ret]        : 
#  199|     r199_2(glval<unknown>) = FunctionAddress[strcmp]     : 
#  199|     r199_3(glval<char *>)  = VariableAddress[str1]       : 
#  199|     r199_4(char *)         = Load[str1]                  : &:r199_3, m198_6
#  199|     r199_5(char *)         = Convert                     : r199_4
#  199|     r199_6(glval<char *>)  = VariableAddress[str2]       : 
#  199|     r199_7(char *)         = Load[str2]                  : &:r199_6, m198_10
#  199|     r199_8(char *)         = Convert                     : r199_7
#  199|     r199_9(int)            = Call[strcmp]                : func:r199_2, 0:r199_5, 1:r199_8
#  199|     v199_10(void)          = ^BufferReadSideEffect[0]    : &:r199_5, ~m198_8
#  199|     v199_11(void)          = ^BufferReadSideEffect[1]    : &:r199_8, ~m198_12
#  199|     m199_12(int)           = Store[ret]                  : &:r199_1, r199_9
#  200|     r200_1(glval<unknown>) = FunctionAddress[strlen]     : 
#  200|     r200_2(glval<char *>)  = VariableAddress[str1]       : 
#  200|     r200_3(char *)         = Load[str1]                  : &:r200_2, m198_6
#  200|     r200_4(char *)         = Convert                     : r200_3
#  200|     r200_5(int)            = Call[strlen]                : func:r200_1, 0:r200_4
#  200|     v200_6(void)           = ^BufferReadSideEffect[0]    : &:r200_4, ~m198_8
#  200|     r200_7(glval<int>)     = VariableAddress[ret]        : 
#  200|     r200_8(int)            = Load[ret]                   : &:r200_7, m199_12
#  200|     r200_9(int)            = Add                         : r200_8, r200_5
#  200|     m200_10(int)           = Store[ret]                  : &:r200_7, r200_9
#  201|     r201_1(glval<unknown>) = FunctionAddress[abs]        : 
#  201|     r201_2(glval<int>)     = VariableAddress[x]          : 
<<<<<<< HEAD
#  201|     r201_3(int)            = Load[x]                     : &:r201_2, m198_14
=======
#  201|     r201_3(int)            = Load                        : &:r201_2, m198_14
>>>>>>> 7f2aa81d
#  201|     r201_4(int)            = Call[abs]                   : func:r201_1, 0:r201_3
#  201|     r201_5(glval<int>)     = VariableAddress[ret]        : 
#  201|     r201_6(int)            = Load[ret]                   : &:r201_5, m200_10
#  201|     r201_7(int)            = Add                         : r201_6, r201_4
#  201|     m201_8(int)            = Store[ret]                  : &:r201_5, r201_7
#  202|     r202_1(glval<int>)     = VariableAddress[#return]    : 
#  202|     r202_2(glval<int>)     = VariableAddress[ret]        : 
#  202|     r202_3(int)            = Load[ret]                   : &:r202_2, m201_8
#  202|     m202_4(int)            = Store[#return]              : &:r202_1, r202_3
#  198|     v198_15(void)          = ReturnIndirection[str1]     : &:r198_7, m198_8
#  198|     v198_16(void)          = ReturnIndirection[str2]     : &:r198_11, m198_12
#  198|     r198_17(glval<int>)    = VariableAddress[#return]    : 
#  198|     v198_18(void)          = ReturnValue                 : &:r198_17, m202_4
#  198|     v198_19(void)          = AliasedUse                  : m198_3
#  198|     v198_20(void)          = ExitFunction                : 

#  207| int ModeledCallTarget(int)
#  207|   Block 0
#  207|     v207_1(void)           = EnterFunction                      : 
#  207|     m207_2(unknown)        = AliasedDefinition                  : 
#  207|     m207_3(unknown)        = InitializeNonLocal                 : 
#  207|     m207_4(unknown)        = Chi                                : total:m207_2, partial:m207_3
#  207|     r207_5(glval<int>)     = VariableAddress[x]                 : 
#  207|     m207_6(int)            = InitializeParameter[x]             : &:r207_5
#  208|     r208_1(glval<int>)     = VariableAddress[y]                 : 
#  208|     m208_2(int)            = Uninitialized[y]                   : &:r208_1
#  209|     r209_1(glval<unknown>) = FunctionAddress[memcpy]            : 
#  209|     r209_2(glval<int>)     = VariableAddress[y]                 : 
#  209|     r209_3(int *)          = CopyValue                          : r209_2
#  209|     r209_4(void *)         = Convert                            : r209_3
#  209|     r209_5(glval<int>)     = VariableAddress[x]                 : 
#  209|     r209_6(int *)          = CopyValue                          : r209_5
#  209|     r209_7(void *)         = Convert                            : r209_6
#  209|     r209_8(int)            = Constant[4]                        : 
#  209|     r209_9(void *)         = Call[memcpy]                       : func:r209_1, 0:r209_4, 1:r209_7, 2:r209_8
#  209|     v209_10(void)          = ^SizedBufferReadSideEffect[1]      : &:r209_7, r209_8, ~m207_6
#  209|     m209_11(unknown)       = ^SizedBufferMustWriteSideEffect[0] : &:r209_4, r209_8
#  209|     m209_12(int)           = Chi                                : total:m208_2, partial:m209_11
#  210|     r210_1(glval<int>)     = VariableAddress[#return]           : 
#  210|     r210_2(glval<int>)     = VariableAddress[y]                 : 
#  210|     r210_3(int)            = Load[y]                            : &:r210_2, m209_12
#  210|     m210_4(int)            = Store[#return]                     : &:r210_1, r210_3
#  207|     r207_7(glval<int>)     = VariableAddress[#return]           : 
#  207|     v207_8(void)           = ReturnValue                        : &:r207_7, m210_4
#  207|     v207_9(void)           = AliasedUse                         : m207_3
#  207|     v207_10(void)          = ExitFunction                       : 

#  213| void InitArray()
#  213|   Block 0
#  213|     v213_1(void)            = EnterFunction            : 
#  213|     m213_2(unknown)         = AliasedDefinition        : 
#  213|     m213_3(unknown)         = InitializeNonLocal       : 
#  213|     m213_4(unknown)         = Chi                      : total:m213_2, partial:m213_3
#  214|     r214_1(glval<char[32]>) = VariableAddress[a_pad]   : 
#  214|     r214_2(glval<char[32]>) = StringConstant[""]       : 
#  214|     r214_3(char[32])        = Load[?]                  : &:r214_2, ~m213_3
#  214|     m214_4(char[32])        = Store[a_pad]             : &:r214_1, r214_3
#  215|     r215_1(glval<char[4]>)  = VariableAddress[a_nopad] : 
#  215|     r215_2(glval<char[4]>)  = StringConstant["foo"]    : 
#  215|     r215_3(char[4])         = Load[?]                  : &:r215_2, ~m213_3
#  215|     m215_4(char[4])         = Store[a_nopad]           : &:r215_1, r215_3
#  216|     r216_1(glval<char[5]>)  = VariableAddress[a_infer] : 
#  216|     r216_2(glval<char[5]>)  = StringConstant["blah"]   : 
#  216|     r216_3(char[5])         = Load[?]                  : &:r216_2, ~m213_3
#  216|     m216_4(char[5])         = Store[a_infer]           : &:r216_1, r216_3
#  217|     r217_1(glval<char[2]>)  = VariableAddress[b]       : 
#  217|     m217_2(char[2])         = Uninitialized[b]         : &:r217_1
#  218|     r218_1(glval<char[2]>)  = VariableAddress[c]       : 
#  218|     m218_2(char[2])         = Uninitialized[c]         : &:r218_1
#  218|     r218_3(int)             = Constant[0]              : 
#  218|     r218_4(glval<char>)     = PointerAdd[1]            : r218_1, r218_3
#  218|     r218_5(unknown[2])      = Constant[0]              : 
#  218|     m218_6(unknown[2])      = Store[?]                 : &:r218_4, r218_5
#  219|     r219_1(glval<char[2]>)  = VariableAddress[d]       : 
#  219|     m219_2(char[2])         = Uninitialized[d]         : &:r219_1
#  219|     r219_3(int)             = Constant[0]              : 
#  219|     r219_4(glval<char>)     = PointerAdd[1]            : r219_1, r219_3
#  219|     r219_5(char)            = Constant[0]              : 
#  219|     m219_6(char)            = Store[?]                 : &:r219_4, r219_5
#  219|     m219_7(char[2])         = Chi                      : total:m219_2, partial:m219_6
#  219|     r219_8(int)             = Constant[1]              : 
#  219|     r219_9(glval<char>)     = PointerAdd[1]            : r219_1, r219_8
#  219|     r219_10(char)           = Constant[0]              : 
#  219|     m219_11(char)           = Store[?]                 : &:r219_9, r219_10
#  219|     m219_12(char[2])        = Chi                      : total:m219_7, partial:m219_11
#  220|     r220_1(glval<char[2]>)  = VariableAddress[e]       : 
#  220|     m220_2(char[2])         = Uninitialized[e]         : &:r220_1
#  220|     r220_3(int)             = Constant[0]              : 
#  220|     r220_4(glval<char>)     = PointerAdd[1]            : r220_1, r220_3
#  220|     r220_5(char)            = Constant[0]              : 
#  220|     m220_6(char)            = Store[?]                 : &:r220_4, r220_5
#  220|     m220_7(char[2])         = Chi                      : total:m220_2, partial:m220_6
#  220|     r220_8(int)             = Constant[1]              : 
#  220|     r220_9(glval<char>)     = PointerAdd[1]            : r220_1, r220_8
#  220|     r220_10(char)           = Constant[1]              : 
#  220|     m220_11(char)           = Store[?]                 : &:r220_9, r220_10
#  220|     m220_12(char[2])        = Chi                      : total:m220_7, partial:m220_11
#  221|     r221_1(glval<char[3]>)  = VariableAddress[f]       : 
#  221|     m221_2(char[3])         = Uninitialized[f]         : &:r221_1
#  221|     r221_3(int)             = Constant[0]              : 
#  221|     r221_4(glval<char>)     = PointerAdd[1]            : r221_1, r221_3
#  221|     r221_5(char)            = Constant[0]              : 
#  221|     m221_6(char)            = Store[?]                 : &:r221_4, r221_5
#  221|     m221_7(char[3])         = Chi                      : total:m221_2, partial:m221_6
#  221|     r221_8(int)             = Constant[1]              : 
#  221|     r221_9(glval<char>)     = PointerAdd[1]            : r221_1, r221_8
#  221|     r221_10(unknown[2])     = Constant[0]              : 
#  221|     m221_11(unknown[2])     = Store[?]                 : &:r221_9, r221_10
#  221|     m221_12(char[3])        = Chi                      : total:m221_7, partial:m221_11
#  222|     v222_1(void)            = NoOp                     : 
#  213|     v213_5(void)            = ReturnVoid               : 
#  213|     v213_6(void)            = AliasedUse               : m213_3
#  213|     v213_7(void)            = ExitFunction             : 

#  226| char StringLiteralAliasing()
#  226|   Block 0
#  226|     v226_1(void)           = EnterFunction                 : 
#  226|     m226_2(unknown)        = AliasedDefinition             : 
#  226|     m226_3(unknown)        = InitializeNonLocal            : 
#  226|     m226_4(unknown)        = Chi                           : total:m226_2, partial:m226_3
#  227|     r227_1(glval<unknown>) = FunctionAddress[ExternalFunc] : 
#  227|     v227_2(void)           = Call[ExternalFunc]            : func:r227_1
#  227|     m227_3(unknown)        = ^CallSideEffect               : ~m226_4
#  227|     m227_4(unknown)        = Chi                           : total:m226_4, partial:m227_3
#  229|     r229_1(glval<char *>)  = VariableAddress[s]            : 
#  229|     r229_2(glval<char[8]>) = StringConstant["Literal"]     : 
#  229|     r229_3(char *)         = Convert                       : r229_2
#  229|     m229_4(char *)         = Store[s]                      : &:r229_1, r229_3
#  230|     r230_1(glval<char>)    = VariableAddress[#return]      : 
#  230|     r230_2(glval<char *>)  = VariableAddress[s]            : 
#  230|     r230_3(char *)         = Load[s]                       : &:r230_2, m229_4
#  230|     r230_4(int)            = Constant[2]                   : 
#  230|     r230_5(glval<char>)    = PointerAdd[1]                 : r230_3, r230_4
#  230|     r230_6(char)           = Load[?]                       : &:r230_5, ~m226_3
#  230|     m230_7(char)           = Store[#return]                : &:r230_1, r230_6
#  226|     r226_5(glval<char>)    = VariableAddress[#return]      : 
#  226|     v226_6(void)           = ReturnValue                   : &:r226_5, m230_7
#  226|     v226_7(void)           = AliasedUse                    : ~m227_4
#  226|     v226_8(void)           = ExitFunction                  : 

#  235| void Constructible::Constructible(int)
#  235|   Block 0
#  235|     v235_1(void)                 = EnterFunction                : 
#  235|     m235_2(unknown)              = AliasedDefinition            : 
#  235|     m235_3(unknown)              = InitializeNonLocal           : 
#  235|     m235_4(unknown)              = Chi                          : total:m235_2, partial:m235_3
#  235|     r235_5(glval<unknown>)       = VariableAddress[#this]       : 
#  235|     m235_6(glval<Constructible>) = InitializeParameter[#this]   : &:r235_5
#  235|     r235_7(glval<Constructible>) = Load[#this]                  : &:r235_5, m235_6
#  235|     m235_8(Constructible)        = InitializeIndirection[#this] : &:r235_7
#  235|     r235_9(glval<int>)           = VariableAddress[x]           : 
#  235|     m235_10(int)                 = InitializeParameter[x]       : &:r235_9
#  235|     v235_11(void)                = NoOp                         : 
#  235|     v235_12(void)                = ReturnIndirection[#this]     : &:r235_7, m235_8
#  235|     v235_13(void)                = ReturnVoid                   : 
#  235|     v235_14(void)                = AliasedUse                   : m235_3
#  235|     v235_15(void)                = ExitFunction                 : 

#  236| void Constructible::g()
#  236|   Block 0
#  236|     v236_1(void)                 = EnterFunction                : 
#  236|     m236_2(unknown)              = AliasedDefinition            : 
#  236|     m236_3(unknown)              = InitializeNonLocal           : 
#  236|     m236_4(unknown)              = Chi                          : total:m236_2, partial:m236_3
#  236|     r236_5(glval<unknown>)       = VariableAddress[#this]       : 
#  236|     m236_6(glval<Constructible>) = InitializeParameter[#this]   : &:r236_5
#  236|     r236_7(glval<Constructible>) = Load[#this]                  : &:r236_5, m236_6
#  236|     m236_8(Constructible)        = InitializeIndirection[#this] : &:r236_7
#  236|     v236_9(void)                 = NoOp                         : 
#  236|     v236_10(void)                = ReturnIndirection[#this]     : &:r236_7, m236_8
#  236|     v236_11(void)                = ReturnVoid                   : 
#  236|     v236_12(void)                = AliasedUse                   : m236_3
#  236|     v236_13(void)                = ExitFunction                 : 

#  239| void ExplicitConstructorCalls()
#  239|   Block 0
#  239|     v239_1(void)                 = EnterFunction                   : 
#  239|     m239_2(unknown)              = AliasedDefinition               : 
#  239|     m239_3(unknown)              = InitializeNonLocal              : 
#  239|     m239_4(unknown)              = Chi                             : total:m239_2, partial:m239_3
#  240|     r240_1(glval<Constructible>) = VariableAddress[c]              : 
#  240|     m240_2(Constructible)        = Uninitialized[c]                : &:r240_1
#  240|     r240_3(glval<unknown>)       = FunctionAddress[Constructible]  : 
#  240|     r240_4(int)                  = Constant[1]                     : 
#  240|     v240_5(void)                 = Call[Constructible]             : func:r240_3, this:r240_1, 0:r240_4
#  240|     m240_6(unknown)              = ^CallSideEffect                 : ~m239_4
#  240|     m240_7(unknown)              = Chi                             : total:m239_4, partial:m240_6
#  240|     m240_8(Constructible)        = ^IndirectMayWriteSideEffect[-1] : &:r240_1
#  240|     m240_9(Constructible)        = Chi                             : total:m240_2, partial:m240_8
#  241|     r241_1(glval<Constructible>) = VariableAddress[c]              : 
#  241|     r241_2(glval<unknown>)       = FunctionAddress[g]              : 
#  241|     v241_3(void)                 = Call[g]                         : func:r241_2, this:r241_1
#  241|     m241_4(unknown)              = ^CallSideEffect                 : ~m240_7
#  241|     m241_5(unknown)              = Chi                             : total:m240_7, partial:m241_4
#  241|     v241_6(void)                 = ^BufferReadSideEffect[-1]       : &:r241_1, ~m240_9
#  241|     m241_7(Constructible)        = ^IndirectMayWriteSideEffect[-1] : &:r241_1
#  241|     m241_8(Constructible)        = Chi                             : total:m240_9, partial:m241_7
#  242|     r242_1(glval<Constructible>) = VariableAddress[c]              : 
#  242|     r242_2(glval<unknown>)       = FunctionAddress[g]              : 
#  242|     v242_3(void)                 = Call[g]                         : func:r242_2, this:r242_1
#  242|     m242_4(unknown)              = ^CallSideEffect                 : ~m241_5
#  242|     m242_5(unknown)              = Chi                             : total:m241_5, partial:m242_4
#  242|     v242_6(void)                 = ^BufferReadSideEffect[-1]       : &:r242_1, ~m241_8
#  242|     m242_7(Constructible)        = ^IndirectMayWriteSideEffect[-1] : &:r242_1
#  242|     m242_8(Constructible)        = Chi                             : total:m241_8, partial:m242_7
#  243|     r243_1(glval<Constructible>) = VariableAddress[c2]             : 
#  243|     m243_2(Constructible)        = Uninitialized[c2]               : &:r243_1
#  243|     r243_3(glval<unknown>)       = FunctionAddress[Constructible]  : 
#  243|     r243_4(int)                  = Constant[2]                     : 
#  243|     v243_5(void)                 = Call[Constructible]             : func:r243_3, this:r243_1, 0:r243_4
#  243|     m243_6(unknown)              = ^CallSideEffect                 : ~m242_5
#  243|     m243_7(unknown)              = Chi                             : total:m242_5, partial:m243_6
#  243|     m243_8(Constructible)        = ^IndirectMayWriteSideEffect[-1] : &:r243_1
#  243|     m243_9(Constructible)        = Chi                             : total:m243_2, partial:m243_8
#  244|     r244_1(glval<Constructible>) = VariableAddress[c2]             : 
#  244|     r244_2(glval<unknown>)       = FunctionAddress[g]              : 
#  244|     v244_3(void)                 = Call[g]                         : func:r244_2, this:r244_1
#  244|     m244_4(unknown)              = ^CallSideEffect                 : ~m243_7
#  244|     m244_5(unknown)              = Chi                             : total:m243_7, partial:m244_4
#  244|     v244_6(void)                 = ^BufferReadSideEffect[-1]       : &:r244_1, ~m243_9
#  244|     m244_7(Constructible)        = ^IndirectMayWriteSideEffect[-1] : &:r244_1
#  244|     m244_8(Constructible)        = Chi                             : total:m243_9, partial:m244_7
#  245|     v245_1(void)                 = NoOp                            : 
#  239|     v239_5(void)                 = ReturnVoid                      : 
#  239|     v239_6(void)                 = AliasedUse                      : ~m244_5
#  239|     v239_7(void)                 = ExitFunction                    : 

#  247| char* VoidStarIndirectParameters(char*, int)
#  247|   Block 0
#  247|     v247_1(void)           = EnterFunction                      : 
#  247|     m247_2(unknown)        = AliasedDefinition                  : 
#  247|     m247_3(unknown)        = InitializeNonLocal                 : 
#  247|     m247_4(unknown)        = Chi                                : total:m247_2, partial:m247_3
#  247|     r247_5(glval<char *>)  = VariableAddress[src]               : 
#  247|     m247_6(char *)         = InitializeParameter[src]           : &:r247_5
#  247|     r247_7(char *)         = Load[src]                          : &:r247_5, m247_6
#  247|     m247_8(unknown)        = InitializeIndirection[src]         : &:r247_7
#  247|     r247_9(glval<int>)     = VariableAddress[size]              : 
#  247|     m247_10(int)           = InitializeParameter[size]          : &:r247_9
#  248|     r248_1(glval<char *>)  = VariableAddress[dst]               : 
#  248|     r248_2(glval<unknown>) = FunctionAddress[operator new[]]    : 
#  248|     r248_3(glval<int>)     = VariableAddress[size]              : 
#  248|     r248_4(int)            = Load[size]                         : &:r248_3, m247_10
#  248|     r248_5(unsigned long)  = Convert                            : r248_4
#  248|     r248_6(unsigned long)  = Constant[1]                        : 
#  248|     r248_7(unsigned long)  = Mul                                : r248_5, r248_6
#  248|     r248_8(void *)         = Call[operator new[]]               : func:r248_2, 0:r248_7
#  248|     m248_9(unknown)        = ^CallSideEffect                    : ~m247_4
#  248|     m248_10(unknown)       = Chi                                : total:m247_4, partial:m248_9
#  248|     m248_11(unknown)       = ^InitializeDynamicAllocation       : &:r248_8
#  248|     r248_12(char *)        = Convert                            : r248_8
#  248|     m248_13(char *)        = Store[dst]                         : &:r248_1, r248_12
#  249|     r249_1(char)           = Constant[97]                       : 
#  249|     r249_2(glval<char *>)  = VariableAddress[src]               : 
#  249|     r249_3(char *)         = Load[src]                          : &:r249_2, m247_6
#  249|     r249_4(glval<char>)    = CopyValue                          : r249_3
#  249|     m249_5(char)           = Store[?]                           : &:r249_4, r249_1
#  249|     m249_6(unknown)        = Chi                                : total:m247_8, partial:m249_5
#  250|     r250_1(glval<unknown>) = FunctionAddress[memcpy]            : 
#  250|     r250_2(glval<char *>)  = VariableAddress[dst]               : 
#  250|     r250_3(char *)         = Load[dst]                          : &:r250_2, m248_13
#  250|     r250_4(void *)         = Convert                            : r250_3
#  250|     r250_5(glval<char *>)  = VariableAddress[src]               : 
#  250|     r250_6(char *)         = Load[src]                          : &:r250_5, m247_6
#  250|     r250_7(void *)         = Convert                            : r250_6
#  250|     r250_8(glval<int>)     = VariableAddress[size]              : 
<<<<<<< HEAD
#  250|     r250_9(int)            = Load[size]                         : &:r250_8, m247_10
=======
#  250|     r250_9(int)            = Load                               : &:r250_8, m247_10
>>>>>>> 7f2aa81d
#  250|     r250_10(void *)        = Call[memcpy]                       : func:r250_1, 0:r250_4, 1:r250_7, 2:r250_9
#  250|     v250_11(void)          = ^SizedBufferReadSideEffect[1]      : &:r250_7, r250_9, ~m249_6
#  250|     m250_12(unknown)       = ^SizedBufferMustWriteSideEffect[0] : &:r250_4, r250_9
#  250|     m250_13(unknown)       = Chi                                : total:m248_11, partial:m250_12
#  251|     r251_1(glval<char *>)  = VariableAddress[#return]           : 
#  251|     r251_2(glval<char *>)  = VariableAddress[dst]               : 
#  251|     r251_3(char *)         = Load[dst]                          : &:r251_2, m248_13
#  251|     m251_4(char *)         = Store[#return]                     : &:r251_1, r251_3
#  247|     v247_11(void)          = ReturnIndirection[src]             : &:r247_7, m249_6
#  247|     r247_12(glval<char *>) = VariableAddress[#return]           : 
#  247|     v247_13(void)          = ReturnValue                        : &:r247_12, m251_4
#  247|     v247_14(void)          = AliasedUse                         : ~m248_10
#  247|     v247_15(void)          = ExitFunction                       : 

#  254| char StringLiteralAliasing2(bool)
#  254|   Block 0
#  254|     v254_1(void)        = EnterFunction          : 
#  254|     m254_2(unknown)     = AliasedDefinition      : 
#  254|     m254_3(unknown)     = InitializeNonLocal     : 
#  254|     m254_4(unknown)     = Chi                    : total:m254_2, partial:m254_3
#  254|     r254_5(glval<bool>) = VariableAddress[b]     : 
#  254|     m254_6(bool)        = InitializeParameter[b] : &:r254_5
#  255|     r255_1(glval<bool>) = VariableAddress[b]     : 
#  255|     r255_2(bool)        = Load[b]                : &:r255_1, m254_6
#  255|     v255_3(void)        = ConditionalBranch      : r255_2
#-----|   False -> Block 2
#-----|   True -> Block 1

#  256|   Block 1
#  256|     r256_1(glval<unknown>) = FunctionAddress[ExternalFunc] : 
#  256|     v256_2(void)           = Call[ExternalFunc]            : func:r256_1
#  256|     m256_3(unknown)        = ^CallSideEffect               : ~m254_4
#  256|     m256_4(unknown)        = Chi                           : total:m254_4, partial:m256_3
#-----|   Goto -> Block 3

#  259|   Block 2
#  259|     r259_1(glval<unknown>) = FunctionAddress[ExternalFunc] : 
#  259|     v259_2(void)           = Call[ExternalFunc]            : func:r259_1
#  259|     m259_3(unknown)        = ^CallSideEffect               : ~m254_4
#  259|     m259_4(unknown)        = Chi                           : total:m254_4, partial:m259_3
#-----|   Goto -> Block 3

#  262|   Block 3
#  262|     m262_1(unknown)        = Phi                       : from 1:~m256_4, from 2:~m259_4
#  262|     r262_2(glval<char *>)  = VariableAddress[s]        : 
#  262|     r262_3(glval<char[8]>) = StringConstant["Literal"] : 
#  262|     r262_4(char *)         = Convert                   : r262_3
#  262|     m262_5(char *)         = Store[s]                  : &:r262_2, r262_4
#  263|     r263_1(glval<char>)    = VariableAddress[#return]  : 
#  263|     r263_2(glval<char *>)  = VariableAddress[s]        : 
#  263|     r263_3(char *)         = Load[s]                   : &:r263_2, m262_5
#  263|     r263_4(int)            = Constant[2]               : 
#  263|     r263_5(glval<char>)    = PointerAdd[1]             : r263_3, r263_4
#  263|     r263_6(char)           = Load[?]                   : &:r263_5, ~m254_3
#  263|     m263_7(char)           = Store[#return]            : &:r263_1, r263_6
#  254|     r254_7(glval<char>)    = VariableAddress[#return]  : 
#  254|     v254_8(void)           = ReturnValue               : &:r254_7, m263_7
#  254|     v254_9(void)           = AliasedUse                : ~m262_1
#  254|     v254_10(void)          = ExitFunction              : 

#  268| void* MallocAliasing(void*, int)
#  268|   Block 0
#  268|     v268_1(void)           = EnterFunction                      : 
#  268|     m268_2(unknown)        = AliasedDefinition                  : 
#  268|     m268_3(unknown)        = InitializeNonLocal                 : 
#  268|     m268_4(unknown)        = Chi                                : total:m268_2, partial:m268_3
#  268|     r268_5(glval<void *>)  = VariableAddress[s]                 : 
#  268|     m268_6(void *)         = InitializeParameter[s]             : &:r268_5
#  268|     r268_7(void *)         = Load[s]                            : &:r268_5, m268_6
#  268|     m268_8(unknown)        = InitializeIndirection[s]           : &:r268_7
#  268|     r268_9(glval<int>)     = VariableAddress[size]              : 
#  268|     m268_10(int)           = InitializeParameter[size]          : &:r268_9
#  269|     r269_1(glval<void *>)  = VariableAddress[buf]               : 
#  269|     r269_2(glval<unknown>) = FunctionAddress[malloc]            : 
#  269|     r269_3(glval<int>)     = VariableAddress[size]              : 
<<<<<<< HEAD
#  269|     r269_4(int)            = Load[size]                         : &:r269_3, m268_10
=======
#  269|     r269_4(int)            = Load                               : &:r269_3, m268_10
>>>>>>> 7f2aa81d
#  269|     r269_5(void *)         = Call[malloc]                       : func:r269_2, 0:r269_4
#  269|     m269_6(unknown)        = ^CallSideEffect                    : ~m268_4
#  269|     m269_7(unknown)        = Chi                                : total:m268_4, partial:m269_6
#  269|     m269_8(unknown)        = ^InitializeDynamicAllocation       : &:r269_5
#  269|     m269_9(void *)         = Store[buf]                         : &:r269_1, r269_5
#  270|     r270_1(glval<unknown>) = FunctionAddress[memcpy]            : 
#  270|     r270_2(glval<void *>)  = VariableAddress[buf]               : 
#  270|     r270_3(void *)         = Load[buf]                          : &:r270_2, m269_9
#  270|     r270_4(glval<void *>)  = VariableAddress[s]                 : 
#  270|     r270_5(void *)         = Load[s]                            : &:r270_4, m268_6
#  270|     r270_6(glval<int>)     = VariableAddress[size]              : 
<<<<<<< HEAD
#  270|     r270_7(int)            = Load[size]                         : &:r270_6, m268_10
=======
#  270|     r270_7(int)            = Load                               : &:r270_6, m268_10
>>>>>>> 7f2aa81d
#  270|     r270_8(void *)         = Call[memcpy]                       : func:r270_1, 0:r270_3, 1:r270_5, 2:r270_7
#  270|     v270_9(void)           = ^SizedBufferReadSideEffect[1]      : &:r270_5, r270_7, ~m268_8
#  270|     m270_10(unknown)       = ^SizedBufferMustWriteSideEffect[0] : &:r270_3, r270_7
#  270|     m270_11(unknown)       = Chi                                : total:m269_8, partial:m270_10
#  271|     r271_1(glval<void *>)  = VariableAddress[#return]           : 
#  271|     r271_2(glval<void *>)  = VariableAddress[buf]               : 
#  271|     r271_3(void *)         = Load[buf]                          : &:r271_2, m269_9
#  271|     m271_4(void *)         = Store[#return]                     : &:r271_1, r271_3
#  268|     v268_11(void)          = ReturnIndirection[s]               : &:r268_7, m268_8
#  268|     r268_12(glval<void *>) = VariableAddress[#return]           : 
#  268|     v268_13(void)          = ReturnValue                        : &:r268_12, m271_4
#  268|     v268_14(void)          = AliasedUse                         : ~m269_7
#  268|     v268_15(void)          = ExitFunction                       : 

#  275| void EscapedButNotConflated(bool, Point, int)
#  275|   Block 0
#  275|     v275_1(void)           = EnterFunction           : 
#  275|     m275_2(unknown)        = AliasedDefinition       : 
#  275|     m275_3(unknown)        = InitializeNonLocal      : 
#  275|     m275_4(unknown)        = Chi                     : total:m275_2, partial:m275_3
#  275|     r275_5(glval<bool>)    = VariableAddress[c]      : 
#  275|     m275_6(bool)           = InitializeParameter[c]  : &:r275_5
#  275|     r275_7(glval<Point>)   = VariableAddress[p]      : 
#  275|     m275_8(Point)          = InitializeParameter[p]  : &:r275_7
#  275|     r275_9(glval<int>)     = VariableAddress[x1]     : 
#  275|     m275_10(int)           = InitializeParameter[x1] : &:r275_9
#  276|     r276_1(glval<Point>)   = VariableAddress[a]      : 
#  276|     m276_2(Point)          = Uninitialized[a]        : &:r276_1
#  276|     r276_3(glval<int>)     = FieldAddress[x]         : r276_1
#  276|     r276_4(int)            = Constant[0]             : 
#  276|     m276_5(int)            = Store[?]                : &:r276_3, r276_4
#  276|     m276_6(Point)          = Chi                     : total:m276_2, partial:m276_5
#  276|     r276_7(glval<int>)     = FieldAddress[y]         : r276_1
#  276|     r276_8(int)            = Constant[0]             : 
#  276|     m276_9(int)            = Store[?]                : &:r276_7, r276_8
#  276|     m276_10(Point)         = Chi                     : total:m276_6, partial:m276_9
#  277|     r277_1(glval<Point>)   = VariableAddress[a]      : 
#  277|     r277_2(Point *)        = CopyValue               : r277_1
#  277|     r277_3(glval<Point *>) = VariableAddress[pp]     : 
#  277|     m277_4(Point *)        = Store[pp]               : &:r277_3, r277_2
#  277|     m277_5(unknown)        = Chi                     : total:m275_4, partial:m277_4
#  278|     r278_1(glval<bool>)    = VariableAddress[c]      : 
#  278|     r278_2(bool)           = Load[c]                 : &:r278_1, m275_6
#  278|     v278_3(void)           = ConditionalBranch       : r278_2
#-----|   False -> Block 2
#-----|   True -> Block 1

#  279|   Block 1
#  279|     r279_1(glval<int>)   = VariableAddress[x1] : 
#  279|     r279_2(int)          = Load[x1]            : &:r279_1, m275_10
#  279|     r279_3(glval<Point>) = VariableAddress[a]  : 
#  279|     r279_4(glval<int>)   = FieldAddress[x]     : r279_3
#  279|     m279_5(int)          = Store[?]            : &:r279_4, r279_2
#  279|     m279_6(Point)        = Chi                 : total:m276_10, partial:m279_5
#-----|   Goto -> Block 2

#  281|   Block 2
#  281|     m281_1(int)          = Phi                : from 0:m276_5, from 1:m279_5
#  281|     m281_2(Point)        = Phi                : from 0:m276_10, from 1:m279_6
#  281|     r281_3(glval<int>)   = VariableAddress[x] : 
#  281|     r281_4(glval<Point>) = VariableAddress[a] : 
#  281|     r281_5(glval<int>)   = FieldAddress[x]    : r281_4
#  281|     r281_6(int)          = Load[?]            : &:r281_5, m281_1
#  281|     m281_7(int)          = Store[x]           : &:r281_3, r281_6
#  282|     v282_1(void)         = NoOp               : 
#  275|     v275_11(void)        = ReturnVoid         : 
#  275|     v275_12(void)        = AliasedUse         : ~m277_5
#  275|     v275_13(void)        = ExitFunction       : 

#  286| void A::A(int)
#  286|   Block 0
#  286|     v286_1(void)           = EnterFunction                : 
#  286|     m286_2(unknown)        = AliasedDefinition            : 
#  286|     m286_3(unknown)        = InitializeNonLocal           : 
#  286|     m286_4(unknown)        = Chi                          : total:m286_2, partial:m286_3
#  286|     r286_5(glval<unknown>) = VariableAddress[#this]       : 
#  286|     m286_6(glval<A>)       = InitializeParameter[#this]   : &:r286_5
#  286|     r286_7(glval<A>)       = Load[#this]                  : &:r286_5, m286_6
#  286|     m286_8(A)              = InitializeIndirection[#this] : &:r286_7
#  286|     r286_9(glval<int>)     = VariableAddress[x]           : 
#  286|     m286_10(int)           = InitializeParameter[x]       : &:r286_9
#  286|     v286_11(void)          = NoOp                         : 
#  286|     v286_12(void)          = ReturnIndirection[#this]     : &:r286_7, m286_8
#  286|     v286_13(void)          = ReturnVoid                   : 
#  286|     v286_14(void)          = AliasedUse                   : m286_3
#  286|     v286_15(void)          = ExitFunction                 : 

#  287| void A::A(A*)
#  287|   Block 0
#  287|     v287_1(void)           = EnterFunction                : 
#  287|     m287_2(unknown)        = AliasedDefinition            : 
#  287|     m287_3(unknown)        = InitializeNonLocal           : 
#  287|     m287_4(unknown)        = Chi                          : total:m287_2, partial:m287_3
#  287|     r287_5(glval<unknown>) = VariableAddress[#this]       : 
#  287|     m287_6(glval<A>)       = InitializeParameter[#this]   : &:r287_5
#  287|     r287_7(glval<A>)       = Load[#this]                  : &:r287_5, m287_6
#  287|     m287_8(A)              = InitializeIndirection[#this] : &:r287_7
#  287|     r287_9(glval<A *>)     = VariableAddress[p#0]         : 
#  287|     m287_10(A *)           = InitializeParameter[p#0]     : &:r287_9
#  287|     r287_11(A *)           = Load[p#0]                    : &:r287_9, m287_10
#  287|     m287_12(unknown)       = InitializeIndirection[p#0]   : &:r287_11
#  287|     v287_13(void)          = NoOp                         : 
#  287|     v287_14(void)          = ReturnIndirection[#this]     : &:r287_7, m287_8
#  287|     v287_15(void)          = ReturnIndirection[p#0]       : &:r287_11, m287_12
#  287|     v287_16(void)          = ReturnVoid                   : 
#  287|     v287_17(void)          = AliasedUse                   : m287_3
#  287|     v287_18(void)          = ExitFunction                 : 

#  288| void A::A()
#  288|   Block 0
#  288|     v288_1(void)           = EnterFunction                : 
#  288|     m288_2(unknown)        = AliasedDefinition            : 
#  288|     m288_3(unknown)        = InitializeNonLocal           : 
#  288|     m288_4(unknown)        = Chi                          : total:m288_2, partial:m288_3
#  288|     r288_5(glval<unknown>) = VariableAddress[#this]       : 
#  288|     m288_6(glval<A>)       = InitializeParameter[#this]   : &:r288_5
#  288|     r288_7(glval<A>)       = Load[#this]                  : &:r288_5, m288_6
#  288|     m288_8(A)              = InitializeIndirection[#this] : &:r288_7
#  288|     v288_9(void)           = NoOp                         : 
#  288|     v288_10(void)          = ReturnIndirection[#this]     : &:r288_7, m288_8
#  288|     v288_11(void)          = ReturnVoid                   : 
#  288|     v288_12(void)          = AliasedUse                   : m288_3
#  288|     v288_13(void)          = ExitFunction                 : 

#  291| Point* NewAliasing(int)
#  291|   Block 0
#  291|     v291_1(void)            = EnterFunction                   : 
#  291|     m291_2(unknown)         = AliasedDefinition               : 
#  291|     m291_3(unknown)         = InitializeNonLocal              : 
#  291|     m291_4(unknown)         = Chi                             : total:m291_2, partial:m291_3
#  291|     r291_5(glval<int>)      = VariableAddress[x]              : 
#  291|     m291_6(int)             = InitializeParameter[x]          : &:r291_5
#  292|     r292_1(glval<Point *>)  = VariableAddress[p]              : 
#  292|     r292_2(glval<unknown>)  = FunctionAddress[operator new]   : 
#  292|     r292_3(unsigned long)   = Constant[8]                     : 
#  292|     r292_4(void *)          = Call[operator new]              : func:r292_2, 0:r292_3
#  292|     m292_5(unknown)         = ^CallSideEffect                 : ~m291_4
#  292|     m292_6(unknown)         = Chi                             : total:m291_4, partial:m292_5
#  292|     m292_7(unknown)         = ^InitializeDynamicAllocation    : &:r292_4
#  292|     r292_8(Point *)         = Convert                         : r292_4
#  292|     m292_9(Point *)         = Store[p]                        : &:r292_1, r292_8
#  293|     r293_1(glval<Point *>)  = VariableAddress[q]              : 
#  293|     r293_2(glval<unknown>)  = FunctionAddress[operator new]   : 
#  293|     r293_3(unsigned long)   = Constant[8]                     : 
#  293|     r293_4(void *)          = Call[operator new]              : func:r293_2, 0:r293_3
#  293|     m293_5(unknown)         = ^CallSideEffect                 : ~m292_6
#  293|     m293_6(unknown)         = Chi                             : total:m292_6, partial:m293_5
#  293|     m293_7(unknown)         = ^InitializeDynamicAllocation    : &:r293_4
#  293|     r293_8(Point *)         = Convert                         : r293_4
#  293|     m293_9(Point *)         = Store[q]                        : &:r293_1, r293_8
#  294|     r294_1(glval<int>)      = VariableAddress[j]              : 
#  294|     r294_2(glval<unknown>)  = FunctionAddress[operator new]   : 
#  294|     r294_3(unsigned long)   = Constant[4]                     : 
#  294|     r294_4(void *)          = Call[operator new]              : func:r294_2, 0:r294_3
#  294|     m294_5(unknown)         = ^CallSideEffect                 : ~m293_6
#  294|     m294_6(unknown)         = Chi                             : total:m293_6, partial:m294_5
#  294|     m294_7(unknown)         = ^InitializeDynamicAllocation    : &:r294_4
#  294|     r294_8(A *)             = Convert                         : r294_4
#  294|     r294_9(glval<unknown>)  = FunctionAddress[A]              : 
#  294|     r294_10(glval<unknown>) = FunctionAddress[operator new]   : 
#  294|     r294_11(unsigned long)  = Constant[4]                     : 
#  294|     r294_12(void *)         = Call[operator new]              : func:r294_10, 0:r294_11
#  294|     m294_13(unknown)        = ^CallSideEffect                 : ~m294_6
#  294|     m294_14(unknown)        = Chi                             : total:m294_6, partial:m294_13
#  294|     m294_15(unknown)        = ^InitializeDynamicAllocation    : &:r294_12
#  294|     r294_16(A *)            = Convert                         : r294_12
#  294|     r294_17(glval<unknown>) = FunctionAddress[A]              : 
#  294|     r294_18(glval<int>)     = VariableAddress[x]              : 
<<<<<<< HEAD
#  294|     r294_19(int)            = Load[x]                         : &:r294_18, m291_6
=======
#  294|     r294_19(int)            = Load                            : &:r294_18, m291_6
>>>>>>> 7f2aa81d
#  294|     v294_20(void)           = Call[A]                         : func:r294_17, this:r294_16, 0:r294_19
#  294|     m294_21(unknown)        = ^CallSideEffect                 : ~m294_14
#  294|     m294_22(unknown)        = Chi                             : total:m294_14, partial:m294_21
#  294|     m294_23(A)              = ^IndirectMayWriteSideEffect[-1] : &:r294_16
#  294|     m294_24(unknown)        = Chi                             : total:m294_15, partial:m294_23
#  294|     v294_25(void)           = Call[A]                         : func:r294_9, this:r294_8, 0:r294_16
#  294|     m294_26(unknown)        = ^CallSideEffect                 : ~m294_22
#  294|     m294_27(unknown)        = Chi                             : total:m294_22, partial:m294_26
#  294|     m294_28(A)              = ^IndirectMayWriteSideEffect[-1] : &:r294_8
#  294|     m294_29(unknown)        = Chi                             : total:m294_7, partial:m294_28
#  294|     v294_30(void)           = ^BufferReadSideEffect[0]        : &:r294_16, ~m294_24
#  294|     m294_31(unknown)        = ^BufferMayWriteSideEffect[0]    : &:r294_16
#  294|     m294_32(unknown)        = Chi                             : total:m294_24, partial:m294_31
#  294|     r294_33(glval<int>)     = FieldAddress[i]                 : r294_8
#  294|     r294_34(int)            = Load[?]                         : &:r294_33, ~m294_29
#  294|     m294_35(int)            = Store[j]                        : &:r294_1, r294_34
#  295|     r295_1(glval<A *>)      = VariableAddress[a]              : 
#  295|     r295_2(glval<unknown>)  = FunctionAddress[operator new]   : 
#  295|     r295_3(unsigned long)   = Constant[4]                     : 
#  295|     r295_4(void *)          = Call[operator new]              : func:r295_2, 0:r295_3
#  295|     m295_5(unknown)         = ^CallSideEffect                 : ~m294_27
#  295|     m295_6(unknown)         = Chi                             : total:m294_27, partial:m295_5
#  295|     m295_7(unknown)         = ^InitializeDynamicAllocation    : &:r295_4
#  295|     r295_8(A *)             = Convert                         : r295_4
#  295|     r295_9(glval<unknown>)  = FunctionAddress[A]              : 
#  295|     v295_10(void)           = Call[A]                         : func:r295_9, this:r295_8
#  295|     m295_11(unknown)        = ^CallSideEffect                 : ~m295_6
#  295|     m295_12(unknown)        = Chi                             : total:m295_6, partial:m295_11
#  295|     m295_13(A)              = ^IndirectMayWriteSideEffect[-1] : &:r295_8
#  295|     m295_14(unknown)        = Chi                             : total:m295_7, partial:m295_13
#  295|     m295_15(A *)            = Store[a]                        : &:r295_1, r295_8
#  296|     r296_1(glval<Point *>)  = VariableAddress[#return]        : 
#  296|     r296_2(glval<Point *>)  = VariableAddress[p]              : 
#  296|     r296_3(Point *)         = Load[p]                         : &:r296_2, m292_9
#  296|     m296_4(Point *)         = Store[#return]                  : &:r296_1, r296_3
#  291|     r291_7(glval<Point *>)  = VariableAddress[#return]        : 
#  291|     v291_8(void)            = ReturnValue                     : &:r291_7, m296_4
#  291|     v291_9(void)            = AliasedUse                      : ~m295_12
#  291|     v291_10(void)           = ExitFunction                    : 

#  301| int main(int, char**)
#  301|   Block 0
#  301|     v301_1(void)           = EnterFunction                    : 
#  301|     m301_2(unknown)        = AliasedDefinition                : 
#  301|     m301_3(unknown)        = InitializeNonLocal               : 
#  301|     m301_4(unknown)        = Chi                              : total:m301_2, partial:m301_3
#  301|     r301_5(glval<int>)     = VariableAddress[argc]            : 
#  301|     m301_6(int)            = InitializeParameter[argc]        : &:r301_5
#  301|     r301_7(glval<char **>) = VariableAddress[argv]            : 
#  301|     m301_8(char **)        = InitializeParameter[argv]        : &:r301_7
#  301|     r301_9(char **)        = Load[argv]                       : &:r301_7, m301_8
#  301|     m301_10(unknown)       = InitializeIndirection[argv]      : &:r301_9
#  302|     r302_1(glval<unknown>) = FunctionAddress[unknownFunction] : 
#  302|     r302_2(glval<int>)     = VariableAddress[argc]            : 
#  302|     r302_3(int)            = Load[argc]                       : &:r302_2, m301_6
#  302|     r302_4(glval<char **>) = VariableAddress[argv]            : 
<<<<<<< HEAD
#  302|     r302_5(char **)        = Load[argv]                       : &:r302_4, m301_8
=======
#  302|     r302_5(char **)        = Load                             : &:r302_4, m301_8
>>>>>>> 7f2aa81d
#  302|     v302_6(void)           = Call[unknownFunction]            : func:r302_1, 0:r302_3, 1:r302_5
#  302|     m302_7(unknown)        = ^CallSideEffect                  : ~m301_4
#  302|     m302_8(unknown)        = Chi                              : total:m301_4, partial:m302_7
#  302|     v302_9(void)           = ^BufferReadSideEffect[1]         : &:r302_5, ~m301_10
#  302|     m302_10(unknown)       = ^BufferMayWriteSideEffect[1]     : &:r302_5
#  302|     m302_11(unknown)       = Chi                              : total:m301_10, partial:m302_10
#  303|     r303_1(glval<unknown>) = FunctionAddress[unknownFunction] : 
#  303|     r303_2(glval<int>)     = VariableAddress[argc]            : 
#  303|     r303_3(int)            = Load[argc]                       : &:r303_2, m301_6
#  303|     r303_4(glval<char **>) = VariableAddress[argv]            : 
<<<<<<< HEAD
#  303|     r303_5(char **)        = Load[argv]                       : &:r303_4, m301_8
=======
#  303|     r303_5(char **)        = Load                             : &:r303_4, m301_8
>>>>>>> 7f2aa81d
#  303|     v303_6(void)           = Call[unknownFunction]            : func:r303_1, 0:r303_3, 1:r303_5
#  303|     m303_7(unknown)        = ^CallSideEffect                  : ~m302_8
#  303|     m303_8(unknown)        = Chi                              : total:m302_8, partial:m303_7
#  303|     v303_9(void)           = ^BufferReadSideEffect[1]         : &:r303_5, ~m302_11
#  303|     m303_10(unknown)       = ^BufferMayWriteSideEffect[1]     : &:r303_5
#  303|     m303_11(unknown)       = Chi                              : total:m302_11, partial:m303_10
#  304|     r304_1(glval<int>)     = VariableAddress[#return]         : 
#  304|     r304_2(glval<char **>) = VariableAddress[argv]            : 
#  304|     r304_3(char **)        = Load[argv]                       : &:r304_2, m301_8
#  304|     r304_4(char *)         = Load[?]                          : &:r304_3, ~m303_11
#  304|     r304_5(char)           = Load[?]                          : &:r304_4, ~m303_8
#  304|     r304_6(int)            = Convert                          : r304_5
#  304|     m304_7(int)            = Store[#return]                   : &:r304_1, r304_6
#  301|     v301_11(void)          = ReturnIndirection[argv]          : &:r301_9, m303_11
#  301|     r301_12(glval<int>)    = VariableAddress[#return]         : 
#  301|     v301_13(void)          = ReturnValue                      : &:r301_12, m304_7
#  301|     v301_14(void)          = AliasedUse                       : ~m303_8
#  301|     v301_15(void)          = ExitFunction                     : 

#  310| void ThisAliasTest::setX(int)
#  310|   Block 0
#  310|     v310_1(void)                 = EnterFunction                : 
#  310|     m310_2(unknown)              = AliasedDefinition            : 
#  310|     m310_3(unknown)              = InitializeNonLocal           : 
#  310|     m310_4(unknown)              = Chi                          : total:m310_2, partial:m310_3
#  310|     r310_5(glval<unknown>)       = VariableAddress[#this]       : 
#  310|     m310_6(glval<ThisAliasTest>) = InitializeParameter[#this]   : &:r310_5
#  310|     r310_7(glval<ThisAliasTest>) = Load[#this]                  : &:r310_5, m310_6
#  310|     m310_8(ThisAliasTest)        = InitializeIndirection[#this] : &:r310_7
#  310|     r310_9(glval<int>)           = VariableAddress[arg]         : 
#  310|     m310_10(int)                 = InitializeParameter[arg]     : &:r310_9
#  311|     r311_1(glval<int>)           = VariableAddress[arg]         : 
#  311|     r311_2(int)                  = Load[arg]                    : &:r311_1, m310_10
#  311|     r311_3(glval<unknown>)       = VariableAddress[#this]       : 
#  311|     r311_4(ThisAliasTest *)      = Load[#this]                  : &:r311_3, m310_6
#  311|     r311_5(glval<int>)           = FieldAddress[x]              : r311_4
#  311|     m311_6(int)                  = Store[?]                     : &:r311_5, r311_2
#  311|     m311_7(unknown)              = Chi                          : total:m310_8, partial:m311_6
#  312|     v312_1(void)                 = NoOp                         : 
#  310|     v310_11(void)                = ReturnIndirection[#this]     : &:r310_7, m311_7
#  310|     v310_12(void)                = ReturnVoid                   : 
#  310|     v310_13(void)                = AliasedUse                   : m310_3
#  310|     v310_14(void)                = ExitFunction                 : <|MERGE_RESOLUTION|>--- conflicted
+++ resolved
@@ -859,11 +859,7 @@
 #  200|     m200_10(int)           = Store[ret]                  : &:r200_7, r200_9
 #  201|     r201_1(glval<unknown>) = FunctionAddress[abs]        : 
 #  201|     r201_2(glval<int>)     = VariableAddress[x]          : 
-<<<<<<< HEAD
-#  201|     r201_3(int)            = Load[x]                     : &:r201_2, m198_14
-=======
 #  201|     r201_3(int)            = Load                        : &:r201_2, m198_14
->>>>>>> 7f2aa81d
 #  201|     r201_4(int)            = Call[abs]                   : func:r201_1, 0:r201_3
 #  201|     r201_5(glval<int>)     = VariableAddress[ret]        : 
 #  201|     r201_6(int)            = Load[ret]                   : &:r201_5, m200_10
@@ -1130,11 +1126,7 @@
 #  250|     r250_6(char *)         = Load[src]                          : &:r250_5, m247_6
 #  250|     r250_7(void *)         = Convert                            : r250_6
 #  250|     r250_8(glval<int>)     = VariableAddress[size]              : 
-<<<<<<< HEAD
-#  250|     r250_9(int)            = Load[size]                         : &:r250_8, m247_10
-=======
 #  250|     r250_9(int)            = Load                               : &:r250_8, m247_10
->>>>>>> 7f2aa81d
 #  250|     r250_10(void *)        = Call[memcpy]                       : func:r250_1, 0:r250_4, 1:r250_7, 2:r250_9
 #  250|     v250_11(void)          = ^SizedBufferReadSideEffect[1]      : &:r250_7, r250_9, ~m249_6
 #  250|     m250_12(unknown)       = ^SizedBufferMustWriteSideEffect[0] : &:r250_4, r250_9
@@ -1210,11 +1202,7 @@
 #  269|     r269_1(glval<void *>)  = VariableAddress[buf]               : 
 #  269|     r269_2(glval<unknown>) = FunctionAddress[malloc]            : 
 #  269|     r269_3(glval<int>)     = VariableAddress[size]              : 
-<<<<<<< HEAD
-#  269|     r269_4(int)            = Load[size]                         : &:r269_3, m268_10
-=======
 #  269|     r269_4(int)            = Load                               : &:r269_3, m268_10
->>>>>>> 7f2aa81d
 #  269|     r269_5(void *)         = Call[malloc]                       : func:r269_2, 0:r269_4
 #  269|     m269_6(unknown)        = ^CallSideEffect                    : ~m268_4
 #  269|     m269_7(unknown)        = Chi                                : total:m268_4, partial:m269_6
@@ -1226,11 +1214,7 @@
 #  270|     r270_4(glval<void *>)  = VariableAddress[s]                 : 
 #  270|     r270_5(void *)         = Load[s]                            : &:r270_4, m268_6
 #  270|     r270_6(glval<int>)     = VariableAddress[size]              : 
-<<<<<<< HEAD
-#  270|     r270_7(int)            = Load[size]                         : &:r270_6, m268_10
-=======
 #  270|     r270_7(int)            = Load                               : &:r270_6, m268_10
->>>>>>> 7f2aa81d
 #  270|     r270_8(void *)         = Call[memcpy]                       : func:r270_1, 0:r270_3, 1:r270_5, 2:r270_7
 #  270|     v270_9(void)           = ^SizedBufferReadSideEffect[1]      : &:r270_5, r270_7, ~m268_8
 #  270|     m270_10(unknown)       = ^SizedBufferMustWriteSideEffect[0] : &:r270_3, r270_7
@@ -1399,11 +1383,7 @@
 #  294|     r294_16(A *)            = Convert                         : r294_12
 #  294|     r294_17(glval<unknown>) = FunctionAddress[A]              : 
 #  294|     r294_18(glval<int>)     = VariableAddress[x]              : 
-<<<<<<< HEAD
-#  294|     r294_19(int)            = Load[x]                         : &:r294_18, m291_6
-=======
 #  294|     r294_19(int)            = Load                            : &:r294_18, m291_6
->>>>>>> 7f2aa81d
 #  294|     v294_20(void)           = Call[A]                         : func:r294_17, this:r294_16, 0:r294_19
 #  294|     m294_21(unknown)        = ^CallSideEffect                 : ~m294_14
 #  294|     m294_22(unknown)        = Chi                             : total:m294_14, partial:m294_21
@@ -1460,11 +1440,7 @@
 #  302|     r302_2(glval<int>)     = VariableAddress[argc]            : 
 #  302|     r302_3(int)            = Load[argc]                       : &:r302_2, m301_6
 #  302|     r302_4(glval<char **>) = VariableAddress[argv]            : 
-<<<<<<< HEAD
-#  302|     r302_5(char **)        = Load[argv]                       : &:r302_4, m301_8
-=======
 #  302|     r302_5(char **)        = Load                             : &:r302_4, m301_8
->>>>>>> 7f2aa81d
 #  302|     v302_6(void)           = Call[unknownFunction]            : func:r302_1, 0:r302_3, 1:r302_5
 #  302|     m302_7(unknown)        = ^CallSideEffect                  : ~m301_4
 #  302|     m302_8(unknown)        = Chi                              : total:m301_4, partial:m302_7
@@ -1475,11 +1451,7 @@
 #  303|     r303_2(glval<int>)     = VariableAddress[argc]            : 
 #  303|     r303_3(int)            = Load[argc]                       : &:r303_2, m301_6
 #  303|     r303_4(glval<char **>) = VariableAddress[argv]            : 
-<<<<<<< HEAD
-#  303|     r303_5(char **)        = Load[argv]                       : &:r303_4, m301_8
-=======
 #  303|     r303_5(char **)        = Load                             : &:r303_4, m301_8
->>>>>>> 7f2aa81d
 #  303|     v303_6(void)           = Call[unknownFunction]            : func:r303_1, 0:r303_3, 1:r303_5
 #  303|     m303_7(unknown)        = ^CallSideEffect                  : ~m302_8
 #  303|     m303_8(unknown)        = Chi                              : total:m302_8, partial:m303_7
