--- conflicted
+++ resolved
@@ -142,38 +142,9 @@
     call.getStaticCallTarget() = func and
     func.hasTaintFlow(modelIn, modelOut)
   |
-<<<<<<< HEAD
-    (
-      nodeIn = callInput(call, modelIn)
-      or
-      exists(int n |
-        modelIn.isParameterDerefOrQualifierObject(n) and
-        if n = -1
-        then nodeIn = callInput(call, any(InQualifierAddress inQualifier))
-        else nodeIn = callInput(call, any(InParameter inParam | inParam.getIndex() = n))
-      )
-    ) and
-    nodeOut = callOutput(call, modelOut)
+    nodeIn = callInput(call, modelIn) and nodeOut = callOutput(call, modelOut)
     or
-    exists(int d |
-      nodeIn = callInput(call, modelIn, d)
-      or
-      exists(int n |
-        d = 1 and
-        modelIn.isParameterDerefOrQualifierObject(n) and
-        if n = -1
-        then nodeIn = callInput(call, any(InQualifierAddress inQualifier))
-        else nodeIn = callInput(call, any(InParameter inParam | inParam.getIndex() = n))
-      )
-    |
-      call.getStaticCallTarget() = func and
-      func.hasTaintFlow(modelIn, modelOut) and
-      nodeOut = callOutput(call, modelOut, d)
-    )
-=======
-    nodeIn = callInput(call, modelIn) and
-    nodeOut = callOutput(call, modelOut)
->>>>>>> 522c9d64
+    exists(int d | nodeIn = callInput(call, modelIn, d) and nodeOut = callOutput(call, modelOut, d))
   )
   or
   // Taint flow from one argument to another and data flow from an argument to a
