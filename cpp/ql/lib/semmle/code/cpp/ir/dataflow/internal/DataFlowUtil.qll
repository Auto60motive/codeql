/**
 * Provides C++-specific definitions for use in the data flow library.
 */

private import cpp
// The `ValueNumbering` library has to be imported right after `cpp` to ensure
// that the cached IR gets the same checksum here as it does in queries that use
// `ValueNumbering` without `DataFlow`.
private import semmle.code.cpp.ir.ValueNumbering
private import semmle.code.cpp.ir.IR
private import semmle.code.cpp.controlflow.IRGuards
private import semmle.code.cpp.models.interfaces.DataFlow
private import DataFlowPrivate
private import ModelUtil
private import SsaInternals as Ssa
private import DataFlowImplCommon as DataFlowImplCommon

/**
 * The IR dataflow graph consists of the following nodes:
 * - `Node0`, which injects most instructions and operands directly into the dataflow graph.
 * - `VariableNode`, which is used to model flow through global variables.
 * - `PostFieldUpdateNode`, which is used to model the state of a field after a value has been stored
 * into an address after a number of loads.
 * - `SsaPhiNode`, which represents phi nodes as computed by the shared SSA library.
 * - `IndirectArgumentOutNode`, which represents the value of an argument (and its indirections) after
 * it leaves a function call.
 * - `RawIndirectOperand`, which represents the value of `operand` after loading the address a number
 * of times.
 * - `RawIndirectInstruction`, which represents the value of `instr` after loading the address a number
 * of times.
 */
cached
private newtype TIRDataFlowNode =
  TNode0(Node0Impl node) { DataFlowImplCommon::forceCachingInSameStage() } or
  TVariableNode(Variable var, int indirectionIndex) {
    indirectionIndex = [1 .. Ssa::getMaxIndirectionsForType(var.getUnspecifiedType())]
  } or
  TPostFieldUpdateNode(FieldAddress operand, int indirectionIndex) {
    indirectionIndex =
      [1 .. Ssa::countIndirectionsForCppType(operand.getObjectAddress().getResultLanguageType())]
  } or
  TSsaPhiNode(Ssa::PhiNode phi) or
  TIndirectArgumentOutNode(ArgumentOperand operand, int indirectionIndex) {
    Ssa::isModifiableByCall(operand, indirectionIndex)
  } or
  TRawIndirectOperand(Operand op, int indirectionIndex) {
    Ssa::hasRawIndirectOperand(op, indirectionIndex)
  } or
  TRawIndirectInstruction(Instruction instr, int indirectionIndex) {
    Ssa::hasRawIndirectInstruction(instr, indirectionIndex)
  } or
<<<<<<< HEAD
  TFinalGlobalValue(Ssa::GlobalUse globalUse) or
  TInitialGlobalValue(Ssa::GlobalDef globalUse)
=======
  TFinalParameterNode(Parameter p, int indirectionIndex) {
    exists(Ssa::FinalParameterUse use |
      use.getParameter() = p and
      use.getIndirectionIndex() = indirectionIndex
    )
  }
>>>>>>> bfe9ae22

/**
 * An operand that is defined by a `FieldAddressInstruction`.
 */
class FieldAddress extends Operand {
  FieldAddressInstruction fai;

  FieldAddress() { fai = this.getDef() }

  /** Gets the field associated with this instruction. */
  Field getField() { result = fai.getField() }

  /** Gets the instruction whose result provides the address of the object containing the field. */
  Instruction getObjectAddress() { result = fai.getObjectAddress() }

  /** Gets the operand that provides the address of the object containing the field. */
  Operand getObjectAddressOperand() { result = fai.getObjectAddressOperand() }
}

/**
 * Holds if `opFrom` is an operand whose value flows to the result of `instrTo`.
 *
 * `isPointerArith` is `true` if `instrTo` is a `PointerArithmeticInstruction` and `opFrom`
 * is the left operand.
 */
predicate conversionFlow(Operand opFrom, Instruction instrTo, boolean isPointerArith) {
  isPointerArith = false and
  (
    instrTo.(CopyValueInstruction).getSourceValueOperand() = opFrom
    or
    instrTo.(ConvertInstruction).getUnaryOperand() = opFrom
    or
    instrTo.(CheckedConvertOrNullInstruction).getUnaryOperand() = opFrom
    or
    instrTo.(InheritanceConversionInstruction).getUnaryOperand() = opFrom
    or
    Ssa::isAdditionalConversionFlow(opFrom, instrTo)
  )
  or
  isPointerArith = true and
  instrTo.(PointerArithmeticInstruction).getLeftOperand() = opFrom
}

/**
 * A node in a data flow graph.
 *
 * A node can be either an expression, a parameter, or an uninitialized local
 * variable. Such nodes are created with `DataFlow::exprNode`,
 * `DataFlow::parameterNode`, and `DataFlow::uninitializedNode` respectively.
 */
class Node extends TIRDataFlowNode {
  /**
   * INTERNAL: Do not use.
   */
  Declaration getEnclosingCallable() { none() } // overridden in subclasses

  /** Gets the function to which this node belongs, if any. */
  Declaration getFunction() { none() } // overridden in subclasses

  /**
   * Gets the type of this node.
   *
   * If `asInstruction().isGLValue()` holds, then the type of this node
   * should be thought of as "pointer to `getType()`".
   */
  DataFlowType getType() { none() } // overridden in subclasses

  /** Gets the instruction corresponding to this node, if any. */
  Instruction asInstruction() { result = this.(InstructionNode).getInstruction() }

  /** Gets the operands corresponding to this node, if any. */
  Operand asOperand() { result = this.(OperandNode).getOperand() }

  /**
   * Gets the non-conversion expression corresponding to this node, if any.
   * This predicate only has a result on nodes that represent the value of
   * evaluating the expression. For data flowing _out of_ an expression, like
   * when an argument is passed by reference, use `asDefiningArgument` instead
   * of `asExpr`.
   *
   * If this node strictly (in the sense of `asConvertedExpr`) corresponds to
   * a `Conversion`, then the result is the underlying non-`Conversion` base
   * expression.
   */
  Expr asExpr() { result = this.(ExprNode).getExpr() }

  /**
   * Gets the non-conversion expression that's indirectly tracked by this node
   * under `index` number of indirections.
   */
  Expr asIndirectExpr(int index) { result = this.(IndirectExprNode).getExpr(index) }

  /**
   * Gets the non-conversion expression that's indirectly tracked by this node
   * behind a number of indirections.
   */
  Expr asIndirectExpr() { result = this.asIndirectExpr(_) }

  /**
   * Gets the expression corresponding to this node, if any. The returned
   * expression may be a `Conversion`.
   */
  Expr asConvertedExpr() { result = this.(ExprNode).getConvertedExpr() }

  /**
   * Gets the expression that's indirectly tracked by this node
   * behind `index` number of indirections.
   */
  Expr asIndirectConvertedExpr(int index) {
    result = this.(IndirectExprNode).getConvertedExpr(index)
  }

  /**
   * Gets the expression that's indirectly tracked by this node behind a
   * number of indirections.
   */
  Expr asIndirectConvertedExpr() { result = this.asIndirectConvertedExpr(_) }

  /**
   * Gets the argument that defines this `DefinitionByReferenceNode`, if any.
   * This predicate should be used instead of `asExpr` when referring to the
   * value of a reference argument _after_ the call has returned. For example,
   * in `f(&x)`, this predicate will have `&x` as its result for the `Node`
   * that represents the new value of `x`.
   */
  Expr asDefiningArgument() { result = this.asDefiningArgument(_) }

  /**
   * Gets the argument that defines this `DefinitionByReferenceNode`, if any.
   *
   * Unlike `Node::asDefiningArgument/0`, this predicate gets the node representing
   * the value of the `index`'th indirection after leaving a function. For example,
   * in:
   * ```cpp
   * void f(int**);
   * ...
   * int** x = ...;
   * f(x);
   * ```
   * The node `n` such that `n.asDefiningArgument(1)` is the argument `x` will
   * contain the value of `*x` after `f` has returned, and the node `n` such that
   * `n.asDefiningArgument(2)` is the argument `x` will contain the value of `**x`
   * after the `f` has returned.
   */
  Expr asDefiningArgument(int index) {
    // Subtract one because `DefinitionByReferenceNode` is defined to be in
    // the range `[0 ... n - 1]` for some `n` instead of `[1 ... n]`.
    this.(DefinitionByReferenceNode).getIndirectionIndex() = index - 1 and
    result = this.(DefinitionByReferenceNode).getArgument()
  }

  /**
   * Gets the the argument going into a function for a node that represents
   * the indirect value of the argument after `index` loads. For example, in:
   * ```cpp
   * void f(int**);
   * ...
   * int** x = ...;
   * f(x);
   * ```
   * The node `n` such that `n.asIndirectArgument(1)` represents the value of
   * `*x` going into `f`, and the node `n` such that `n.asIndirectArgument(2)`
   * represents the value of `**x` going into `f`.
   */
  Expr asIndirectArgument(int index) {
    this.(SideEffectOperandNode).getIndirectionIndex() = index and
    result = this.(SideEffectOperandNode).getArgument()
  }

  /**
   * Gets the the argument going into a function for a node that represents
   * the indirect value of the argument after any non-zero number of loads.
   */
  Expr asIndirectArgument() { result = this.asIndirectArgument(_) }

  /** Gets the positional parameter corresponding to this node, if any. */
  Parameter asParameter() {
    exists(int indirectionIndex | result = this.asParameter(indirectionIndex) |
      if result.getUnspecifiedType() instanceof ReferenceType
      then indirectionIndex = 1
      else indirectionIndex = 0
    )
  }

  /**
   * Gets the uninitialized local variable corresponding to this node, if
   * any.
   */
  LocalVariable asUninitialized() { result = this.(UninitializedNode).getLocalVariable() }

  /**
   * Gets the positional parameter corresponding to the node that represents
   * the value of the parameter after `index` number of loads, if any. For
   * example, in:
   * ```cpp
   * void f(int** x) { ... }
   * ```
   * - The node `n` such that `n.asParameter(0)` is the parameter `x` represents
   * the value of `x`.
   * - The node `n` such that `n.asParameter(1)` is the parameter `x` represents
   * the value of `*x`.
   * - The node `n` such that `n.asParameter(2)` is the parameter `x` represents
   * the value of `**x`.
   */
  Parameter asParameter(int index) {
    index = 0 and
    result = this.(ExplicitParameterNode).getParameter()
    or
    this.(IndirectParameterNode).getIndirectionIndex() = index and
    result = this.(IndirectParameterNode).getParameter()
  }

  /**
   * Gets the variable corresponding to this node, if any. This can be used for
   * modeling flow in and out of global variables.
   */
  Variable asVariable() { this = TVariableNode(result, 1) }

  /**
   * Gets the `indirectionIndex`'th indirection of this node's underlying variable, if any.
   *
   * This can be used for modeling flow in and out of global variables.
   */
  Variable asIndirectVariable(int indirectionIndex) {
    indirectionIndex > 1 and
    this = TVariableNode(result, indirectionIndex)
  }

  /** Gets an indirection of this node's underlying variable, if any. */
  Variable asIndirectVariable() { result = this.asIndirectVariable(_) }

  /**
   * Gets the expression that is partially defined by this node, if any.
   *
   * Partial definitions are created for field stores (`x.y = taint();` is a partial
   * definition of `x`), and for calls that may change the value of an object (so
   * `x.set(taint())` is a partial definition of `x`, and `transfer(&x, taint())` is
   * a partial definition of `&x`).
   */
  Expr asPartialDefinition() { result = this.(PartialDefinitionNode).getDefinedExpr() }

  /**
   * Gets an upper bound on the type of this node.
   */
  DataFlowType getTypeBound() { result = this.getType() }

  /** Gets the location of this element. */
  cached
  final Location getLocation() { result = this.getLocationImpl() }

  /** INTERNAL: Do not use. */
  Location getLocationImpl() {
    none() // overridden by subclasses
  }

  /**
   * Holds if this element is at the specified location.
   * The location spans column `startcolumn` of line `startline` to
   * column `endcolumn` of line `endline` in file `filepath`.
   * For more information, see
   * [Locations](https://codeql.github.com/docs/writing-codeql-queries/providing-locations-in-codeql-queries/).
   */
  predicate hasLocationInfo(
    string filepath, int startline, int startcolumn, int endline, int endcolumn
  ) {
    this.getLocation().hasLocationInfo(filepath, startline, startcolumn, endline, endcolumn)
  }

  /** Gets a textual representation of this element. */
  cached
  final string toString() {
    result = toExprString(this)
    or
    not exists(toExprString(this)) and
    result = this.toStringImpl()
  }

  /** INTERNAL: Do not use. */
  string toStringImpl() {
    none() // overridden by subclasses
  }
}

private string toExprString(Node n) {
  result = n.asExpr().toString()
  or
  result = n.asIndirectExpr().toString() + " indirection"
}

/**
 * A class that lifts pre-SSA dataflow nodes to regular dataflow nodes.
 */
private class Node0 extends Node, TNode0 {
  Node0Impl node;

  Node0() { this = TNode0(node) }

  override Declaration getEnclosingCallable() { result = node.getEnclosingCallable() }

  override Declaration getFunction() { result = node.getFunction() }

  override DataFlowType getType() { result = node.getType() }

  final override Location getLocationImpl() { result = node.getLocationImpl() }

  override string toStringImpl() {
    // This predicate is overridden in subclasses. This default implementation
    // does not use `Instruction.toString` because that's expensive to compute.
    result = node.toStringImpl()
  }
}

/**
 * An instruction, viewed as a node in a data flow graph.
 */
class InstructionNode extends Node0 {
  override InstructionNode0 node;
  Instruction instr;

  InstructionNode() { instr = node.getInstruction() }

  /** Gets the instruction corresponding to this node. */
  Instruction getInstruction() { result = instr }

  override string toStringImpl() { result = instr.getAst().toString() }
}

/**
 * An operand, viewed as a node in a data flow graph.
 */
class OperandNode extends Node, Node0 {
  override OperandNode0 node;
  Operand op;

  OperandNode() { op = node.getOperand() }

  /** Gets the operand corresponding to this node. */
  Operand getOperand() { result = node.getOperand() }

  override string toStringImpl() { result = op.getDef().getAst().toString() }
}

/**
 * INTERNAL: Do not use.
 *
 * Returns `t`, but stripped of the outermost pointer, reference, etc.
 *
 * For example, `stripPointers(int*&)` is `int*` and `stripPointers(int*)` is `int`.
 */
Type stripPointer(Type t) {
  result = any(Ssa::Indirection ind | ind.getType() = t).getBaseType()
  or
  // These types have a sensible base type, but don't receive additional
  // dataflow nodes representing their indirections. So for now we special case them.
  result = t.(ArrayType).getBaseType()
  or
  result = t.(PointerToMemberType).getBaseType()
  or
  result = t.(FunctionPointerIshType).getBaseType()
}

/**
 * INTERNAL: do not use.
 *
 * The node representing the value of a field after it has been updated.
 */
class PostFieldUpdateNode extends TPostFieldUpdateNode, PartialDefinitionNode {
  int indirectionIndex;
  FieldAddress fieldAddress;

  PostFieldUpdateNode() { this = TPostFieldUpdateNode(fieldAddress, indirectionIndex) }

  override Function getFunction() { result = fieldAddress.getUse().getEnclosingFunction() }

  override Declaration getEnclosingCallable() { result = this.getFunction() }

  FieldAddress getFieldAddress() { result = fieldAddress }

  Field getUpdatedField() { result = fieldAddress.getField() }

  int getIndirectionIndex() { result = indirectionIndex }

  override Node getPreUpdateNode() {
    hasOperandAndIndex(result, pragma[only_bind_into](fieldAddress).getObjectAddressOperand(),
      indirectionIndex)
  }

  override Expr getDefinedExpr() {
    result = fieldAddress.getObjectAddress().getUnconvertedResultExpression()
  }

  override Location getLocationImpl() { result = fieldAddress.getLocation() }

  override string toStringImpl() { result = this.getPreUpdateNode() + " [post update]" }
}

/**
 * INTERNAL: do not use.
 *
 * A phi node produced by the shared SSA library, viewed as a node in a data flow graph.
 */
class SsaPhiNode extends Node, TSsaPhiNode {
  Ssa::PhiNode phi;

  SsaPhiNode() { this = TSsaPhiNode(phi) }

  /** Gets the phi node associated with this node. */
  Ssa::PhiNode getPhiNode() { result = phi }

  override Declaration getEnclosingCallable() { result = this.getFunction() }

  override Declaration getFunction() { result = phi.getBasicBlock().getEnclosingFunction() }

  override DataFlowType getType() { result = this.getAnInput().getType() }

  final override Location getLocationImpl() { result = phi.getBasicBlock().getLocation() }

  override string toStringImpl() { result = "Phi" }

  /**
   * Gets a node that is used as input to this phi node.
   * `fromBackEdge` is true if data flows along a back-edge,
   * and `false` otherwise.
   */
  final Node getAnInput(boolean fromBackEdge) {
    localFlowStep(result, this) and
    if phi.getBasicBlock().dominates(getBasicBlock(result))
    then fromBackEdge = true
    else fromBackEdge = false
  }

  /** Gets a node that is used as input to this phi node. */
  final Node getAnInput() { result = this.getAnInput(_) }
}

/**
 * INTERNAL: do not use.
 *
 * A node representing a value after leaving a function.
 */
class SideEffectOperandNode extends Node, IndirectOperand {
  CallInstruction call;
  int argumentIndex;

  SideEffectOperandNode() { operand = call.getArgumentOperand(argumentIndex) }

  CallInstruction getCallInstruction() { result = call }

  Operand getAddressOperand() { result = operand }

  int getArgumentIndex() { result = argumentIndex }

  override Declaration getEnclosingCallable() { result = this.getFunction() }

  override Function getFunction() { result = call.getEnclosingFunction() }

  Expr getArgument() { result = call.getArgument(argumentIndex).getUnconvertedResultExpression() }
}

class FinalGlobalValue extends Node, TFinalGlobalValue {
  Ssa::GlobalUse globalUse;

  FinalGlobalValue() { this = TFinalGlobalValue(globalUse) }

  Ssa::GlobalUse getGlobalUse() { result = globalUse }

  override Declaration getEnclosingCallable() { result = this.getFunction() }

  override Declaration getFunction() { result = globalUse.getIRFunction().getFunction() }

  override DataFlowType getType() {
    exists(int indirectionIndex |
      indirectionIndex = globalUse.getIndirectionIndex() and
      result = getTypeImpl(globalUse.getUnspecifiedType(), indirectionIndex - 1)
    )
  }

  final override Location getLocationImpl() { result = globalUse.getLocation() }

  override string toStringImpl() { result = globalUse.toString() }
}

class InitialGlobalValue extends Node, TInitialGlobalValue {
  Ssa::GlobalDef globalDef;

  InitialGlobalValue() { this = TInitialGlobalValue(globalDef) }

  Ssa::GlobalDef getGlobalDef() { result = globalDef }

  override Declaration getEnclosingCallable() { result = this.getFunction() }

  override Declaration getFunction() { result = globalDef.getIRFunction().getFunction() }

  override DataFlowType getType() {
    exists(int indirectionIndex |
      indirectionIndex = globalDef.getIndirectionIndex() and
      result = getTypeImpl(globalDef.getUnspecifiedType(), indirectionIndex)
    )
  }

  final override Location getLocationImpl() { result = globalDef.getLocation() }

  override string toStringImpl() { result = globalDef.toString() }
}

/**
 * INTERNAL: do not use.
 *
 * A node representing an indirection of a parameter.
 */
class IndirectParameterNode extends Node, IndirectInstruction {
  InitializeParameterInstruction init;

  IndirectParameterNode() { this.getInstruction() = init }

  int getArgumentIndex() { init.hasIndex(result) }

  /** Gets the parameter whose indirection is initialized. */
  Parameter getParameter() { result = init.getParameter() }

  override Declaration getEnclosingCallable() { result = this.getFunction() }

  override Function getFunction() { result = this.getInstruction().getEnclosingFunction() }

  override string toStringImpl() {
    result = this.getParameter().toString() + " indirection"
    or
    not exists(this.getParameter()) and
    result = "this indirection"
  }
}

/**
 * INTERNAL: do not use.
 *
 * A node representing the indirection of a value that is
 * about to be returned from a function.
 */
class IndirectReturnNode extends Node {
  IndirectReturnNode() {
    this instanceof FinalParameterNode
    or
    this.(IndirectOperand).getOperand() = any(ReturnValueInstruction ret).getReturnAddressOperand()
  }

  override Declaration getEnclosingCallable() { result = this.getFunction() }

  /**
   * Holds if this node represents the value that is returned to the caller
   * through a `return` statement.
   */
  predicate isNormalReturn() { this instanceof IndirectOperand }

  /**
   * Holds if this node represents the value that is returned to the caller
   * by writing to the `argumentIndex`'th argument of the call.
   */
  predicate isParameterReturn(int argumentIndex) {
    this.(FinalParameterNode).getArgumentIndex() = argumentIndex
  }

  /** Gets the indirection index of this indirect return node. */
  int getIndirectionIndex() {
    result = this.(FinalParameterNode).getIndirectionIndex()
    or
    result = this.(IndirectOperand).getIndirectionIndex()
  }
}

/**
 * INTERNAL: do not use.
 *
 * A node representing the indirection of a value after it
 * has been returned from a function.
 */
class IndirectArgumentOutNode extends Node, TIndirectArgumentOutNode, PartialDefinitionNode {
  ArgumentOperand operand;
  int indirectionIndex;

  IndirectArgumentOutNode() { this = TIndirectArgumentOutNode(operand, indirectionIndex) }

  int getIndirectionIndex() { result = indirectionIndex }

  int getArgumentIndex() {
    exists(CallInstruction call | call.getArgumentOperand(result) = operand)
  }

  Operand getAddressOperand() { result = operand }

  CallInstruction getCallInstruction() { result.getAnArgumentOperand() = operand }

  Function getStaticCallTarget() { result = this.getCallInstruction().getStaticCallTarget() }

  override Declaration getEnclosingCallable() { result = this.getFunction() }

  override Function getFunction() { result = this.getCallInstruction().getEnclosingFunction() }

  override Node getPreUpdateNode() { hasOperandAndIndex(result, operand, indirectionIndex) }

  override string toStringImpl() {
    // This string should be unique enough to be helpful but common enough to
    // avoid storing too many different strings.
    result = this.getStaticCallTarget().getName() + " output argument"
    or
    not exists(this.getStaticCallTarget()) and
    result = "output argument"
  }

  override Location getLocationImpl() { result = operand.getLocation() }

  override Expr getDefinedExpr() { result = operand.getDef().getUnconvertedResultExpression() }
}

pragma[nomagic]
predicate indirectReturnOutNodeOperand0(CallInstruction call, Operand operand, int indirectionIndex) {
  Ssa::hasRawIndirectInstruction(call, indirectionIndex) and
  operandForfullyConvertedCall(operand, call)
}

pragma[nomagic]
predicate indirectReturnOutNodeInstruction0(
  CallInstruction call, Instruction instr, int indirectionIndex
) {
  Ssa::hasRawIndirectInstruction(call, indirectionIndex) and
  instructionForfullyConvertedCall(instr, call)
}

/**
 * Holds if `node` is an indirect operand with columns `(operand, indirectionIndex)`, and
 * `operand` represents a use of the fully converted value of `call`.
 */
private predicate hasOperand(Node node, CallInstruction call, int indirectionIndex, Operand operand) {
  indirectReturnOutNodeOperand0(call, operand, indirectionIndex) and
  hasOperandAndIndex(node, operand, indirectionIndex)
}

/**
 * Holds if `node` is an indirect instruction with columns `(instr, indirectionIndex)`, and
 * `instr` represents a use of the fully converted value of `call`.
 *
 * Note that `hasOperand(node, _, _, _)` implies `not hasInstruction(node, _, _, _)`.
 */
private predicate hasInstruction(
  Node node, CallInstruction call, int indirectionIndex, Instruction instr
) {
  indirectReturnOutNodeInstruction0(call, instr, indirectionIndex) and
  hasInstructionAndIndex(node, instr, indirectionIndex)
}

/**
 * INTERNAL: do not use.
 *
 * A node representing the indirect value of a function call (i.e., a value hidden
 * behind a number of indirections).
 */
class IndirectReturnOutNode extends Node {
  CallInstruction call;
  int indirectionIndex;

  IndirectReturnOutNode() {
    // Annoyingly, we need to pick the fully converted value as the output of the function to
    // make flow through in the shared dataflow library work correctly.
    hasOperand(this, call, indirectionIndex, _)
    or
    hasInstruction(this, call, indirectionIndex, _)
  }

  CallInstruction getCallInstruction() { result = call }

  int getIndirectionIndex() { result = indirectionIndex }

  /** Gets the operand associated with this node, if any. */
  Operand getOperand() { hasOperand(this, call, indirectionIndex, result) }

  /** Gets the instruction associated with this node, if any. */
  Instruction getInstruction() { hasInstruction(this, call, indirectionIndex, result) }
}

/**
 * An `IndirectReturnOutNode` which is used as a destination of a store operation.
 * When it's used for a store operation it's useful to have this be a `PostUpdateNode` for
 * the shared dataflow library's flow-through mechanism to detect flow in cases such as:
 * ```cpp
 * struct MyInt {
 *   int i;
 *   int& getRef() { return i; }
 * };
 * ...
 * MyInt mi;
 * mi.getRef() = source(); // this is detected as a store to `i` via flow-through.
 * sink(mi.i);
 * ```
 */
private class PostIndirectReturnOutNode extends IndirectReturnOutNode, PostUpdateNode {
  PostIndirectReturnOutNode() {
    any(StoreInstruction store).getDestinationAddressOperand() = this.getOperand()
  }

  override Node getPreUpdateNode() { result = this }
}

/**
 * INTERNAL: Do not use.
 *
 * Returns `t`, but stripped of the outer-most `indirectionIndex` number of indirections.
 */
Type getTypeImpl(Type t, int indirectionIndex) {
  indirectionIndex = 0 and
  result = t
  or
  indirectionIndex > 0 and
  exists(Type stripped |
    stripped = stripPointer(t.stripTopLevelSpecifiers()) and
    // We need to avoid the case where `stripPointer(t) = t` (which can happen on
    // iterators that specify a `value_type` that is the iterator itself). Such a type
    // would create an infinite loop otherwise. For these cases we simply don't produce
    // a result for `getType`.
    stripped.getUnspecifiedType() != t.getUnspecifiedType() and
    result = getTypeImpl(stripped, indirectionIndex - 1)
  )
}

/**
 * INTERNAL: Do not use.
 *
 * A node that represents the indirect value of an operand in the IR
 * after `index` number of loads.
 */
class RawIndirectOperand extends Node, TRawIndirectOperand {
  Operand operand;
  int indirectionIndex;

  RawIndirectOperand() { this = TRawIndirectOperand(operand, indirectionIndex) }

  /** Gets the underlying instruction. */
  Operand getOperand() { result = operand }

  /** Gets the underlying indirection index. */
  int getIndirectionIndex() { result = indirectionIndex }

  override Function getFunction() { result = this.getOperand().getDef().getEnclosingFunction() }

  override Declaration getEnclosingCallable() { result = this.getFunction() }

  override DataFlowType getType() {
    exists(int sub | if operand.isGLValue() then sub = 1 else sub = 0 |
      result = getTypeImpl(operand.getType().getUnspecifiedType(), indirectionIndex - sub)
    )
  }

  final override Location getLocationImpl() { result = this.getOperand().getLocation() }

  override string toStringImpl() {
    result = instructionNode(this.getOperand().getDef()).toStringImpl() + " indirection"
  }
}

/**
 * INTERNAL: do not use.
 *
 * A node representing the value of an update parameter
 * just before reaching the end of a function.
 */
class FinalParameterNode extends Node, TFinalParameterNode {
  Parameter p;
  int indirectionIndex;

  FinalParameterNode() { this = TFinalParameterNode(p, indirectionIndex) }

  /** Gets the parameter associated with this final use. */
  Parameter getParameter() { result = p }

  /** Gets the underlying indirection index. */
  int getIndirectionIndex() { result = indirectionIndex }

  /** Gets the argument index associated with this final use. */
  final int getArgumentIndex() { result = p.getIndex() }

  override Function getFunction() { result = p.getFunction() }

  override Declaration getEnclosingCallable() { result = this.getFunction() }

  override DataFlowType getType() { result = getTypeImpl(p.getUnspecifiedType(), indirectionIndex) }

  final override Location getLocationImpl() {
    // Parameters can have multiple locations. When there's a unique location we use
    // that one, but if multiple locations exist we default to an unknown location.
    result = unique( | | p.getLocation())
    or
    not exists(unique( | | p.getLocation())) and
    result instanceof UnknownDefaultLocation
  }

  override string toStringImpl() {
    if indirectionIndex > 1 then result = p.toString() + " indirection" else result = p.toString()
  }
}

/**
 * The value of an uninitialized local variable, viewed as a node in a data
 * flow graph.
 */
class UninitializedNode extends Node {
  LocalVariable v;

  UninitializedNode() {
    exists(Ssa::Def def |
      def.getValue().asInstruction() instanceof UninitializedInstruction and
      Ssa::nodeToDefOrUse(this, def, _) and
      v = def.getSourceVariable().getBaseVariable().(Ssa::BaseIRVariable).getIRVariable().getAst()
    )
  }

  /** Gets the uninitialized local variable corresponding to this node. */
  LocalVariable getLocalVariable() { result = v }
}

/**
 * INTERNAL: Do not use.
 *
 * A node that represents the indirect value of an instruction in the IR
 * after `index` number of loads.
 */
class RawIndirectInstruction extends Node, TRawIndirectInstruction {
  Instruction instr;
  int indirectionIndex;

  RawIndirectInstruction() { this = TRawIndirectInstruction(instr, indirectionIndex) }

  /** Gets the underlying instruction. */
  Instruction getInstruction() { result = instr }

  /** Gets the underlying indirection index. */
  int getIndirectionIndex() { result = indirectionIndex }

  override Function getFunction() { result = this.getInstruction().getEnclosingFunction() }

  override Declaration getEnclosingCallable() { result = this.getFunction() }

  override DataFlowType getType() {
    exists(int sub | if instr.isGLValue() then sub = 1 else sub = 0 |
      result = getTypeImpl(instr.getResultType().getUnspecifiedType(), indirectionIndex - sub)
    )
  }

  final override Location getLocationImpl() { result = this.getInstruction().getLocation() }

  override string toStringImpl() {
    result = instructionNode(this.getInstruction()).toStringImpl() + " indirection"
  }
}

/** Holds if `node` is an `OperandNode` that should map `node.asExpr()` to `e`. */
predicate exprNodeShouldBeOperand(OperandNode node, Expr e) {
  exists(Instruction def |
    unique( | | getAUse(def)) = node.getOperand() and
    e = def.getConvertedResultExpression()
  )
}

private predicate indirectExprNodeShouldBeIndirectOperand0(
  VariableAddressInstruction instr, RawIndirectOperand node, Expr e
) {
  instr = node.getOperand().getDef() and
  e = instr.getAst().(Expr).getUnconverted()
}

/** Holds if `node` should be an `IndirectOperand` that maps `node.asIndirectExpr()` to `e`. */
private predicate indirectExprNodeShouldBeIndirectOperand(RawIndirectOperand node, Expr e) {
  exists(Instruction instr | instr = node.getOperand().getDef() |
    exists(Expr e0 |
      indirectExprNodeShouldBeIndirectOperand0(instr, node, e0) and
      e = e0.getFullyConverted()
    )
    or
    not indirectExprNodeShouldBeIndirectOperand0(_, _, e.getUnconverted()) and
    e = instr.getConvertedResultExpression()
  )
}

private predicate exprNodeShouldBeIndirectOutNode(IndirectArgumentOutNode node, Expr e) {
  exists(CallInstruction call |
    call.getStaticCallTarget() instanceof Constructor and
    e = call.getConvertedResultExpression() and
    call.getThisArgumentOperand() = node.getAddressOperand()
  )
}

/** Holds if `node` should be an instruction node that maps `node.asExpr()` to `e`. */
predicate exprNodeShouldBeInstruction(Node node, Expr e) {
  not exprNodeShouldBeOperand(_, e) and
  not exprNodeShouldBeIndirectOutNode(_, e) and
  (
    e = node.asInstruction().getConvertedResultExpression()
    or
    // The instruction that contains the result of an `AssignOperation` is
    // the unloaded left operand (see the comments in `TranslatedAssignOperation`).
    // That means that for cases like
    // ```cpp
    // int x = ...;
    // x += 1;
    // ```
    // the result of `x += 1` is the `VariableAddressInstruction` that represents `x`. But
    // that instruction doesn't receive the flow from this `AssignOperation`. So instead we
    // map the operation to the `AddInstruction`.
    node.asInstruction().getAst() = e.(AssignOperation)
    or
    // Same story for `CrementOperation`s (cf. the comments in the subclasses
    // of `TranslatedCrementOperation`).
    node.asInstruction().getAst() = e.(CrementOperation)
  )
}

/** Holds if `node` should be an `IndirectInstruction` that maps `node.asIndirectExpr()` to `e`. */
predicate indirectExprNodeShouldBeIndirectInstruction(IndirectInstruction node, Expr e) {
  exists(Instruction instr |
    instr = node.getInstruction() and not indirectExprNodeShouldBeIndirectOperand(_, e)
  |
    e = instr.(VariableAddressInstruction).getAst().(Expr).getFullyConverted()
    or
    not instr instanceof VariableAddressInstruction and
    e = instr.getConvertedResultExpression()
  )
}

abstract private class ExprNodeBase extends Node {
  /**
   * Gets the expression corresponding to this node, if any. The returned
   * expression may be a `Conversion`.
   */
  abstract Expr getConvertedExpr();

  /** Gets the non-conversion expression corresponding to this node, if any. */
  abstract Expr getExpr();
}

private class InstructionExprNode extends ExprNodeBase, InstructionNode {
  InstructionExprNode() { exprNodeShouldBeInstruction(this, _) }

  final override Expr getConvertedExpr() { exprNodeShouldBeInstruction(this, result) }

  final override Expr getExpr() { result = this.getConvertedExpr().getUnconverted() }

  final override string toStringImpl() { result = this.getConvertedExpr().toString() }
}

private class OperandExprNode extends ExprNodeBase, OperandNode {
  OperandExprNode() { exprNodeShouldBeOperand(this, _) }

  final override Expr getConvertedExpr() { exprNodeShouldBeOperand(this, result) }

  final override Expr getExpr() { result = this.getConvertedExpr().getUnconverted() }

  final override string toStringImpl() { result = this.getConvertedExpr().toString() }
}

abstract private class IndirectExprNodeBase extends Node {
  /**
   * Gets the expression corresponding to this node, if any. The returned
   * expression may be a `Conversion`.
   */
  abstract Expr getConvertedExpr(int indirectionIndex);

  /** Gets the non-conversion expression corresponding to this node, if any. */
  abstract Expr getExpr(int indirectionIndex);
}

private class IndirectOperandIndirectExprNode extends IndirectExprNodeBase, RawIndirectOperand {
  IndirectOperandIndirectExprNode() { indirectExprNodeShouldBeIndirectOperand(this, _) }

  final override Expr getConvertedExpr(int index) {
    this.getIndirectionIndex() = index and
    indirectExprNodeShouldBeIndirectOperand(this, result)
  }

  final override Expr getExpr(int index) {
    this.getIndirectionIndex() = index and
    result = this.getConvertedExpr(index).getUnconverted()
  }
}

private class IndirectInstructionIndirectExprNode extends IndirectExprNodeBase,
  RawIndirectInstruction {
  IndirectInstructionIndirectExprNode() { indirectExprNodeShouldBeIndirectInstruction(this, _) }

  final override Expr getConvertedExpr(int index) {
    this.getIndirectionIndex() = index and
    indirectExprNodeShouldBeIndirectInstruction(this, result)
  }

  final override Expr getExpr(int index) {
    this.getIndirectionIndex() = index and
    result = this.getConvertedExpr(index).getUnconverted()
  }
}

private class IndirectArgumentOutExprNode extends ExprNodeBase, IndirectArgumentOutNode {
  IndirectArgumentOutExprNode() { exprNodeShouldBeIndirectOutNode(this, _) }

  final override Expr getConvertedExpr() { exprNodeShouldBeIndirectOutNode(this, result) }

  final override Expr getExpr() { result = this.getConvertedExpr() }
}

/**
 * An expression, viewed as a node in a data flow graph.
 */
class ExprNode extends Node instanceof ExprNodeBase {
  /**
   * Gets the non-conversion expression corresponding to this node, if any. If
   * this node strictly (in the sense of `getConvertedExpr`) corresponds to a
   * `Conversion`, then the result is that `Conversion`'s non-`Conversion` base
   * expression.
   */
  Expr getExpr() { result = super.getExpr() }

  /**
   * Gets the expression corresponding to this node, if any. The returned
   * expression may be a `Conversion`.
   */
  Expr getConvertedExpr() { result = super.getConvertedExpr() }
}

/**
 * An indirect expression, viewed as a node in a data flow graph.
 */
class IndirectExprNode extends Node instanceof IndirectExprNodeBase {
  /**
   * Gets the non-conversion expression corresponding to this node, if any. If
   * this node strictly (in the sense of `getConvertedExpr`) corresponds to a
   * `Conversion`, then the result is that `Conversion`'s non-`Conversion` base
   * expression.
   */
  Expr getExpr(int indirectionIndex) { result = super.getExpr(indirectionIndex) }

  /**
   * Gets the expression corresponding to this node, if any. The returned
   * expression may be a `Conversion`.
   */
  Expr getConvertedExpr(int indirectionIndex) { result = super.getConvertedExpr(indirectionIndex) }
}

/**
 * The value of a parameter at function entry, viewed as a node in a data
 * flow graph. This includes both explicit parameters such as `x` in `f(x)`
 * and implicit parameters such as `this` in `x.f()`.
 *
 * To match a specific kind of parameter, consider using one of the subclasses
 * `ExplicitParameterNode`, `ThisParameterNode`, or
 * `ParameterIndirectionNode`.
 */
class ParameterNode extends Node {
  ParameterNode() {
    // To avoid making this class abstract, we enumerate its values here
    this.asInstruction() instanceof InitializeParameterInstruction
    or
    this instanceof IndirectParameterNode
  }

  /**
   * Holds if this node is the parameter of `f` at the specified position. The
   * implicit `this` parameter is considered to have position `-1`, and
   * pointer-indirection parameters are at further negative positions.
   */
  predicate isParameterOf(Function f, ParameterPosition pos) { none() } // overridden by subclasses
}

/** An explicit positional parameter, not including `this` or `...`. */
private class ExplicitParameterNode extends ParameterNode, InstructionNode {
  override InitializeParameterInstruction instr;

  ExplicitParameterNode() { exists(instr.getParameter()) }

  override predicate isParameterOf(Function f, ParameterPosition pos) {
    f.getParameter(pos.(DirectPosition).getIndex()) = instr.getParameter()
  }

  /** Gets the `Parameter` associated with this node. */
  Parameter getParameter() { result = instr.getParameter() }

  override string toStringImpl() { result = instr.getParameter().toString() }
}

/** An implicit `this` parameter. */
class ThisParameterNode extends ParameterNode, InstructionNode {
  override InitializeParameterInstruction instr;

  ThisParameterNode() { instr.getIRVariable() instanceof IRThisVariable }

  override predicate isParameterOf(Function f, ParameterPosition pos) {
    pos.(DirectPosition).getIndex() = -1 and instr.getEnclosingFunction() = f
  }

  override string toStringImpl() { result = "this" }
}

pragma[noinline]
private predicate indirectPositionHasArgumentIndexAndIndex(
  IndirectionPosition pos, int argumentIndex, int indirectionIndex
) {
  pos.getArgumentIndex() = argumentIndex and
  pos.getIndirectionIndex() = indirectionIndex
}

pragma[noinline]
private predicate indirectParameterNodeHasArgumentIndexAndIndex(
  IndirectParameterNode node, int argumentIndex, int indirectionIndex
) {
  node.getArgumentIndex() = argumentIndex and
  node.getIndirectionIndex() = indirectionIndex
}

/** A synthetic parameter to model the pointed-to object of a pointer parameter. */
class ParameterIndirectionNode extends ParameterNode instanceof IndirectParameterNode {
  override predicate isParameterOf(Function f, ParameterPosition pos) {
    IndirectParameterNode.super.getEnclosingCallable() = f and
    exists(int argumentIndex, int indirectionIndex |
      indirectPositionHasArgumentIndexAndIndex(pos, argumentIndex, indirectionIndex) and
      indirectParameterNodeHasArgumentIndexAndIndex(this, argumentIndex, indirectionIndex)
    )
  }
}

/**
 * A node associated with an object after an operation that might have
 * changed its state.
 *
 * This can be either the argument to a callable after the callable returns
 * (which might have mutated the argument), or the qualifier of a field after
 * an update to the field.
 *
 * Nodes corresponding to AST elements, for example `ExprNode`, usually refer
 * to the value before the update with the exception of `ClassInstanceExpr`,
 * which represents the value after the constructor has run.
 */
abstract class PostUpdateNode extends Node {
  /**
   * Gets the node before the state update.
   */
  abstract Node getPreUpdateNode();

  final override DataFlowType getType() { result = this.getPreUpdateNode().getType() }
}

/**
 * The base class for nodes that perform "partial definitions".
 *
 * In contrast to a normal "definition", which provides a new value for
 * something, a partial definition is an expression that may affect a
 * value, but does not necessarily replace it entirely. For example:
 * ```
 * x.y = 1; // a partial definition of the object `x`.
 * x.y.z = 1; // a partial definition of the object `x.y` and `x`.
 * x.setY(1); // a partial definition of the object `x`.
 * setY(&x); // a partial definition of the object `x`.
 * ```
 */
abstract private class PartialDefinitionNode extends PostUpdateNode {
  abstract Expr getDefinedExpr();
}

/**
 * A node that represents the value of a variable after a function call that
 * may have changed the variable because it's passed by reference.
 *
 * A typical example would be a call `f(&x)`. Firstly, there will be flow into
 * `x` from previous definitions of `x`. Secondly, there will be a
 * `DefinitionByReferenceNode` to represent the value of `x` after the call has
 * returned. This node will have its `getArgument()` equal to `&x` and its
 * `getVariableAccess()` equal to `x`.
 */
class DefinitionByReferenceNode extends IndirectArgumentOutNode {
  /** Gets the unconverted argument corresponding to this node. */
  Expr getArgument() { result = this.getAddressOperand().getDef().getUnconvertedResultExpression() }

  /** Gets the parameter through which this value is assigned. */
  Parameter getParameter() {
    result = this.getCallInstruction().getStaticCallTarget().getParameter(this.getArgumentIndex())
  }
}

/**
 * A `Node` corresponding to a variable in the program, as opposed to the
 * value of that variable at some particular point. This can be used for
 * modeling flow in and out of global variables.
 */
class VariableNode extends Node, TVariableNode {
  Variable v;
  int indirectionIndex;

  VariableNode() { this = TVariableNode(v, indirectionIndex) }

  /** Gets the variable corresponding to this node. */
  Variable getVariable() { result = v }

  int getIndirectionIndex() { result = indirectionIndex }

  override Declaration getFunction() { none() }

  override Declaration getEnclosingCallable() {
    // When flow crosses from one _enclosing callable_ to another, the
    // interprocedural data-flow library discards call contexts and inserts a
    // node in the big-step relation used for human-readable path explanations.
    // Therefore we want a distinct enclosing callable for each `VariableNode`,
    // and that can be the `Variable` itself.
    result = v
  }

  override DataFlowType getType() {
    result = getTypeImpl(v.getUnspecifiedType(), indirectionIndex - 1)
  }

  final override Location getLocationImpl() {
    // Certain variables (such as parameters) can have multiple locations.
    // When there's a unique location we use that one, but if multiple locations
    // exist we default to an unknown location.
    result = unique( | | v.getLocation())
    or
    not exists(unique( | | v.getLocation())) and
    result instanceof UnknownDefaultLocation
  }

  override string toStringImpl() {
    if indirectionIndex = 1 then result = v.toString() else result = v.toString() + " indirection"
  }
}

/**
 * Gets the node corresponding to `instr`.
 */
InstructionNode instructionNode(Instruction instr) { result.getInstruction() = instr }

/**
 * Gets the node corresponding to `operand`.
 */
OperandNode operandNode(Operand operand) { result.getOperand() = operand }

/**
 * Gets the `Node` corresponding to the value of evaluating `e` or any of its
 * conversions. There is no result if `e` is a `Conversion`. For data flowing
 * _out of_ an expression, like when an argument is passed by reference, use
 * `definitionByReferenceNodeFromArgument` instead.
 */
ExprNode exprNode(Expr e) { result.getExpr() = e }

/**
 * Gets the `Node` corresponding to the value of evaluating `e`. Here, `e` may
 * be a `Conversion`. For data flowing _out of_ an expression, like when an
 * argument is passed by reference, use
 * `definitionByReferenceNodeFromArgument` instead.
 */
ExprNode convertedExprNode(Expr e) { result.getConvertedExpr() = e }

/**
 * Gets the `Node` corresponding to the value of `p` at function entry.
 */
ExplicitParameterNode parameterNode(Parameter p) { result.getParameter() = p }

/**
 * Gets the `Node` corresponding to a definition by reference of the variable
 * that is passed as unconverted `argument` of a call.
 */
DefinitionByReferenceNode definitionByReferenceNodeFromArgument(Expr argument) {
  result.getArgument() = argument
}

/** Gets the `VariableNode` corresponding to the variable `v`. */
VariableNode variableNode(Variable v) {
  result.getVariable() = v and result.getIndirectionIndex() = 1
}

/**
 * DEPRECATED: See UninitializedNode.
 *
 * Gets the `Node` corresponding to the value of an uninitialized local
 * variable `v`.
 */
Node uninitializedNode(LocalVariable v) { none() }

pragma[noinline]
predicate hasOperandAndIndex(IndirectOperand indirectOperand, Operand operand, int indirectionIndex) {
  indirectOperand.getOperand() = operand and
  indirectOperand.getIndirectionIndex() = indirectionIndex
}

pragma[noinline]
predicate hasInstructionAndIndex(
  IndirectInstruction indirectInstr, Instruction instr, int indirectionIndex
) {
  indirectInstr.getInstruction() = instr and
  indirectInstr.getIndirectionIndex() = indirectionIndex
}

cached
private module Cached {
  /**
   * Holds if data flows from `nodeFrom` to `nodeTo` in exactly one local
   * (intra-procedural) step.
   */
  cached
  predicate localFlowStep(Node nodeFrom, Node nodeTo) { simpleLocalFlowStep(nodeFrom, nodeTo) }

  private predicate indirectionOperandFlow(RawIndirectOperand nodeFrom, Node nodeTo) {
    // Reduce the indirection count by 1 if we're passing through a `LoadInstruction`.
    exists(int ind, LoadInstruction load |
      hasOperandAndIndex(nodeFrom, load.getSourceAddressOperand(), ind) and
      nodeHasInstruction(nodeTo, load, ind - 1)
    )
    or
    // If an operand flows to an instruction, then the indirection of
    // the operand also flows to the indirction of the instruction.
    exists(Operand operand, Instruction instr, int indirectionIndex |
      simpleInstructionLocalFlowStep(operand, instr) and
      hasOperandAndIndex(nodeFrom, operand, pragma[only_bind_into](indirectionIndex)) and
      hasInstructionAndIndex(nodeTo, instr, pragma[only_bind_into](indirectionIndex))
    )
    or
    // If there's indirect flow to an operand, then there's also indirect
    // flow to the operand after applying some pointer arithmetic.
    exists(PointerArithmeticInstruction pointerArith, int indirectionIndex |
      hasOperandAndIndex(nodeFrom, pointerArith.getAnOperand(),
        pragma[only_bind_into](indirectionIndex)) and
      hasInstructionAndIndex(nodeTo, pointerArith, pragma[only_bind_into](indirectionIndex))
    )
  }

  private predicate indirectionInstructionFlow(
    RawIndirectInstruction nodeFrom, IndirectOperand nodeTo
  ) {
    // If there's flow from an instruction to an operand, then there's also flow from the
    // indirect instruction to the indirect operand.
    exists(Operand operand, Instruction instr, int indirectionIndex |
      simpleOperandLocalFlowStep(pragma[only_bind_into](instr), pragma[only_bind_into](operand))
    |
      hasOperandAndIndex(nodeTo, operand, pragma[only_bind_into](indirectionIndex)) and
      hasInstructionAndIndex(nodeFrom, instr, pragma[only_bind_into](indirectionIndex))
    )
  }

  /**
   * INTERNAL: do not use.
   *
   * This is the local flow predicate that's used as a building block in global
   * data flow. It may have less flow than the `localFlowStep` predicate.
   */
  cached
  predicate simpleLocalFlowStep(Node nodeFrom, Node nodeTo) {
    // Post update node -> Node flow
    Ssa::ssaFlow(nodeFrom.(PostUpdateNode).getPreUpdateNode(), nodeTo)
    or
    // Def-use/Use-use flow
    Ssa::ssaFlow(nodeFrom, nodeTo)
    or
    // Operand -> Instruction flow
    simpleInstructionLocalFlowStep(nodeFrom.asOperand(), nodeTo.asInstruction())
    or
    // Instruction -> Operand flow
    simpleOperandLocalFlowStep(nodeFrom.asInstruction(), nodeTo.asOperand())
    or
    // Phi node -> Node flow
    Ssa::fromPhiNode(nodeFrom, nodeTo)
    or
    // Indirect operand -> (indirect) instruction flow
    indirectionOperandFlow(nodeFrom, nodeTo)
    or
    // Indirect instruction -> indirect operand flow
    indirectionInstructionFlow(nodeFrom, nodeTo)
    or
    // Flow through modeled functions
    modelFlow(nodeFrom, nodeTo)
    or
    // Reverse flow: data that flows from the definition node back into the indirection returned
    // by a function. This allows data to flow 'in' through references returned by a modeled
    // function such as `operator[]`.
    exists(Operand address, int indirectionIndex |
      nodeHasOperand(nodeTo.(IndirectReturnOutNode), address, indirectionIndex)
    |
      exists(StoreInstruction store |
        nodeHasInstruction(nodeFrom, store, indirectionIndex - 1) and
        store.getDestinationAddressOperand() = address
      )
      or
      Ssa::outNodeHasAddressAndIndex(nodeFrom, address, indirectionIndex)
    )
  }

  private predicate simpleInstructionLocalFlowStep(Operand opFrom, Instruction iTo) {
    // Treat all conversions as flow, even conversions between different numeric types.
    conversionFlow(opFrom, iTo, false)
    or
    iTo.(CopyInstruction).getSourceValueOperand() = opFrom
  }

  private predicate simpleOperandLocalFlowStep(Instruction iFrom, Operand opTo) {
    not opTo instanceof MemoryOperand and
    opTo.getDef() = iFrom
  }

  private predicate modelFlow(Node nodeFrom, Node nodeTo) {
    exists(
      CallInstruction call, DataFlowFunction func, FunctionInput modelIn, FunctionOutput modelOut
    |
      call.getStaticCallTarget() = func and
      func.hasDataFlow(modelIn, modelOut)
    |
      nodeFrom = callInput(call, modelIn) and
      nodeTo = callOutput(call, modelOut)
      or
      exists(int d |
        nodeFrom = callInput(call, modelIn, d) and
        nodeTo = callOutput(call, modelOut, d)
      )
    )
  }
}

import Cached

/**
 * Holds if data flows from `source` to `sink` in zero or more local
 * (intra-procedural) steps.
 */
pragma[inline]
predicate localFlow(Node source, Node sink) { localFlowStep*(source, sink) }

/**
 * Holds if data can flow from `i1` to `i2` in zero or more
 * local (intra-procedural) steps.
 */
pragma[inline]
predicate localInstructionFlow(Instruction e1, Instruction e2) {
  localFlow(instructionNode(e1), instructionNode(e2))
}

cached
private module ExprFlowCached {
  /**
   * Holds if `n1.asExpr()` doesn't have a result and `n1` flows to `n2` in a single
   * dataflow step.
   */
  private predicate localStepFromNonExpr(Node n1, Node n2) {
    not exists(n1.asExpr()) and
    localFlowStep(n1, n2)
  }

  /**
   * Holds if `n1.asExpr()` doesn't have a result, `n2.asExpr() = e2` and
   * `n2` is the first node reachable from `n1` such that `n2.asExpr()` exists.
   */
  pragma[nomagic]
  private predicate localStepsToExpr(Node n1, Node n2, Expr e2) {
    localStepFromNonExpr*(n1, n2) and
    e2 = n2.asExpr()
  }

  /**
   * Holds if `n1.asExpr() = e1` and `n2.asExpr() = e2` and `n2` is the first node
   * reacahble from `n1` such that `n2.asExpr()` exists.
   */
  private predicate localExprFlowSingleExprStep(Node n1, Expr e1, Node n2, Expr e2) {
    exists(Node mid |
      localFlowStep(n1, mid) and
      localStepsToExpr(mid, n2, e2) and
      e1 = n1.asExpr()
    )
  }

  /**
   * Holds if `n1.asExpr() = e1` and `e1 != e2` and `n2` is the first reachable node from
   * `n1` such that `n2.asExpr() = e2`.
   */
  private predicate localExprFlowStepImpl(Node n1, Expr e1, Node n2, Expr e2) {
    exists(Node n, Expr e | localExprFlowSingleExprStep(n1, e1, n, e) |
      // If `n.asExpr()` and `n1.asExpr()` both resolve to the same node (which can
      // happen if `n2` is the node attached to a conversion of `e1`), then we recursively
      // perform another expression step.
      if e1 = e
      then localExprFlowStepImpl(n, e, n2, e2)
      else (
        // If we manage to step to a different expression we're done.
        e2 = e and
        n2 = n
      )
    )
  }

  /** Holds if data can flow from `e1` to `e2` in one local (intra-procedural) step. */
  cached
  predicate localExprFlowStep(Expr e1, Expr e2) { localExprFlowStepImpl(_, e1, _, e2) }
}

import ExprFlowCached

/**
 * Holds if data can flow from `e1` to `e2` in one or more
 * local (intra-procedural) steps.
 */
pragma[inline]
private predicate localExprFlowPlus(Expr e1, Expr e2) = fastTC(localExprFlowStep/2)(e1, e2)

/**
 * Holds if data can flow from `e1` to `e2` in zero or more
 * local (intra-procedural) steps.
 */
pragma[inline]
predicate localExprFlow(Expr e1, Expr e2) {
  e1 = e2
  or
  localExprFlowPlus(e1, e2)
}

cached
private newtype TContent =
  TFieldContent(Field f, int indirectionIndex) {
    indirectionIndex = [1 .. Ssa::getMaxIndirectionsForType(f.getUnspecifiedType())] and
    // Reads and writes of union fields are tracked using `UnionContent`.
    not f.getDeclaringType() instanceof Union
  } or
  TUnionContent(Union u, int indirectionIndex) {
    // We key `UnionContent` by the union instead of its fields since a write to one
    // field can be read by any read of the union's fields.
    indirectionIndex =
      [1 .. max(Ssa::getMaxIndirectionsForType(u.getAField().getUnspecifiedType()))]
  } or
  TCollectionContent() or // Not used in C/C++
  TArrayContent() // Not used in C/C++.

/**
 * A description of the way data may be stored inside an object. Examples
 * include instance fields, the contents of a collection object, or the contents
 * of an array.
 */
class Content extends TContent {
  /** Gets a textual representation of this element. */
  abstract string toString();

  predicate hasLocationInfo(string path, int sl, int sc, int el, int ec) {
    path = "" and sl = 0 and sc = 0 and el = 0 and ec = 0
  }
}

/** A reference through a non-union instance field. */
class FieldContent extends Content, TFieldContent {
  Field f;
  int indirectionIndex;

  FieldContent() { this = TFieldContent(f, indirectionIndex) }

  override string toString() {
    indirectionIndex = 1 and result = f.toString()
    or
    indirectionIndex > 1 and result = f.toString() + " indirection"
  }

  Field getField() { result = f }

  pragma[inline]
  int getIndirectionIndex() {
    pragma[only_bind_into](result) = pragma[only_bind_out](indirectionIndex)
  }
}

/** A reference through an instance field of a union. */
class UnionContent extends Content, TUnionContent {
  Union u;
  int indirectionIndex;

  UnionContent() { this = TUnionContent(u, indirectionIndex) }

  override string toString() {
    indirectionIndex = 1 and result = u.toString()
    or
    indirectionIndex > 1 and result = u.toString() + " indirection"
  }

  Field getAField() { result = u.getAField() }

  pragma[inline]
  int getIndirectionIndex() {
    pragma[only_bind_into](result) = pragma[only_bind_out](indirectionIndex)
  }
}

/** A reference through an array. */
class ArrayContent extends Content, TArrayContent {
  override string toString() { result = "[]" }
}

/** A reference through the contents of some collection-like container. */
private class CollectionContent extends Content, TCollectionContent {
  override string toString() { result = "<element>" }
}

/**
 * An entity that represents a set of `Content`s.
 *
 * The set may be interpreted differently depending on whether it is
 * stored into (`getAStoreContent`) or read from (`getAReadContent`).
 */
class ContentSet instanceof Content {
  /** Gets a content that may be stored into when storing into this set. */
  Content getAStoreContent() { result = this }

  /** Gets a content that may be read from when reading from this set. */
  Content getAReadContent() { result = this }

  /** Gets a textual representation of this content set. */
  string toString() { result = super.toString() }

  /**
   * Holds if this element is at the specified location.
   * The location spans column `startcolumn` of line `startline` to
   * column `endcolumn` of line `endline` in file `filepath`.
   * For more information, see
   * [Locations](https://codeql.github.com/docs/writing-codeql-queries/providing-locations-in-codeql-queries/).
   */
  predicate hasLocationInfo(string path, int sl, int sc, int el, int ec) {
    super.hasLocationInfo(path, sl, sc, el, ec)
  }
}

private IRBlock getBasicBlock(Node node) {
  node.asInstruction().getBlock() = result
  or
  node.asOperand().getUse().getBlock() = result
  or
  node.(SsaPhiNode).getPhiNode().getBasicBlock() = result
  or
  node.(RawIndirectOperand).getOperand().getUse().getBlock() = result
  or
  node.(RawIndirectInstruction).getInstruction().getBlock() = result
  or
  result = getBasicBlock(node.(PostUpdateNode).getPreUpdateNode())
}

/**
 * Holds if the guard `g` validates the expression `e` upon evaluating to `branch`.
 *
 * The expression `e` is expected to be a syntactic part of the guard `g`.
 * For example, the guard `g` might be a call `isSafe(x)` and the expression `e`
 * the argument `x`.
 */
signature predicate guardChecksSig(IRGuardCondition g, Expr e, boolean branch);

/**
 * Provides a set of barrier nodes for a guard that validates an expression.
 *
 * This is expected to be used in `isBarrier`/`isSanitizer` definitions
 * in data flow and taint tracking.
 */
module BarrierGuard<guardChecksSig/3 guardChecks> {
  /** Gets a node that is safely guarded by the given guard check. */
  ExprNode getABarrierNode() {
    exists(IRGuardCondition g, Expr e, ValueNumber value, boolean edge |
      e = value.getAnInstruction().getConvertedResultExpression() and
      result.getConvertedExpr() = e and
      guardChecks(g, value.getAnInstruction().getConvertedResultExpression(), edge) and
      g.controls(getBasicBlock(result), edge)
    )
  }
}

/**
 * Holds if the guard `g` validates the instruction `instr` upon evaluating to `branch`.
 */
signature predicate instructionGuardChecksSig(IRGuardCondition g, Instruction instr, boolean branch);

/**
 * Provides a set of barrier nodes for a guard that validates an instruction.
 *
 * This is expected to be used in `isBarrier`/`isSanitizer` definitions
 * in data flow and taint tracking.
 */
module InstructionBarrierGuard<instructionGuardChecksSig/3 instructionGuardChecks> {
  /** Gets a node that is safely guarded by the given guard check. */
  ExprNode getABarrierNode() {
    exists(IRGuardCondition g, ValueNumber value, boolean edge, Operand use |
      instructionGuardChecks(g, value.getAnInstruction(), edge) and
      use = value.getAnInstruction().getAUse() and
      result.asOperand() = use and
      g.controls(use.getDef().getBlock(), edge)
    )
  }
}

/**
 * DEPRECATED: Use `BarrierGuard` module instead.
 *
 * A guard that validates some instruction.
 *
 * To use this in a configuration, extend the class and provide a
 * characteristic predicate precisely specifying the guard, and override
 * `checks` to specify what is being validated and in which branch.
 *
 * It is important that all extending classes in scope are disjoint.
 */
deprecated class BarrierGuard extends IRGuardCondition {
  /** Override this predicate to hold if this guard validates `instr` upon evaluating to `b`. */
  predicate checksInstr(Instruction instr, boolean b) { none() }

  /** Override this predicate to hold if this guard validates `expr` upon evaluating to `b`. */
  predicate checks(Expr e, boolean b) { none() }

  /** Gets a node guarded by this guard. */
  final Node getAGuardedNode() {
    exists(ValueNumber value, boolean edge |
      (
        this.checksInstr(value.getAnInstruction(), edge)
        or
        this.checks(value.getAnInstruction().getConvertedResultExpression(), edge)
      ) and
      result.asInstruction() = value.getAnInstruction() and
      this.controls(result.asInstruction().getBlock(), edge)
    )
  }
}<|MERGE_RESOLUTION|>--- conflicted
+++ resolved
@@ -49,17 +49,14 @@
   TRawIndirectInstruction(Instruction instr, int indirectionIndex) {
     Ssa::hasRawIndirectInstruction(instr, indirectionIndex)
   } or
-<<<<<<< HEAD
-  TFinalGlobalValue(Ssa::GlobalUse globalUse) or
-  TInitialGlobalValue(Ssa::GlobalDef globalUse)
-=======
   TFinalParameterNode(Parameter p, int indirectionIndex) {
     exists(Ssa::FinalParameterUse use |
       use.getParameter() = p and
       use.getIndirectionIndex() = indirectionIndex
     )
-  }
->>>>>>> bfe9ae22
+  } or
+  TFinalGlobalValue(Ssa::GlobalUse globalUse) or
+  TInitialGlobalValue(Ssa::GlobalDef globalUse)
 
 /**
  * An operand that is defined by a `FieldAddressInstruction`.
