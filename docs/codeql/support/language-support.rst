--- conflicted
+++ resolved
@@ -2,15 +2,12 @@
 #######################
 
 LGTM Enterprise |release| includes CodeQL CLI |version|. LGTM Enterprise supports analysis of the following languages compiled by the following compilers.
-<<<<<<< HEAD
-=======
 
 .. pull-quote::
 
     Note
 
     For details of language and compiler support in the most recent release of the CodeQL CLI, see `Supported languages and frameworks <https://codeql.github.com/docs/codeql-overview/supported-languages-and-frameworks/>`__ in the CodeQL CLI documentation.
->>>>>>> e1786262
 
 Note that where there are several versions or dialects of a language, the supported variants are listed.
 If your code requires a particular version of a compiler, check that this version is included below. 
