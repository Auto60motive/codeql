--- conflicted
+++ resolved
@@ -35,11 +35,6 @@
 ## Changes to QL libraries
 
 * Fixes for aggregate initializers using designators:
-<<<<<<< HEAD
-** `ClassAggregateLiteral.getFieldExpr()` previously assumed initializer expressions appeared in the same order as the declaration order of the fields, causing it to associate the expressions with the wrong fields when using designated initializers. This has been fixed.
-** `ArrayAggregateLiteral.getElementExpr()` previously assumed initializer expressions appeared in the same order as the corresponding array elements, causing it to associate the expressions with the wrong array elements when using designated initializers. This has been fixed.
-=======
   * `ClassAggregateLiteral.getFieldExpr()` previously assumed initializer expressions appeared in the same order as the declaration order of the fields, causing it to associate the expressions with the wrong fields when using designated initializers. This has been fixed.
   * `ArrayAggregateLiteral.getElementExpr()` previously assumed initializer expressions appeared in the same order as the corresponding array elements, causing it to associate the expressions with the wrong array elements when using designated initializers. This has been fixed.
-* `Element.getEnclosingElement()` no longer includes macro accesses in its results. To explore parents and children of macro accesses, use the relevant member predicates on `MacroAccess` or `MacroInvocation`.
->>>>>>> 43e1e62d
+* `Element.getEnclosingElement()` no longer includes macro accesses in its results. To explore parents and children of macro accesses, use the relevant member predicates on `MacroAccess` or `MacroInvocation`.