<<<<<<< HEAD
| string.swift:7:13:7:13 |  | string.swift:7:13:7:13 | [post]  |
| string.swift:7:13:7:13 |  | string.swift:7:14:7:14 | [post] &... |
| string.swift:7:13:7:13 | TapExpr | string.swift:7:13:7:13 | "..." |
| string.swift:7:14:7:14 | &... | string.swift:7:13:7:13 | [post]  |
| string.swift:7:14:7:14 | &... | string.swift:7:14:7:14 | [post] &... |
| string.swift:7:15:7:15 | &... | string.swift:7:15:7:15 | [post] &... |
| string.swift:7:16:7:16 | x | string.swift:7:15:7:15 | [post] &... |
| string.swift:7:18:7:18 |  | string.swift:7:18:7:18 | [post]  |
| string.swift:7:18:7:18 |  | string.swift:7:18:7:18 | [post] &... |
| string.swift:7:18:7:18 | &... | string.swift:7:18:7:18 | [post]  |
| string.swift:7:18:7:18 | &... | string.swift:7:18:7:18 | [post] &... |
| string.swift:9:13:9:13 |  | string.swift:9:13:9:13 | [post]  |
| string.swift:9:13:9:13 |  | string.swift:9:14:9:14 | [post] &... |
| string.swift:9:13:9:13 | TapExpr | string.swift:9:13:9:13 | "..." |
| string.swift:9:14:9:14 | &... | string.swift:9:13:9:13 | [post]  |
| string.swift:9:14:9:14 | &... | string.swift:9:14:9:14 | [post] &... |
| string.swift:9:15:9:15 | &... | string.swift:9:15:9:15 | [post] &... |
| string.swift:9:16:9:16 | x | string.swift:9:15:9:15 | [post] &... |
| string.swift:9:18:9:18 |   | string.swift:9:18:9:18 | [post]   |
| string.swift:9:18:9:18 |   | string.swift:9:18:9:18 | [post] &... |
| string.swift:9:18:9:18 | &... | string.swift:9:18:9:18 | [post]   |
| string.swift:9:18:9:18 | &... | string.swift:9:18:9:18 | [post] &... |
| string.swift:9:20:9:20 | &... | string.swift:9:20:9:20 | [post] &... |
| string.swift:9:21:9:21 | x | string.swift:9:20:9:20 | [post] &... |
| string.swift:9:23:9:23 |  | string.swift:9:23:9:23 | [post]  |
| string.swift:9:23:9:23 |  | string.swift:9:23:9:23 | [post] &... |
| string.swift:9:23:9:23 | &... | string.swift:9:23:9:23 | [post]  |
| string.swift:9:23:9:23 | &... | string.swift:9:23:9:23 | [post] &... |
| string.swift:11:13:11:13 |  | string.swift:11:13:11:13 | [post]  |
| string.swift:11:13:11:13 |  | string.swift:11:14:11:14 | [post] &... |
| string.swift:11:13:11:13 | TapExpr | string.swift:11:13:11:13 | "..." |
| string.swift:11:14:11:14 | &... | string.swift:11:13:11:13 | [post]  |
| string.swift:11:14:11:14 | &... | string.swift:11:14:11:14 | [post] &... |
| string.swift:11:15:11:15 | &... | string.swift:11:15:11:15 | [post] &... |
| string.swift:11:16:11:16 | x | string.swift:11:15:11:15 | [post] &... |
| string.swift:11:18:11:18 |   | string.swift:11:18:11:18 | [post]   |
| string.swift:11:18:11:18 |   | string.swift:11:18:11:18 | [post] &... |
| string.swift:11:18:11:18 | &... | string.swift:11:18:11:18 | [post]   |
| string.swift:11:18:11:18 | &... | string.swift:11:18:11:18 | [post] &... |
| string.swift:11:20:11:20 | &... | string.swift:11:20:11:20 | [post] &... |
| string.swift:11:20:11:20 | &... | string.swift:11:21:11:21 | [post] 0 |
| string.swift:11:21:11:21 | 0 | string.swift:11:20:11:20 | [post] &... |
| string.swift:11:21:11:21 | 0 | string.swift:11:21:11:21 | [post] 0 |
| string.swift:11:23:11:23 |   | string.swift:11:23:11:23 | [post]   |
| string.swift:11:23:11:23 |   | string.swift:11:23:11:23 | [post] &... |
| string.swift:11:23:11:23 | &... | string.swift:11:23:11:23 | [post]   |
| string.swift:11:23:11:23 | &... | string.swift:11:23:11:23 | [post] &... |
| string.swift:11:25:11:25 | &... | string.swift:11:25:11:25 | [post] &... |
| string.swift:11:26:11:26 | x | string.swift:11:25:11:25 | [post] &... |
| string.swift:11:28:11:28 |  | string.swift:11:28:11:28 | [post]  |
| string.swift:11:28:11:28 |  | string.swift:11:28:11:28 | [post] &... |
| string.swift:11:28:11:28 | &... | string.swift:11:28:11:28 | [post]  |
| string.swift:11:28:11:28 | &... | string.swift:11:28:11:28 | [post] &... |
| string.swift:14:13:14:13 |  | string.swift:14:13:14:13 | [post]  |
| string.swift:14:13:14:13 |  | string.swift:14:14:14:14 | [post] &... |
| string.swift:14:13:14:13 | TapExpr | string.swift:14:13:14:13 | "..." |
| string.swift:14:14:14:14 | &... | string.swift:14:13:14:13 | [post]  |
| string.swift:14:14:14:14 | &... | string.swift:14:14:14:14 | [post] &... |
| string.swift:14:15:14:15 | &... | string.swift:14:15:14:15 | [post] &... |
| string.swift:14:16:14:16 | y | string.swift:14:15:14:15 | [post] &... |
| string.swift:14:18:14:18 |  | string.swift:14:18:14:18 | [post]  |
| string.swift:14:18:14:18 |  | string.swift:14:18:14:18 | [post] &... |
| string.swift:14:18:14:18 | &... | string.swift:14:18:14:18 | [post]  |
| string.swift:14:18:14:18 | &... | string.swift:14:18:14:18 | [post] &... |
| string.swift:16:13:16:13 |  | string.swift:16:13:16:13 | [post]  |
| string.swift:16:13:16:13 |  | string.swift:16:14:16:14 | [post] &... |
| string.swift:16:13:16:13 | TapExpr | string.swift:16:13:16:13 | "..." |
| string.swift:16:14:16:14 | &... | string.swift:16:13:16:13 | [post]  |
| string.swift:16:14:16:14 | &... | string.swift:16:14:16:14 | [post] &... |
| string.swift:16:15:16:15 | &... | string.swift:16:15:16:15 | [post] &... |
| string.swift:16:16:16:16 | x | string.swift:16:15:16:15 | [post] &... |
| string.swift:16:18:16:18 |  hello  | string.swift:16:18:16:18 | [post]  hello  |
| string.swift:16:18:16:18 |  hello  | string.swift:16:18:16:18 | [post] &... |
| string.swift:16:18:16:18 | &... | string.swift:16:18:16:18 | [post]  hello  |
| string.swift:16:18:16:18 | &... | string.swift:16:18:16:18 | [post] &... |
| string.swift:16:26:16:26 | &... | string.swift:16:26:16:26 | [post] &... |
| string.swift:16:27:16:27 | y | string.swift:16:26:16:26 | [post] &... |
| string.swift:16:29:16:29 |  | string.swift:16:29:16:29 | [post]  |
| string.swift:16:29:16:29 |  | string.swift:16:29:16:29 | [post] &... |
| string.swift:16:29:16:29 | &... | string.swift:16:29:16:29 | [post]  |
| string.swift:16:29:16:29 | &... | string.swift:16:29:16:29 | [post] &... |
| string.swift:18:13:18:13 |  | string.swift:18:13:18:13 | [post]  |
| string.swift:18:13:18:13 |  | string.swift:18:14:18:14 | [post] &... |
| string.swift:18:13:18:13 | TapExpr | string.swift:18:13:18:13 | "..." |
| string.swift:18:14:18:14 | &... | string.swift:18:13:18:13 | [post]  |
| string.swift:18:14:18:14 | &... | string.swift:18:14:18:14 | [post] &... |
| string.swift:18:15:18:15 | &... | string.swift:18:15:18:15 | [post] &... |
| string.swift:18:16:18:16 | y | string.swift:18:15:18:15 | [post] &... |
| string.swift:18:18:18:18 |  world  | string.swift:18:18:18:18 | [post]  world  |
| string.swift:18:18:18:18 |  world  | string.swift:18:18:18:18 | [post] &... |
| string.swift:18:18:18:18 | &... | string.swift:18:18:18:18 | [post]  world  |
| string.swift:18:18:18:18 | &... | string.swift:18:18:18:18 | [post] &... |
| string.swift:18:26:18:26 | &... | string.swift:18:26:18:26 | [post] &... |
| string.swift:18:27:18:27 | x | string.swift:18:26:18:26 | [post] &... |
| string.swift:18:29:18:29 |  | string.swift:18:29:18:29 | [post]  |
| string.swift:18:29:18:29 |  | string.swift:18:29:18:29 | [post] &... |
| string.swift:18:29:18:29 | &... | string.swift:18:29:18:29 | [post]  |
| string.swift:18:29:18:29 | &... | string.swift:18:29:18:29 | [post] &... |
| string.swift:21:13:21:13 |  | string.swift:21:13:21:13 | [post]  |
| string.swift:21:13:21:13 |  | string.swift:21:14:21:14 | [post] &... |
| string.swift:21:13:21:13 | TapExpr | string.swift:21:13:21:13 | "..." |
| string.swift:21:14:21:14 | &... | string.swift:21:13:21:13 | [post]  |
| string.swift:21:14:21:14 | &... | string.swift:21:14:21:14 | [post] &... |
| string.swift:21:15:21:15 | &... | string.swift:21:15:21:15 | [post] &... |
| string.swift:21:16:21:16 | x | string.swift:21:15:21:15 | [post] &... |
| string.swift:21:18:21:18 |  | string.swift:21:18:21:18 | [post]  |
| string.swift:21:18:21:18 |  | string.swift:21:18:21:18 | [post] &... |
| string.swift:21:18:21:18 | &... | string.swift:21:18:21:18 | [post]  |
| string.swift:21:18:21:18 | &... | string.swift:21:18:21:18 | [post] &... |
| string.swift:33:13:33:13 | clean | string.swift:33:13:33:21 | ... .+(_:_:) ... |
| string.swift:33:21:33:21 | clean | string.swift:33:13:33:21 | ... .+(_:_:) ... |
| string.swift:34:13:34:13 | clean | string.swift:34:13:34:21 | ... .+(_:_:) ... |
| string.swift:34:21:34:21 | tainted | string.swift:34:13:34:21 | ... .+(_:_:) ... |
| string.swift:35:13:35:13 | tainted | string.swift:35:13:35:23 | ... .+(_:_:) ... |
| string.swift:35:23:35:23 | clean | string.swift:35:13:35:23 | ... .+(_:_:) ... |
| string.swift:36:13:36:13 | tainted | string.swift:36:13:36:23 | ... .+(_:_:) ... |
| string.swift:36:23:36:23 | tainted | string.swift:36:13:36:23 | ... .+(_:_:) ... |
| string.swift:38:13:38:13 | > | string.swift:38:13:38:19 | ... .+(_:_:) ... |
| string.swift:38:13:38:19 | ... .+(_:_:) ... | string.swift:38:13:38:27 | ... .+(_:_:) ... |
| string.swift:38:19:38:19 | clean | string.swift:38:13:38:19 | ... .+(_:_:) ... |
| string.swift:38:27:38:27 | < | string.swift:38:13:38:27 | ... .+(_:_:) ... |
| string.swift:39:13:39:13 | > | string.swift:39:13:39:19 | ... .+(_:_:) ... |
| string.swift:39:13:39:19 | ... .+(_:_:) ... | string.swift:39:13:39:29 | ... .+(_:_:) ... |
| string.swift:39:19:39:19 | tainted | string.swift:39:13:39:19 | ... .+(_:_:) ... |
| string.swift:39:29:39:29 | < | string.swift:39:13:39:29 | ... .+(_:_:) ... |
| url.swift:14:29:14:29 | clean | url.swift:14:17:14:34 | call to init |
| url.swift:15:31:15:31 | tainted | url.swift:15:19:15:38 | call to init |
| url.swift:20:24:20:24 | clean | url.swift:20:12:20:46 | call to init |
| url.swift:20:43:20:43 | nil | url.swift:20:12:20:46 | call to init |
| url.swift:21:24:21:24 | tainted | url.swift:21:12:21:48 | call to init |
| url.swift:21:45:21:45 | nil | url.swift:21:12:21:48 | call to init |
| url.swift:22:24:22:24 | clean | url.swift:22:12:22:51 | call to init |
| url.swift:22:43:22:43 | urlClean | url.swift:22:12:22:51 | call to init |
| url.swift:23:24:23:24 | clean | url.swift:23:12:23:53 | call to init |
| url.swift:23:43:23:43 | urlTainted | url.swift:23:12:23:53 | call to init |
| url.swift:25:25:25:25 | clean | url.swift:25:13:25:30 | call to init |
| url.swift:29:25:29:25 | tainted | url.swift:29:13:29:32 | call to init |
| url.swift:34:26:34:26 | clean | url.swift:34:14:34:31 | call to init |
| url.swift:38:28:38:28 | tainted | url.swift:38:16:38:35 | call to init |
=======
| data.swift:12:6:12:6 | WriteDef | data.swift:16:12:16:12 | dataClean |
| data.swift:12:18:12:36 | call to init(_:) | data.swift:12:6:12:6 | WriteDef |
| data.swift:13:6:13:6 | WriteDef | data.swift:14:26:14:26 | dataTainted |
| data.swift:13:20:13:38 | call to init(_:) | data.swift:13:6:13:6 | WriteDef |
| data.swift:14:6:14:6 | WriteDef | data.swift:18:12:18:12 | dataTainted2 |
| data.swift:14:21:14:37 | call to init(_:) | data.swift:14:6:14:6 | WriteDef |
| data.swift:14:26:14:26 | dataTainted | data.swift:17:12:17:12 | dataTainted |
| data.swift:16:12:16:12 | dataClean | data.swift:20:33:20:33 | dataClean |
| string.swift:5:7:5:7 | WriteDef | string.swift:7:16:7:16 | x |
| string.swift:5:11:5:18 | call to source() | string.swift:5:7:5:7 | WriteDef |
| string.swift:7:13:7:13 | WriteDef | string.swift:7:14:7:14 | Phi |
| string.swift:7:14:7:13 | WriteDef | string.swift:7:15:7:15 | $interpolation |
| string.swift:7:14:7:14 | $interpolation | string.swift:7:14:7:14 | &... |
| string.swift:7:14:7:14 | Phi | string.swift:7:14:7:14 | $interpolation |
| string.swift:7:15:7:15 | $interpolation | string.swift:7:15:7:15 | &... |
| string.swift:7:15:7:17 | WriteDef | string.swift:7:18:7:18 | $interpolation |
| string.swift:7:16:7:16 | x | string.swift:9:16:9:16 | x |
| string.swift:7:18:7:18 | $interpolation | string.swift:7:18:7:18 | &... |
| string.swift:7:18:7:18 | WriteDef | string.swift:7:13:7:13 | TapExpr |
| string.swift:9:13:9:13 | WriteDef | string.swift:9:14:9:14 | Phi |
| string.swift:9:14:9:13 | WriteDef | string.swift:9:15:9:15 | $interpolation |
| string.swift:9:14:9:14 | $interpolation | string.swift:9:14:9:14 | &... |
| string.swift:9:14:9:14 | Phi | string.swift:9:14:9:14 | $interpolation |
| string.swift:9:15:9:15 | $interpolation | string.swift:9:15:9:15 | &... |
| string.swift:9:15:9:17 | WriteDef | string.swift:9:18:9:18 | $interpolation |
| string.swift:9:16:9:16 | x | string.swift:9:21:9:21 | x |
| string.swift:9:18:9:18 | $interpolation | string.swift:9:18:9:18 | &... |
| string.swift:9:18:9:18 | WriteDef | string.swift:9:20:9:20 | $interpolation |
| string.swift:9:20:9:20 | $interpolation | string.swift:9:20:9:20 | &... |
| string.swift:9:20:9:22 | WriteDef | string.swift:9:23:9:23 | $interpolation |
| string.swift:9:21:9:21 | x | string.swift:11:16:11:16 | x |
| string.swift:9:23:9:23 | $interpolation | string.swift:9:23:9:23 | &... |
| string.swift:9:23:9:23 | WriteDef | string.swift:9:13:9:13 | TapExpr |
| string.swift:11:13:11:13 | WriteDef | string.swift:11:14:11:14 | Phi |
| string.swift:11:14:11:13 | WriteDef | string.swift:11:15:11:15 | $interpolation |
| string.swift:11:14:11:14 | $interpolation | string.swift:11:14:11:14 | &... |
| string.swift:11:14:11:14 | Phi | string.swift:11:14:11:14 | $interpolation |
| string.swift:11:15:11:15 | $interpolation | string.swift:11:15:11:15 | &... |
| string.swift:11:15:11:17 | WriteDef | string.swift:11:18:11:18 | $interpolation |
| string.swift:11:16:11:16 | x | string.swift:11:26:11:26 | x |
| string.swift:11:18:11:18 | $interpolation | string.swift:11:18:11:18 | &... |
| string.swift:11:18:11:18 | WriteDef | string.swift:11:20:11:20 | $interpolation |
| string.swift:11:20:11:20 | $interpolation | string.swift:11:20:11:20 | &... |
| string.swift:11:20:11:22 | WriteDef | string.swift:11:23:11:23 | $interpolation |
| string.swift:11:23:11:23 | $interpolation | string.swift:11:23:11:23 | &... |
| string.swift:11:23:11:23 | WriteDef | string.swift:11:25:11:25 | $interpolation |
| string.swift:11:25:11:25 | $interpolation | string.swift:11:25:11:25 | &... |
| string.swift:11:25:11:27 | WriteDef | string.swift:11:28:11:28 | $interpolation |
| string.swift:11:26:11:26 | x | string.swift:16:16:16:16 | x |
| string.swift:11:28:11:28 | $interpolation | string.swift:11:28:11:28 | &... |
| string.swift:11:28:11:28 | WriteDef | string.swift:11:13:11:13 | TapExpr |
| string.swift:13:7:13:7 | WriteDef | string.swift:14:16:14:16 | y |
| string.swift:13:11:13:11 | 42 | string.swift:13:7:13:7 | WriteDef |
| string.swift:14:13:14:13 | WriteDef | string.swift:14:14:14:14 | Phi |
| string.swift:14:14:14:13 | WriteDef | string.swift:14:15:14:15 | $interpolation |
| string.swift:14:14:14:14 | $interpolation | string.swift:14:14:14:14 | &... |
| string.swift:14:14:14:14 | Phi | string.swift:14:14:14:14 | $interpolation |
| string.swift:14:15:14:15 | $interpolation | string.swift:14:15:14:15 | &... |
| string.swift:14:15:14:17 | WriteDef | string.swift:14:18:14:18 | $interpolation |
| string.swift:14:16:14:16 | y | string.swift:16:27:16:27 | y |
| string.swift:14:18:14:18 | $interpolation | string.swift:14:18:14:18 | &... |
| string.swift:14:18:14:18 | WriteDef | string.swift:14:13:14:13 | TapExpr |
| string.swift:16:13:16:13 | WriteDef | string.swift:16:14:16:14 | Phi |
| string.swift:16:14:16:13 | WriteDef | string.swift:16:15:16:15 | $interpolation |
| string.swift:16:14:16:14 | $interpolation | string.swift:16:14:16:14 | &... |
| string.swift:16:14:16:14 | Phi | string.swift:16:14:16:14 | $interpolation |
| string.swift:16:15:16:15 | $interpolation | string.swift:16:15:16:15 | &... |
| string.swift:16:15:16:17 | WriteDef | string.swift:16:18:16:18 | $interpolation |
| string.swift:16:16:16:16 | x | string.swift:18:27:18:27 | x |
| string.swift:16:18:16:18 | $interpolation | string.swift:16:18:16:18 | &... |
| string.swift:16:18:16:18 | WriteDef | string.swift:16:26:16:26 | $interpolation |
| string.swift:16:26:16:26 | $interpolation | string.swift:16:26:16:26 | &... |
| string.swift:16:26:16:28 | WriteDef | string.swift:16:29:16:29 | $interpolation |
| string.swift:16:27:16:27 | y | string.swift:18:16:18:16 | y |
| string.swift:16:29:16:29 | $interpolation | string.swift:16:29:16:29 | &... |
| string.swift:16:29:16:29 | WriteDef | string.swift:16:13:16:13 | TapExpr |
| string.swift:18:13:18:13 | WriteDef | string.swift:18:14:18:14 | Phi |
| string.swift:18:14:18:13 | WriteDef | string.swift:18:15:18:15 | $interpolation |
| string.swift:18:14:18:14 | $interpolation | string.swift:18:14:18:14 | &... |
| string.swift:18:14:18:14 | Phi | string.swift:18:14:18:14 | $interpolation |
| string.swift:18:15:18:15 | $interpolation | string.swift:18:15:18:15 | &... |
| string.swift:18:15:18:17 | WriteDef | string.swift:18:18:18:18 | $interpolation |
| string.swift:18:18:18:18 | $interpolation | string.swift:18:18:18:18 | &... |
| string.swift:18:18:18:18 | WriteDef | string.swift:18:26:18:26 | $interpolation |
| string.swift:18:26:18:26 | $interpolation | string.swift:18:26:18:26 | &... |
| string.swift:18:26:18:28 | WriteDef | string.swift:18:29:18:29 | $interpolation |
| string.swift:18:29:18:29 | $interpolation | string.swift:18:29:18:29 | &... |
| string.swift:18:29:18:29 | WriteDef | string.swift:18:13:18:13 | TapExpr |
| string.swift:20:3:20:7 | WriteDef | string.swift:21:16:21:16 | x |
| string.swift:20:7:20:7 | 0 | string.swift:20:3:20:7 | WriteDef |
| string.swift:21:13:21:13 | WriteDef | string.swift:21:14:21:14 | Phi |
| string.swift:21:14:21:13 | WriteDef | string.swift:21:15:21:15 | $interpolation |
| string.swift:21:14:21:14 | $interpolation | string.swift:21:14:21:14 | &... |
| string.swift:21:14:21:14 | Phi | string.swift:21:14:21:14 | $interpolation |
| string.swift:21:15:21:15 | $interpolation | string.swift:21:15:21:15 | &... |
| string.swift:21:15:21:17 | WriteDef | string.swift:21:18:21:18 | $interpolation |
| string.swift:21:18:21:18 | $interpolation | string.swift:21:18:21:18 | &... |
| string.swift:21:18:21:18 | WriteDef | string.swift:21:13:21:13 | TapExpr |
| string.swift:27:7:27:7 | WriteDef | string.swift:30:13:30:13 | clean |
| string.swift:27:15:27:15 | abcdef | string.swift:27:7:27:7 | WriteDef |
| string.swift:28:7:28:7 | WriteDef | string.swift:31:13:31:13 | tainted |
| string.swift:28:17:28:25 | call to source2() | string.swift:28:7:28:7 | WriteDef |
| string.swift:30:13:30:13 | clean | string.swift:33:13:33:13 | clean |
| string.swift:31:13:31:13 | tainted | string.swift:34:21:34:21 | tainted |
| string.swift:33:13:33:13 | clean | string.swift:33:21:33:21 | clean |
| string.swift:33:21:33:21 | clean | string.swift:34:13:34:13 | clean |
| string.swift:34:13:34:13 | clean | string.swift:35:23:35:23 | clean |
| string.swift:34:21:34:21 | tainted | string.swift:35:13:35:13 | tainted |
| string.swift:35:13:35:13 | tainted | string.swift:36:13:36:13 | tainted |
| string.swift:35:23:35:23 | clean | string.swift:38:19:38:19 | clean |
| string.swift:36:13:36:13 | tainted | string.swift:36:23:36:23 | tainted |
| string.swift:36:23:36:23 | tainted | string.swift:39:19:39:19 | tainted |
| string.swift:41:7:41:7 | WriteDef | string.swift:43:13:43:13 | str |
| string.swift:41:13:41:13 | abc | string.swift:41:7:41:7 | WriteDef |
| string.swift:43:13:43:13 | str | string.swift:45:3:45:3 | str |
| string.swift:45:3:45:3 | : &... | string.swift:45:3:45:10 | WriteDef |
| string.swift:45:3:45:3 | str | string.swift:45:3:45:3 | &... |
| string.swift:45:3:45:10 | WriteDef | string.swift:46:13:46:13 | str |
| string.swift:46:13:46:13 | str | string.swift:48:3:48:3 | str |
| string.swift:48:3:48:3 | : &... | string.swift:48:3:48:18 | WriteDef |
| string.swift:48:3:48:3 | str | string.swift:48:3:48:3 | &... |
| string.swift:48:3:48:18 | WriteDef | string.swift:49:13:49:13 | str |
| string.swift:51:7:51:7 | WriteDef | string.swift:53:13:53:13 | str2 |
| string.swift:51:14:51:14 | abc | string.swift:51:7:51:7 | WriteDef |
| string.swift:53:13:53:13 | str2 | string.swift:55:3:55:3 | str2 |
| string.swift:55:3:55:3 | str2 | string.swift:55:3:55:3 | &... |
| string.swift:55:3:55:20 | WriteDef | string.swift:56:13:56:13 | str2 |
| string.swift:56:13:56:13 | str2 | string.swift:58:3:58:3 | str2 |
| string.swift:58:3:58:3 | str2 | string.swift:58:3:58:3 | &... |
| string.swift:58:3:58:24 | WriteDef | string.swift:59:13:59:13 | str2 |
| string.swift:59:13:59:13 | str2 | string.swift:69:13:69:13 | str2 |
| string.swift:61:7:61:7 | WriteDef | string.swift:63:13:63:13 | str3 |
| string.swift:61:14:61:14 | abc | string.swift:61:7:61:7 | WriteDef |
| string.swift:63:13:63:13 | str3 | string.swift:65:3:65:3 | str3 |
| string.swift:65:3:65:3 | str3 | string.swift:65:3:65:3 | &... |
| string.swift:65:3:65:32 | WriteDef | string.swift:66:13:66:13 | str3 |
| string.swift:66:13:66:13 | str3 | string.swift:68:3:68:3 | str3 |
| string.swift:68:3:68:3 | str3 | string.swift:68:3:68:3 | &... |
| string.swift:73:7:73:7 | WriteDef | string.swift:77:20:77:20 | clean |
| string.swift:73:15:73:15 |  | string.swift:73:7:73:7 | WriteDef |
| string.swift:74:7:74:7 | WriteDef | string.swift:78:20:78:20 | tainted |
| string.swift:74:17:74:25 | call to source2() | string.swift:74:7:74:7 | WriteDef |
| string.swift:75:7:75:7 | WriteDef | string.swift:79:20:79:20 | taintedInt |
| string.swift:75:20:75:27 | call to source() | string.swift:75:7:75:7 | WriteDef |
| string.swift:77:20:77:20 | clean | string.swift:81:31:81:31 | clean |
| string.swift:78:20:78:20 | tainted | string.swift:82:31:82:31 | tainted |
| string.swift:81:31:81:31 | clean | string.swift:84:13:84:13 | clean |
| string.swift:82:31:82:31 | tainted | string.swift:85:13:85:13 | tainted |
| string.swift:84:13:84:13 | clean | string.swift:87:13:87:13 | clean |
| string.swift:85:13:85:13 | tainted | string.swift:88:13:88:13 | tainted |
| try.swift:8:17:8:23 | call to clean() | try.swift:8:13:8:23 | try ... |
| try.swift:9:17:9:24 | call to source() | try.swift:9:13:9:24 | try ... |
| try.swift:14:17:14:23 | call to clean() | try.swift:14:12:14:23 | try! ... |
| try.swift:15:17:15:24 | call to source() | try.swift:15:12:15:24 | try! ... |
| try.swift:17:13:17:24 | try? ... | try.swift:17:12:17:26 | ...! |
| try.swift:17:18:17:24 | call to clean() | try.swift:17:13:17:24 | try? ... |
| try.swift:18:13:18:25 | try? ... | try.swift:18:12:18:27 | ...! |
| try.swift:18:18:18:25 | call to source() | try.swift:18:13:18:25 | try? ... |
| url.swift:12:6:12:6 | WriteDef | url.swift:14:29:14:29 | clean |
| url.swift:12:14:12:14 | http://example.com/ | url.swift:12:6:12:6 | WriteDef |
| url.swift:13:6:13:6 | WriteDef | url.swift:15:31:15:31 | tainted |
| url.swift:13:16:13:23 | call to source() | url.swift:13:6:13:6 | WriteDef |
| url.swift:14:6:14:6 | WriteDef | url.swift:17:12:17:12 | urlClean |
| url.swift:14:17:14:34 | call to init(string:) | url.swift:14:17:14:35 | ...! |
| url.swift:14:17:14:35 | ...! | url.swift:14:6:14:6 | WriteDef |
| url.swift:14:29:14:29 | clean | url.swift:20:24:20:24 | clean |
| url.swift:15:6:15:6 | WriteDef | url.swift:18:12:18:12 | urlTainted |
| url.swift:15:19:15:38 | call to init(string:) | url.swift:15:19:15:39 | ...! |
| url.swift:15:19:15:39 | ...! | url.swift:15:6:15:6 | WriteDef |
| url.swift:15:31:15:31 | tainted | url.swift:21:24:21:24 | tainted |
| url.swift:17:12:17:12 | urlClean | url.swift:22:43:22:43 | urlClean |
| url.swift:18:12:18:12 | urlTainted | url.swift:23:43:23:43 | urlTainted |
| url.swift:20:12:20:46 | call to init(string:relativeTo:) | url.swift:20:12:20:47 | ...! |
| url.swift:20:24:20:24 | clean | url.swift:22:24:22:24 | clean |
| url.swift:21:12:21:48 | call to init(string:relativeTo:) | url.swift:21:12:21:49 | ...! |
| url.swift:21:24:21:24 | tainted | url.swift:29:25:29:25 | tainted |
| url.swift:22:12:22:51 | call to init(string:relativeTo:) | url.swift:22:12:22:52 | ...! |
| url.swift:22:24:22:24 | clean | url.swift:23:24:23:24 | clean |
| url.swift:23:12:23:53 | call to init(string:relativeTo:) | url.swift:23:12:23:54 | ...! |
| url.swift:23:24:23:24 | clean | url.swift:25:25:25:25 | clean |
| url.swift:25:25:25:25 | clean | url.swift:34:26:34:26 | clean |
| url.swift:29:25:29:25 | tainted | url.swift:38:28:38:28 | tainted |
| url.swift:34:2:34:31 | WriteDef | url.swift:35:12:35:12 | urlClean2 |
| url.swift:34:14:34:31 | call to init(string:) | url.swift:34:2:34:31 | WriteDef |
| url.swift:35:12:35:12 | urlClean2 | url.swift:35:12:35:12 | ...! |
| url.swift:38:2:38:35 | WriteDef | url.swift:39:12:39:12 | urlTainted2 |
| url.swift:38:16:38:35 | call to init(string:) | url.swift:38:2:38:35 | WriteDef |
| url.swift:39:12:39:12 | urlTainted2 | url.swift:39:12:39:12 | ...! |
>>>>>>> 5ad6c05a
<|MERGE_RESOLUTION|>--- conflicted
+++ resolved
@@ -1,4 +1,3 @@
-<<<<<<< HEAD
 | string.swift:7:13:7:13 |  | string.swift:7:13:7:13 | [post]  |
 | string.swift:7:13:7:13 |  | string.swift:7:14:7:14 | [post] &... |
 | string.swift:7:13:7:13 | TapExpr | string.swift:7:13:7:13 | "..." |
@@ -124,207 +123,17 @@
 | string.swift:39:13:39:19 | ... .+(_:_:) ... | string.swift:39:13:39:29 | ... .+(_:_:) ... |
 | string.swift:39:19:39:19 | tainted | string.swift:39:13:39:19 | ... .+(_:_:) ... |
 | string.swift:39:29:39:29 | < | string.swift:39:13:39:29 | ... .+(_:_:) ... |
-| url.swift:14:29:14:29 | clean | url.swift:14:17:14:34 | call to init |
-| url.swift:15:31:15:31 | tainted | url.swift:15:19:15:38 | call to init |
-| url.swift:20:24:20:24 | clean | url.swift:20:12:20:46 | call to init |
-| url.swift:20:43:20:43 | nil | url.swift:20:12:20:46 | call to init |
-| url.swift:21:24:21:24 | tainted | url.swift:21:12:21:48 | call to init |
-| url.swift:21:45:21:45 | nil | url.swift:21:12:21:48 | call to init |
-| url.swift:22:24:22:24 | clean | url.swift:22:12:22:51 | call to init |
-| url.swift:22:43:22:43 | urlClean | url.swift:22:12:22:51 | call to init |
-| url.swift:23:24:23:24 | clean | url.swift:23:12:23:53 | call to init |
-| url.swift:23:43:23:43 | urlTainted | url.swift:23:12:23:53 | call to init |
-| url.swift:25:25:25:25 | clean | url.swift:25:13:25:30 | call to init |
-| url.swift:29:25:29:25 | tainted | url.swift:29:13:29:32 | call to init |
-| url.swift:34:26:34:26 | clean | url.swift:34:14:34:31 | call to init |
-| url.swift:38:28:38:28 | tainted | url.swift:38:16:38:35 | call to init |
-=======
-| data.swift:12:6:12:6 | WriteDef | data.swift:16:12:16:12 | dataClean |
-| data.swift:12:18:12:36 | call to init(_:) | data.swift:12:6:12:6 | WriteDef |
-| data.swift:13:6:13:6 | WriteDef | data.swift:14:26:14:26 | dataTainted |
-| data.swift:13:20:13:38 | call to init(_:) | data.swift:13:6:13:6 | WriteDef |
-| data.swift:14:6:14:6 | WriteDef | data.swift:18:12:18:12 | dataTainted2 |
-| data.swift:14:21:14:37 | call to init(_:) | data.swift:14:6:14:6 | WriteDef |
-| data.swift:14:26:14:26 | dataTainted | data.swift:17:12:17:12 | dataTainted |
-| data.swift:16:12:16:12 | dataClean | data.swift:20:33:20:33 | dataClean |
-| string.swift:5:7:5:7 | WriteDef | string.swift:7:16:7:16 | x |
-| string.swift:5:11:5:18 | call to source() | string.swift:5:7:5:7 | WriteDef |
-| string.swift:7:13:7:13 | WriteDef | string.swift:7:14:7:14 | Phi |
-| string.swift:7:14:7:13 | WriteDef | string.swift:7:15:7:15 | $interpolation |
-| string.swift:7:14:7:14 | $interpolation | string.swift:7:14:7:14 | &... |
-| string.swift:7:14:7:14 | Phi | string.swift:7:14:7:14 | $interpolation |
-| string.swift:7:15:7:15 | $interpolation | string.swift:7:15:7:15 | &... |
-| string.swift:7:15:7:17 | WriteDef | string.swift:7:18:7:18 | $interpolation |
-| string.swift:7:16:7:16 | x | string.swift:9:16:9:16 | x |
-| string.swift:7:18:7:18 | $interpolation | string.swift:7:18:7:18 | &... |
-| string.swift:7:18:7:18 | WriteDef | string.swift:7:13:7:13 | TapExpr |
-| string.swift:9:13:9:13 | WriteDef | string.swift:9:14:9:14 | Phi |
-| string.swift:9:14:9:13 | WriteDef | string.swift:9:15:9:15 | $interpolation |
-| string.swift:9:14:9:14 | $interpolation | string.swift:9:14:9:14 | &... |
-| string.swift:9:14:9:14 | Phi | string.swift:9:14:9:14 | $interpolation |
-| string.swift:9:15:9:15 | $interpolation | string.swift:9:15:9:15 | &... |
-| string.swift:9:15:9:17 | WriteDef | string.swift:9:18:9:18 | $interpolation |
-| string.swift:9:16:9:16 | x | string.swift:9:21:9:21 | x |
-| string.swift:9:18:9:18 | $interpolation | string.swift:9:18:9:18 | &... |
-| string.swift:9:18:9:18 | WriteDef | string.swift:9:20:9:20 | $interpolation |
-| string.swift:9:20:9:20 | $interpolation | string.swift:9:20:9:20 | &... |
-| string.swift:9:20:9:22 | WriteDef | string.swift:9:23:9:23 | $interpolation |
-| string.swift:9:21:9:21 | x | string.swift:11:16:11:16 | x |
-| string.swift:9:23:9:23 | $interpolation | string.swift:9:23:9:23 | &... |
-| string.swift:9:23:9:23 | WriteDef | string.swift:9:13:9:13 | TapExpr |
-| string.swift:11:13:11:13 | WriteDef | string.swift:11:14:11:14 | Phi |
-| string.swift:11:14:11:13 | WriteDef | string.swift:11:15:11:15 | $interpolation |
-| string.swift:11:14:11:14 | $interpolation | string.swift:11:14:11:14 | &... |
-| string.swift:11:14:11:14 | Phi | string.swift:11:14:11:14 | $interpolation |
-| string.swift:11:15:11:15 | $interpolation | string.swift:11:15:11:15 | &... |
-| string.swift:11:15:11:17 | WriteDef | string.swift:11:18:11:18 | $interpolation |
-| string.swift:11:16:11:16 | x | string.swift:11:26:11:26 | x |
-| string.swift:11:18:11:18 | $interpolation | string.swift:11:18:11:18 | &... |
-| string.swift:11:18:11:18 | WriteDef | string.swift:11:20:11:20 | $interpolation |
-| string.swift:11:20:11:20 | $interpolation | string.swift:11:20:11:20 | &... |
-| string.swift:11:20:11:22 | WriteDef | string.swift:11:23:11:23 | $interpolation |
-| string.swift:11:23:11:23 | $interpolation | string.swift:11:23:11:23 | &... |
-| string.swift:11:23:11:23 | WriteDef | string.swift:11:25:11:25 | $interpolation |
-| string.swift:11:25:11:25 | $interpolation | string.swift:11:25:11:25 | &... |
-| string.swift:11:25:11:27 | WriteDef | string.swift:11:28:11:28 | $interpolation |
-| string.swift:11:26:11:26 | x | string.swift:16:16:16:16 | x |
-| string.swift:11:28:11:28 | $interpolation | string.swift:11:28:11:28 | &... |
-| string.swift:11:28:11:28 | WriteDef | string.swift:11:13:11:13 | TapExpr |
-| string.swift:13:7:13:7 | WriteDef | string.swift:14:16:14:16 | y |
-| string.swift:13:11:13:11 | 42 | string.swift:13:7:13:7 | WriteDef |
-| string.swift:14:13:14:13 | WriteDef | string.swift:14:14:14:14 | Phi |
-| string.swift:14:14:14:13 | WriteDef | string.swift:14:15:14:15 | $interpolation |
-| string.swift:14:14:14:14 | $interpolation | string.swift:14:14:14:14 | &... |
-| string.swift:14:14:14:14 | Phi | string.swift:14:14:14:14 | $interpolation |
-| string.swift:14:15:14:15 | $interpolation | string.swift:14:15:14:15 | &... |
-| string.swift:14:15:14:17 | WriteDef | string.swift:14:18:14:18 | $interpolation |
-| string.swift:14:16:14:16 | y | string.swift:16:27:16:27 | y |
-| string.swift:14:18:14:18 | $interpolation | string.swift:14:18:14:18 | &... |
-| string.swift:14:18:14:18 | WriteDef | string.swift:14:13:14:13 | TapExpr |
-| string.swift:16:13:16:13 | WriteDef | string.swift:16:14:16:14 | Phi |
-| string.swift:16:14:16:13 | WriteDef | string.swift:16:15:16:15 | $interpolation |
-| string.swift:16:14:16:14 | $interpolation | string.swift:16:14:16:14 | &... |
-| string.swift:16:14:16:14 | Phi | string.swift:16:14:16:14 | $interpolation |
-| string.swift:16:15:16:15 | $interpolation | string.swift:16:15:16:15 | &... |
-| string.swift:16:15:16:17 | WriteDef | string.swift:16:18:16:18 | $interpolation |
-| string.swift:16:16:16:16 | x | string.swift:18:27:18:27 | x |
-| string.swift:16:18:16:18 | $interpolation | string.swift:16:18:16:18 | &... |
-| string.swift:16:18:16:18 | WriteDef | string.swift:16:26:16:26 | $interpolation |
-| string.swift:16:26:16:26 | $interpolation | string.swift:16:26:16:26 | &... |
-| string.swift:16:26:16:28 | WriteDef | string.swift:16:29:16:29 | $interpolation |
-| string.swift:16:27:16:27 | y | string.swift:18:16:18:16 | y |
-| string.swift:16:29:16:29 | $interpolation | string.swift:16:29:16:29 | &... |
-| string.swift:16:29:16:29 | WriteDef | string.swift:16:13:16:13 | TapExpr |
-| string.swift:18:13:18:13 | WriteDef | string.swift:18:14:18:14 | Phi |
-| string.swift:18:14:18:13 | WriteDef | string.swift:18:15:18:15 | $interpolation |
-| string.swift:18:14:18:14 | $interpolation | string.swift:18:14:18:14 | &... |
-| string.swift:18:14:18:14 | Phi | string.swift:18:14:18:14 | $interpolation |
-| string.swift:18:15:18:15 | $interpolation | string.swift:18:15:18:15 | &... |
-| string.swift:18:15:18:17 | WriteDef | string.swift:18:18:18:18 | $interpolation |
-| string.swift:18:18:18:18 | $interpolation | string.swift:18:18:18:18 | &... |
-| string.swift:18:18:18:18 | WriteDef | string.swift:18:26:18:26 | $interpolation |
-| string.swift:18:26:18:26 | $interpolation | string.swift:18:26:18:26 | &... |
-| string.swift:18:26:18:28 | WriteDef | string.swift:18:29:18:29 | $interpolation |
-| string.swift:18:29:18:29 | $interpolation | string.swift:18:29:18:29 | &... |
-| string.swift:18:29:18:29 | WriteDef | string.swift:18:13:18:13 | TapExpr |
-| string.swift:20:3:20:7 | WriteDef | string.swift:21:16:21:16 | x |
-| string.swift:20:7:20:7 | 0 | string.swift:20:3:20:7 | WriteDef |
-| string.swift:21:13:21:13 | WriteDef | string.swift:21:14:21:14 | Phi |
-| string.swift:21:14:21:13 | WriteDef | string.swift:21:15:21:15 | $interpolation |
-| string.swift:21:14:21:14 | $interpolation | string.swift:21:14:21:14 | &... |
-| string.swift:21:14:21:14 | Phi | string.swift:21:14:21:14 | $interpolation |
-| string.swift:21:15:21:15 | $interpolation | string.swift:21:15:21:15 | &... |
-| string.swift:21:15:21:17 | WriteDef | string.swift:21:18:21:18 | $interpolation |
-| string.swift:21:18:21:18 | $interpolation | string.swift:21:18:21:18 | &... |
-| string.swift:21:18:21:18 | WriteDef | string.swift:21:13:21:13 | TapExpr |
-| string.swift:27:7:27:7 | WriteDef | string.swift:30:13:30:13 | clean |
-| string.swift:27:15:27:15 | abcdef | string.swift:27:7:27:7 | WriteDef |
-| string.swift:28:7:28:7 | WriteDef | string.swift:31:13:31:13 | tainted |
-| string.swift:28:17:28:25 | call to source2() | string.swift:28:7:28:7 | WriteDef |
-| string.swift:30:13:30:13 | clean | string.swift:33:13:33:13 | clean |
-| string.swift:31:13:31:13 | tainted | string.swift:34:21:34:21 | tainted |
-| string.swift:33:13:33:13 | clean | string.swift:33:21:33:21 | clean |
-| string.swift:33:21:33:21 | clean | string.swift:34:13:34:13 | clean |
-| string.swift:34:13:34:13 | clean | string.swift:35:23:35:23 | clean |
-| string.swift:34:21:34:21 | tainted | string.swift:35:13:35:13 | tainted |
-| string.swift:35:13:35:13 | tainted | string.swift:36:13:36:13 | tainted |
-| string.swift:35:23:35:23 | clean | string.swift:38:19:38:19 | clean |
-| string.swift:36:13:36:13 | tainted | string.swift:36:23:36:23 | tainted |
-| string.swift:36:23:36:23 | tainted | string.swift:39:19:39:19 | tainted |
-| string.swift:41:7:41:7 | WriteDef | string.swift:43:13:43:13 | str |
-| string.swift:41:13:41:13 | abc | string.swift:41:7:41:7 | WriteDef |
-| string.swift:43:13:43:13 | str | string.swift:45:3:45:3 | str |
-| string.swift:45:3:45:3 | : &... | string.swift:45:3:45:10 | WriteDef |
-| string.swift:45:3:45:3 | str | string.swift:45:3:45:3 | &... |
-| string.swift:45:3:45:10 | WriteDef | string.swift:46:13:46:13 | str |
-| string.swift:46:13:46:13 | str | string.swift:48:3:48:3 | str |
-| string.swift:48:3:48:3 | : &... | string.swift:48:3:48:18 | WriteDef |
-| string.swift:48:3:48:3 | str | string.swift:48:3:48:3 | &... |
-| string.swift:48:3:48:18 | WriteDef | string.swift:49:13:49:13 | str |
-| string.swift:51:7:51:7 | WriteDef | string.swift:53:13:53:13 | str2 |
-| string.swift:51:14:51:14 | abc | string.swift:51:7:51:7 | WriteDef |
-| string.swift:53:13:53:13 | str2 | string.swift:55:3:55:3 | str2 |
-| string.swift:55:3:55:3 | str2 | string.swift:55:3:55:3 | &... |
-| string.swift:55:3:55:20 | WriteDef | string.swift:56:13:56:13 | str2 |
-| string.swift:56:13:56:13 | str2 | string.swift:58:3:58:3 | str2 |
-| string.swift:58:3:58:3 | str2 | string.swift:58:3:58:3 | &... |
-| string.swift:58:3:58:24 | WriteDef | string.swift:59:13:59:13 | str2 |
-| string.swift:59:13:59:13 | str2 | string.swift:69:13:69:13 | str2 |
-| string.swift:61:7:61:7 | WriteDef | string.swift:63:13:63:13 | str3 |
-| string.swift:61:14:61:14 | abc | string.swift:61:7:61:7 | WriteDef |
-| string.swift:63:13:63:13 | str3 | string.swift:65:3:65:3 | str3 |
-| string.swift:65:3:65:3 | str3 | string.swift:65:3:65:3 | &... |
-| string.swift:65:3:65:32 | WriteDef | string.swift:66:13:66:13 | str3 |
-| string.swift:66:13:66:13 | str3 | string.swift:68:3:68:3 | str3 |
-| string.swift:68:3:68:3 | str3 | string.swift:68:3:68:3 | &... |
-| string.swift:73:7:73:7 | WriteDef | string.swift:77:20:77:20 | clean |
-| string.swift:73:15:73:15 |  | string.swift:73:7:73:7 | WriteDef |
-| string.swift:74:7:74:7 | WriteDef | string.swift:78:20:78:20 | tainted |
-| string.swift:74:17:74:25 | call to source2() | string.swift:74:7:74:7 | WriteDef |
-| string.swift:75:7:75:7 | WriteDef | string.swift:79:20:79:20 | taintedInt |
-| string.swift:75:20:75:27 | call to source() | string.swift:75:7:75:7 | WriteDef |
-| string.swift:77:20:77:20 | clean | string.swift:81:31:81:31 | clean |
-| string.swift:78:20:78:20 | tainted | string.swift:82:31:82:31 | tainted |
-| string.swift:81:31:81:31 | clean | string.swift:84:13:84:13 | clean |
-| string.swift:82:31:82:31 | tainted | string.swift:85:13:85:13 | tainted |
-| string.swift:84:13:84:13 | clean | string.swift:87:13:87:13 | clean |
-| string.swift:85:13:85:13 | tainted | string.swift:88:13:88:13 | tainted |
-| try.swift:8:17:8:23 | call to clean() | try.swift:8:13:8:23 | try ... |
-| try.swift:9:17:9:24 | call to source() | try.swift:9:13:9:24 | try ... |
-| try.swift:14:17:14:23 | call to clean() | try.swift:14:12:14:23 | try! ... |
-| try.swift:15:17:15:24 | call to source() | try.swift:15:12:15:24 | try! ... |
-| try.swift:17:13:17:24 | try? ... | try.swift:17:12:17:26 | ...! |
-| try.swift:17:18:17:24 | call to clean() | try.swift:17:13:17:24 | try? ... |
-| try.swift:18:13:18:25 | try? ... | try.swift:18:12:18:27 | ...! |
-| try.swift:18:18:18:25 | call to source() | try.swift:18:13:18:25 | try? ... |
-| url.swift:12:6:12:6 | WriteDef | url.swift:14:29:14:29 | clean |
-| url.swift:12:14:12:14 | http://example.com/ | url.swift:12:6:12:6 | WriteDef |
-| url.swift:13:6:13:6 | WriteDef | url.swift:15:31:15:31 | tainted |
-| url.swift:13:16:13:23 | call to source() | url.swift:13:6:13:6 | WriteDef |
-| url.swift:14:6:14:6 | WriteDef | url.swift:17:12:17:12 | urlClean |
-| url.swift:14:17:14:34 | call to init(string:) | url.swift:14:17:14:35 | ...! |
-| url.swift:14:17:14:35 | ...! | url.swift:14:6:14:6 | WriteDef |
-| url.swift:14:29:14:29 | clean | url.swift:20:24:20:24 | clean |
-| url.swift:15:6:15:6 | WriteDef | url.swift:18:12:18:12 | urlTainted |
-| url.swift:15:19:15:38 | call to init(string:) | url.swift:15:19:15:39 | ...! |
-| url.swift:15:19:15:39 | ...! | url.swift:15:6:15:6 | WriteDef |
-| url.swift:15:31:15:31 | tainted | url.swift:21:24:21:24 | tainted |
-| url.swift:17:12:17:12 | urlClean | url.swift:22:43:22:43 | urlClean |
-| url.swift:18:12:18:12 | urlTainted | url.swift:23:43:23:43 | urlTainted |
-| url.swift:20:12:20:46 | call to init(string:relativeTo:) | url.swift:20:12:20:47 | ...! |
-| url.swift:20:24:20:24 | clean | url.swift:22:24:22:24 | clean |
-| url.swift:21:12:21:48 | call to init(string:relativeTo:) | url.swift:21:12:21:49 | ...! |
-| url.swift:21:24:21:24 | tainted | url.swift:29:25:29:25 | tainted |
-| url.swift:22:12:22:51 | call to init(string:relativeTo:) | url.swift:22:12:22:52 | ...! |
-| url.swift:22:24:22:24 | clean | url.swift:23:24:23:24 | clean |
-| url.swift:23:12:23:53 | call to init(string:relativeTo:) | url.swift:23:12:23:54 | ...! |
-| url.swift:23:24:23:24 | clean | url.swift:25:25:25:25 | clean |
-| url.swift:25:25:25:25 | clean | url.swift:34:26:34:26 | clean |
-| url.swift:29:25:29:25 | tainted | url.swift:38:28:38:28 | tainted |
-| url.swift:34:2:34:31 | WriteDef | url.swift:35:12:35:12 | urlClean2 |
-| url.swift:34:14:34:31 | call to init(string:) | url.swift:34:2:34:31 | WriteDef |
-| url.swift:35:12:35:12 | urlClean2 | url.swift:35:12:35:12 | ...! |
-| url.swift:38:2:38:35 | WriteDef | url.swift:39:12:39:12 | urlTainted2 |
-| url.swift:38:16:38:35 | call to init(string:) | url.swift:38:2:38:35 | WriteDef |
-| url.swift:39:12:39:12 | urlTainted2 | url.swift:39:12:39:12 | ...! |
->>>>>>> 5ad6c05a
+| url.swift:14:29:14:29 | clean | url.swift:14:17:14:34 | call to init(string:) |
+| url.swift:15:31:15:31 | tainted | url.swift:15:19:15:38 | call to init(string:) |
+| url.swift:20:24:20:24 | clean | url.swift:20:12:20:46 | call to init(string:relativeTo:) |
+| url.swift:20:43:20:43 | nil | url.swift:20:12:20:46 | call to init(string:relativeTo:) |
+| url.swift:21:24:21:24 | tainted | url.swift:21:12:21:48 | call to init(string:relativeTo:) |
+| url.swift:21:45:21:45 | nil | url.swift:21:12:21:48 | call to init(string:relativeTo:) |
+| url.swift:22:24:22:24 | clean | url.swift:22:12:22:51 | call to init(string:relativeTo:) |
+| url.swift:22:43:22:43 | urlClean | url.swift:22:12:22:51 | call to init(string:relativeTo:) |
+| url.swift:23:24:23:24 | clean | url.swift:23:12:23:53 | call to init(string:relativeTo:) |
+| url.swift:23:43:23:43 | urlTainted | url.swift:23:12:23:53 | call to init(string:relativeTo:) |
+| url.swift:25:25:25:25 | clean | url.swift:25:13:25:30 | call to init(string:) |
+| url.swift:29:25:29:25 | tainted | url.swift:29:13:29:32 | call to init(string:) |
+| url.swift:34:26:34:26 | clean | url.swift:34:14:34:31 | call to init(string:) |
+| url.swift:38:28:38:28 | tainted | url.swift:38:16:38:35 | call to init(string:) |