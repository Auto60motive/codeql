edges
| StoredXPathInjection.cs:22:39:22:65 | call to method GetString : String | StoredXPathInjection.cs:25:45:25:148 | ... + ... |
| StoredXPathInjection.cs:22:39:22:65 | call to method GetString : String | StoredXPathInjection.cs:28:41:28:144 | ... + ... |
| StoredXPathInjection.cs:23:39:23:65 | call to method GetString : String | StoredXPathInjection.cs:25:45:25:148 | ... + ... |
| StoredXPathInjection.cs:23:39:23:65 | call to method GetString : String | StoredXPathInjection.cs:28:41:28:144 | ... + ... |
nodes
| StoredXPathInjection.cs:22:39:22:65 | call to method GetString : String | semmle.label | call to method GetString : String |
| StoredXPathInjection.cs:23:39:23:65 | call to method GetString : String | semmle.label | call to method GetString : String |
| StoredXPathInjection.cs:25:45:25:148 | ... + ... | semmle.label | ... + ... |
| StoredXPathInjection.cs:28:41:28:144 | ... + ... | semmle.label | ... + ... |
<<<<<<< HEAD
=======
subpaths
>>>>>>> c9b50f3c
#select
| StoredXPathInjection.cs:25:45:25:148 | ... + ... | StoredXPathInjection.cs:22:39:22:65 | call to method GetString : String | StoredXPathInjection.cs:25:45:25:148 | ... + ... | $@ flows to here and is used in an XPath expression. | StoredXPathInjection.cs:22:39:22:65 | call to method GetString | Stored user-provided value |
| StoredXPathInjection.cs:25:45:25:148 | ... + ... | StoredXPathInjection.cs:23:39:23:65 | call to method GetString : String | StoredXPathInjection.cs:25:45:25:148 | ... + ... | $@ flows to here and is used in an XPath expression. | StoredXPathInjection.cs:23:39:23:65 | call to method GetString | Stored user-provided value |
| StoredXPathInjection.cs:28:41:28:144 | ... + ... | StoredXPathInjection.cs:22:39:22:65 | call to method GetString : String | StoredXPathInjection.cs:28:41:28:144 | ... + ... | $@ flows to here and is used in an XPath expression. | StoredXPathInjection.cs:22:39:22:65 | call to method GetString | Stored user-provided value |
| StoredXPathInjection.cs:28:41:28:144 | ... + ... | StoredXPathInjection.cs:23:39:23:65 | call to method GetString : String | StoredXPathInjection.cs:28:41:28:144 | ... + ... | $@ flows to here and is used in an XPath expression. | StoredXPathInjection.cs:23:39:23:65 | call to method GetString | Stored user-provided value |<|MERGE_RESOLUTION|>--- conflicted
+++ resolved
@@ -8,10 +8,7 @@
 | StoredXPathInjection.cs:23:39:23:65 | call to method GetString : String | semmle.label | call to method GetString : String |
 | StoredXPathInjection.cs:25:45:25:148 | ... + ... | semmle.label | ... + ... |
 | StoredXPathInjection.cs:28:41:28:144 | ... + ... | semmle.label | ... + ... |
-<<<<<<< HEAD
-=======
 subpaths
->>>>>>> c9b50f3c
 #select
 | StoredXPathInjection.cs:25:45:25:148 | ... + ... | StoredXPathInjection.cs:22:39:22:65 | call to method GetString : String | StoredXPathInjection.cs:25:45:25:148 | ... + ... | $@ flows to here and is used in an XPath expression. | StoredXPathInjection.cs:22:39:22:65 | call to method GetString | Stored user-provided value |
 | StoredXPathInjection.cs:25:45:25:148 | ... + ... | StoredXPathInjection.cs:23:39:23:65 | call to method GetString : String | StoredXPathInjection.cs:25:45:25:148 | ... + ... | $@ flows to here and is used in an XPath expression. | StoredXPathInjection.cs:23:39:23:65 | call to method GetString | Stored user-provided value |
