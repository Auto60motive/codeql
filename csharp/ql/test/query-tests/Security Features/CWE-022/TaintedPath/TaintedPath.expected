--- conflicted
+++ resolved
@@ -15,10 +15,7 @@
 | TaintedPath.cs:36:25:36:31 | access to local variable badPath | semmle.label | access to local variable badPath |
 | TaintedPath.cs:38:49:38:55 | access to local variable badPath | semmle.label | access to local variable badPath |
 | TaintedPath.cs:51:26:51:29 | access to local variable path | semmle.label | access to local variable path |
-<<<<<<< HEAD
-=======
 subpaths
->>>>>>> c9b50f3c
 #select
 | TaintedPath.cs:12:50:12:53 | access to local variable path | TaintedPath.cs:10:23:10:45 | access to property QueryString : NameValueCollection | TaintedPath.cs:12:50:12:53 | access to local variable path | $@ flows to here and is used in a path. | TaintedPath.cs:10:23:10:45 | access to property QueryString | User-provided value |
 | TaintedPath.cs:17:51:17:54 | access to local variable path | TaintedPath.cs:10:23:10:45 | access to property QueryString : NameValueCollection | TaintedPath.cs:17:51:17:54 | access to local variable path | $@ flows to here and is used in a path. | TaintedPath.cs:10:23:10:45 | access to property QueryString | User-provided value |
