name: "Swift: Run QL Tests"

on:
  pull_request:
    paths:
      - "swift/**"
      - .github/workflows/swift-qltest.yml
    branches:
      - main
defaults:
  run:
    working-directory: swift

jobs:
  qlformat:
    runs-on: ubuntu-latest
    steps:
      - uses: actions/checkout@v2
      - uses: ./.github/actions/fetch-codeql
      - name: Check QL formatting
        run: find ql "(" -name "*.ql" -or -name "*.qll" ")" -print0 | xargs -0 codeql query format --check-only
  qltest:
    runs-on: ${{ matrix.os }}
    strategy:
      fail-fast: false
      matrix:
        os : [ubuntu-20.04, macos-latest]
    steps:
      - uses: actions/checkout@v2
      - uses: ./.github/actions/fetch-codeql
<<<<<<< HEAD
      - name: Install bazelisk - Linux
        if: runner.os == 'Linux'
        run: |
          sudo apt-get update
          sudo apt-get install -y wget clang
          wget https://github.com/bazelbuild/bazelisk/releases/download/v1.11.0/bazelisk-linux-amd64
          mv bazelisk-linux-amd64 /usr/local/bin/bazel
          chmod +x /usr/local/bin/bazel
      - name: Install bazelisk - macOS
        if: runner.os == 'MacOS'
        run: |
          brew install bazelisk
=======
      - uses: bazelbuild/setup-bazelisk@v2
>>>>>>> 85d5b122
      - name: Build Swift extractor
        run: |
          bazel run //swift:create-extractor-pack
        env:
          CC: clang
          CXX: clang++
      - name: Run QL tests
        run: |
          codeql test run --threads=0 --ram 5000 --search-path "${{ github.workspace }}/swift/extractor-pack" --check-databases --check-unused-labels --check-repeated-labels --check-redefined-labels --check-use-before-definition ql/test
        env:
          GITHUB_TOKEN: ${{ github.token }}<|MERGE_RESOLUTION|>--- conflicted
+++ resolved
@@ -28,22 +28,7 @@
     steps:
       - uses: actions/checkout@v2
       - uses: ./.github/actions/fetch-codeql
-<<<<<<< HEAD
-      - name: Install bazelisk - Linux
-        if: runner.os == 'Linux'
-        run: |
-          sudo apt-get update
-          sudo apt-get install -y wget clang
-          wget https://github.com/bazelbuild/bazelisk/releases/download/v1.11.0/bazelisk-linux-amd64
-          mv bazelisk-linux-amd64 /usr/local/bin/bazel
-          chmod +x /usr/local/bin/bazel
-      - name: Install bazelisk - macOS
-        if: runner.os == 'MacOS'
-        run: |
-          brew install bazelisk
-=======
       - uses: bazelbuild/setup-bazelisk@v2
->>>>>>> 85d5b122
       - name: Build Swift extractor
         run: |
           bazel run //swift:create-extractor-pack
