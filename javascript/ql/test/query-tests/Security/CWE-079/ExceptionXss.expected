--- conflicted
+++ resolved
@@ -59,7 +59,6 @@
 | exception-xss.js:129:10:129:10 | e |
 | exception-xss.js:130:18:130:18 | e |
 | exception-xss.js:130:18:130:18 | e |
-<<<<<<< HEAD
 | exception-xss.js:136:11:136:23 | req.params.id |
 | exception-xss.js:136:11:136:23 | req.params.id |
 | exception-xss.js:136:27:136:31 | error |
@@ -86,17 +85,6 @@
 | exception-xss.js:174:53:174:53 | e |
 | exception-xss.js:175:22:175:22 | e |
 | exception-xss.js:175:22:175:22 | e |
-| tst.js:298:9:298:16 | location |
-| tst.js:298:9:298:16 | location |
-| tst.js:299:10:299:10 | e |
-| tst.js:300:20:300:20 | e |
-| tst.js:300:20:300:20 | e |
-| tst.js:305:10:305:17 | location |
-| tst.js:305:10:305:17 | location |
-| tst.js:307:10:307:10 | e |
-| tst.js:308:20:308:20 | e |
-| tst.js:308:20:308:20 | e |
-=======
 | tst.js:304:9:304:16 | location |
 | tst.js:304:9:304:16 | location |
 | tst.js:305:10:305:10 | e |
@@ -107,7 +95,6 @@
 | tst.js:313:10:313:10 | e |
 | tst.js:314:20:314:20 | e |
 | tst.js:314:20:314:20 | e |
->>>>>>> e3b50208
 edges
 | exception-xss.js:2:9:2:31 | foo | exception-xss.js:9:11:9:13 | foo |
 | exception-xss.js:2:9:2:31 | foo | exception-xss.js:15:9:15:11 | foo |
@@ -166,7 +153,6 @@
 | exception-xss.js:128:11:128:52 | session ... ssion') | exception-xss.js:129:10:129:10 | e |
 | exception-xss.js:129:10:129:10 | e | exception-xss.js:130:18:130:18 | e |
 | exception-xss.js:129:10:129:10 | e | exception-xss.js:130:18:130:18 | e |
-<<<<<<< HEAD
 | exception-xss.js:136:11:136:23 | req.params.id | exception-xss.js:136:27:136:31 | error |
 | exception-xss.js:136:11:136:23 | req.params.id | exception-xss.js:136:27:136:31 | error |
 | exception-xss.js:136:27:136:31 | error | exception-xss.js:138:19:138:23 | error |
@@ -191,15 +177,6 @@
 | exception-xss.js:174:31:174:33 | foo | exception-xss.js:174:25:174:43 | exceptional return of inner(foo, resolve) |
 | exception-xss.js:174:53:174:53 | e | exception-xss.js:175:22:175:22 | e |
 | exception-xss.js:174:53:174:53 | e | exception-xss.js:175:22:175:22 | e |
-| tst.js:298:9:298:16 | location | tst.js:299:10:299:10 | e |
-| tst.js:298:9:298:16 | location | tst.js:299:10:299:10 | e |
-| tst.js:299:10:299:10 | e | tst.js:300:20:300:20 | e |
-| tst.js:299:10:299:10 | e | tst.js:300:20:300:20 | e |
-| tst.js:305:10:305:17 | location | tst.js:307:10:307:10 | e |
-| tst.js:305:10:305:17 | location | tst.js:307:10:307:10 | e |
-| tst.js:307:10:307:10 | e | tst.js:308:20:308:20 | e |
-| tst.js:307:10:307:10 | e | tst.js:308:20:308:20 | e |
-=======
 | tst.js:304:9:304:16 | location | tst.js:305:10:305:10 | e |
 | tst.js:304:9:304:16 | location | tst.js:305:10:305:10 | e |
 | tst.js:305:10:305:10 | e | tst.js:306:20:306:20 | e |
@@ -208,7 +185,6 @@
 | tst.js:311:10:311:17 | location | tst.js:313:10:313:10 | e |
 | tst.js:313:10:313:10 | e | tst.js:314:20:314:20 | e |
 | tst.js:313:10:313:10 | e | tst.js:314:20:314:20 | e |
->>>>>>> e3b50208
 #select
 | exception-xss.js:11:18:11:18 | e | exception-xss.js:2:15:2:31 | document.location | exception-xss.js:11:18:11:18 | e | Cross-site scripting vulnerability due to $@. | exception-xss.js:2:15:2:31 | document.location | user-provided value |
 | exception-xss.js:17:18:17:18 | e | exception-xss.js:2:15:2:31 | document.location | exception-xss.js:17:18:17:18 | e | Cross-site scripting vulnerability due to $@. | exception-xss.js:2:15:2:31 | document.location | user-provided value |
@@ -221,15 +197,10 @@
 | exception-xss.js:107:18:107:18 | e | exception-xss.js:2:15:2:31 | document.location | exception-xss.js:107:18:107:18 | e | Cross-site scripting vulnerability due to $@. | exception-xss.js:2:15:2:31 | document.location | user-provided value |
 | exception-xss.js:119:14:119:30 | "Exception: " + e | exception-xss.js:117:13:117:25 | req.params.id | exception-xss.js:119:14:119:30 | "Exception: " + e | Cross-site scripting vulnerability due to $@. | exception-xss.js:117:13:117:25 | req.params.id | user-provided value |
 | exception-xss.js:130:18:130:18 | e | exception-xss.js:125:48:125:64 | document.location | exception-xss.js:130:18:130:18 | e | Cross-site scripting vulnerability due to $@. | exception-xss.js:125:48:125:64 | document.location | user-provided value |
-<<<<<<< HEAD
 | exception-xss.js:138:19:138:23 | error | exception-xss.js:136:11:136:23 | req.params.id | exception-xss.js:138:19:138:23 | error | Cross-site scripting vulnerability due to $@. | exception-xss.js:136:11:136:23 | req.params.id | user-provided value |
 | exception-xss.js:149:22:149:22 | e | exception-xss.js:146:15:146:31 | document.location | exception-xss.js:149:22:149:22 | e | Cross-site scripting vulnerability due to $@. | exception-xss.js:146:15:146:31 | document.location | user-provided value |
 | exception-xss.js:155:19:155:19 | e | exception-xss.js:146:15:146:31 | document.location | exception-xss.js:155:19:155:19 | e | Cross-site scripting vulnerability due to $@. | exception-xss.js:146:15:146:31 | document.location | user-provided value |
 | exception-xss.js:161:19:161:19 | e | exception-xss.js:146:15:146:31 | document.location | exception-xss.js:161:19:161:19 | e | Cross-site scripting vulnerability due to $@. | exception-xss.js:146:15:146:31 | document.location | user-provided value |
 | exception-xss.js:175:22:175:22 | e | exception-xss.js:146:15:146:31 | document.location | exception-xss.js:175:22:175:22 | e | Cross-site scripting vulnerability due to $@. | exception-xss.js:146:15:146:31 | document.location | user-provided value |
-| tst.js:300:20:300:20 | e | tst.js:298:9:298:16 | location | tst.js:300:20:300:20 | e | Cross-site scripting vulnerability due to $@. | tst.js:298:9:298:16 | location | user-provided value |
-| tst.js:308:20:308:20 | e | tst.js:305:10:305:17 | location | tst.js:308:20:308:20 | e | Cross-site scripting vulnerability due to $@. | tst.js:305:10:305:17 | location | user-provided value |
-=======
 | tst.js:306:20:306:20 | e | tst.js:304:9:304:16 | location | tst.js:306:20:306:20 | e | Cross-site scripting vulnerability due to $@. | tst.js:304:9:304:16 | location | user-provided value |
-| tst.js:314:20:314:20 | e | tst.js:311:10:311:17 | location | tst.js:314:20:314:20 | e | Cross-site scripting vulnerability due to $@. | tst.js:311:10:311:17 | location | user-provided value |
->>>>>>> e3b50208
+| tst.js:314:20:314:20 | e | tst.js:311:10:311:17 | location | tst.js:314:20:314:20 | e | Cross-site scripting vulnerability due to $@. | tst.js:311:10:311:17 | location | user-provided value |