--- conflicted
+++ resolved
@@ -35,11 +35,7 @@
    * WARNING: Only holds for a few predefined attributes.
    */
   private DataFlow::Node django_attr(DataFlow::TypeTracker t, string attr_name) {
-<<<<<<< HEAD
-    attr_name in ["db", "urls", "http", "conf", "shortcuts"] and
-=======
-    attr_name in ["db", "urls", "http", "conf", "views"] and
->>>>>>> 5db19843
+    attr_name in ["db", "urls", "http", "conf", "views", "shortcuts"] and
     (
       t.start() and
       result = DataFlow::importNode("django" + "." + attr_name)
