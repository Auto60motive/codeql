/**
 * This version resides in the experimental area and provides a space for
 * external contributors to place new concepts, keeping to our preferred
 * structure while remaining in the experimental area.
 *
 * Provides abstract classes representing generic concepts such as file system
 * access or system command execution, for which individual framework libraries
 * provide concrete subclasses.
 */

private import python
private import semmle.python.dataflow.new.DataFlow
private import semmle.python.dataflow.new.RemoteFlowSources
private import semmle.python.dataflow.new.TaintTracking
private import experimental.semmle.python.Frameworks

/** Provides classes for modeling log related APIs. */
module LogOutput {
  /**
   * A data flow node for log output.
   *
   * Extend this class to model new APIs. If you want to refine existing API models,
   * extend `LogOutput` instead.
   */
  abstract class Range extends DataFlow::Node {
    /**
     * Get the parameter value of the log output function.
     */
    abstract DataFlow::Node getAnInput();
  }
}

/**
 * A data flow node for log output.
 *
 * Extend this class to refine existing API models. If you want to model new APIs,
 * extend `LogOutput::Range` instead.
 */
class LogOutput extends DataFlow::Node {
  LogOutput::Range range;

  LogOutput() { this = range }

  DataFlow::Node getAnInput() { result = range.getAnInput() }
}

/** Provides classes for modeling LDAP query execution-related APIs. */
module LDAPQuery {
  /**
   * A data-flow node that collects methods executing a LDAP query.
   *
   * Extend this class to model new APIs. If you want to refine existing API models,
   * extend `LDAPQuery` instead.
   */
  abstract class Range extends DataFlow::Node {
    /**
     * Gets the argument containing the executed expression.
     */
    abstract DataFlow::Node getQuery();
  }
}

/**
 * A data-flow node that collect methods executing a LDAP query.
 *
 * Extend this class to refine existing API models. If you want to model new APIs,
 * extend `LDAPQuery::Range` instead.
 */
class LDAPQuery extends DataFlow::Node {
  LDAPQuery::Range range;

  LDAPQuery() { this = range }

  /**
   * Gets the argument containing the executed expression.
   */
  DataFlow::Node getQuery() { result = range.getQuery() }
}

/** Provides classes for modeling LDAP components escape-related APIs. */
module LDAPEscape {
  /**
   * A data-flow node that collects functions escaping LDAP components.
   *
   * Extend this class to model new APIs. If you want to refine existing API models,
   * extend `LDAPEscape` instead.
   */
  abstract class Range extends DataFlow::Node {
    /**
     * Gets the argument containing the escaped expression.
     */
    abstract DataFlow::Node getAnInput();
  }
}

/**
 * A data-flow node that collects functions escaping LDAP components.
 *
 * Extend this class to refine existing API models. If you want to model new APIs,
 * extend `LDAPEscape::Range` instead.
 */
class LDAPEscape extends DataFlow::Node {
  LDAPEscape::Range range;

  LDAPEscape() { this = range }

  /**
   * Gets the argument containing the escaped expression.
   */
  DataFlow::Node getAnInput() { result = range.getAnInput() }
}

<<<<<<< HEAD
/** Provides classes for modeling JWT encoding-related APIs. */
module JWTEncoding {
  /**
   * A data-flow node that collects methods encoding a JWT token.
   *
   * Extend this class to model new APIs. If you want to refine existing API models,
   * extend `JWTEncoding` instead.
   */
  abstract class Range extends DataFlow::Node {
    /**
     * Gets the argument containing the encoding payload.
     */
    abstract DataFlow::Node getPayload();

    /**
     * Gets the argument containing the encoding key.
     */
    abstract DataFlow::Node getKey();

    /**
     * Gets the algorithm Node used in the encoding.
     */
    abstract DataFlow::Node getAlgorithm();

    /**
     * Tries to get the algorithm used in the encoding.
     */
    abstract string getAlgorithmString();
  }
}

/**
 * A data-flow node that collects methods encoding a JWT token.
 *
 * Extend this class to refine existing API models. If you want to model new APIs,
 * extend `JWTEncoding::Range` instead.
 */
class JWTEncoding extends DataFlow::Node {
  JWTEncoding::Range range;

  JWTEncoding() { this = range }

  /**
   * Gets the argument containing the payload.
   */
  DataFlow::Node getPayload() { result = range.getPayload() }

  /**
   * Gets the argument containing the encoding key.
   */
  DataFlow::Node getKey() { result = range.getKey() }

  /**
   * Gets the algorithm Node used in the encoding.
   */
  DataFlow::Node getAlgorithm() { result = range.getAlgorithm() }

  /**
   * Tries to get the algorithm used in the encoding.
   */
  string getAlgorithmString() { result = range.getAlgorithmString() }
}

/** Provides classes for modeling JWT decoding-related APIs. */
module JWTDecoding {
  /**
   * A data-flow node that collects methods encoding a JWT token.
   *
   * Extend this class to model new APIs. If you want to refine existing API models,
   * extend `JWTDecoding` instead.
   */
  abstract class Range extends DataFlow::Node {
    /**
     * Gets the argument containing the encoding payload.
     */
    abstract DataFlow::Node getPayload();

    /**
     * Gets the argument containing the encoding key.
     */
    abstract DataFlow::Node getKey();

    /**
     * Gets the algorithm Node used in the encoding.
     */
    abstract DataFlow::Node getAlgorithm();

    /**
     * Tries to get the algorithm used in the encoding.
     */
    abstract string getAlgorithmString();

    /**
     * Gets the options Node used in the encoding.
     */
    abstract DataFlow::Node getOptions();

    /**
     * Checks if the signature gets verified while decoding.
     */
    abstract predicate verifiesSignature();
  }
}

/**
 * A data-flow node that collects methods encoding a JWT token.
 *
 * Extend this class to refine existing API models. If you want to model new APIs,
 * extend `JWTDecoding::Range` instead.
 */
class JWTDecoding extends DataFlow::Node {
  JWTDecoding::Range range;

  JWTDecoding() { this = range }

  /**
   * Gets the argument containing the payload.
   */
  DataFlow::Node getPayload() { result = range.getPayload() }

  /**
   * Gets the argument containing the encoding key.
   */
  DataFlow::Node getKey() { result = range.getKey() }

  /**
   * Gets the algorithm Node used in the encoding.
   */
  DataFlow::Node getAlgorithm() { result = range.getAlgorithm() }

  /**
   * Tries to get the algorithm used in the encoding.
   */
  string getAlgorithmString() { result = range.getAlgorithmString() }

  /**
   * Gets the options Node used in the encoding.
   */
  DataFlow::Node getOptions() { result = range.getOptions() }

  /**
   * Checks if the signature gets verified while decoding.
   */
  predicate verifiesSignature() { range.verifiesSignature() }
=======
/** Provides classes for modeling LDAP bind-related APIs. */
module LDAPBind {
  /**
   * A data-flow node that collects methods binding a LDAP connection.
   *
   * Extend this class to model new APIs. If you want to refine existing API models,
   * extend `LDAPBind` instead.
   */
  abstract class Range extends DataFlow::Node {
    /**
     * Gets the argument containing the binding host.
     */
    abstract DataFlow::Node getHost();

    /**
     * Gets the argument containing the binding expression.
     */
    abstract DataFlow::Node getPassword();

    /**
     * Holds if the binding process use SSL.
     */
    abstract predicate useSSL();
  }
}

/**
 * A data-flow node that collects methods binding a LDAP connection.
 *
 * Extend this class to refine existing API models. If you want to model new APIs,
 * extend `LDAPBind::Range` instead.
 */
class LDAPBind extends DataFlow::Node {
  LDAPBind::Range range;

  LDAPBind() { this = range }

  /**
   * Gets the argument containing the binding host.
   */
  DataFlow::Node getHost() { result = range.getHost() }

  /**
   * Gets the argument containing the binding expression.
   */
  DataFlow::Node getPassword() { result = range.getPassword() }

  /**
   * Holds if the binding process use SSL.
   */
  predicate useSSL() { range.useSSL() }
}

/** Provides classes for modeling SQL sanitization libraries. */
module SQLEscape {
  /**
   * A data-flow node that collects functions that escape SQL statements.
   *
   * Extend this class to model new APIs. If you want to refine existing API models,
   * extend `SQLEscape` instead.
   */
  abstract class Range extends DataFlow::Node {
    /**
     * Gets the argument containing the raw SQL statement.
     */
    abstract DataFlow::Node getAnInput();
  }
}

/**
 * A data-flow node that collects functions escaping SQL statements.
 *
 * Extend this class to refine existing API models. If you want to model new APIs,
 * extend `SQLEscape::Range` instead.
 */
class SQLEscape extends DataFlow::Node {
  SQLEscape::Range range;

  SQLEscape() { this = range }

  /**
   * Gets the argument containing the raw SQL statement.
   */
  DataFlow::Node getAnInput() { result = range.getAnInput() }
}

/** Provides a class for modeling NoSQL execution APIs. */
module NoSQLQuery {
  /**
   * A data-flow node that executes NoSQL queries.
   *
   * Extend this class to model new APIs. If you want to refine existing API models,
   * extend `NoSQLQuery` instead.
   */
  abstract class Range extends DataFlow::Node {
    /** Gets the argument that specifies the NoSQL query to be executed. */
    abstract DataFlow::Node getQuery();
  }
}

/**
 * A data-flow node that executes NoSQL queries.
 *
 * Extend this class to refine existing API models. If you want to model new APIs,
 * extend `NoSQLQuery::Range` instead.
 */
class NoSQLQuery extends DataFlow::Node {
  NoSQLQuery::Range range;

  NoSQLQuery() { this = range }

  /** Gets the argument that specifies the NoSQL query to be executed. */
  DataFlow::Node getQuery() { result = range.getQuery() }
}

/** Provides classes for modeling NoSQL sanitization-related APIs. */
module NoSQLSanitizer {
  /**
   * A data-flow node that collects functions sanitizing NoSQL queries.
   *
   * Extend this class to model new APIs. If you want to refine existing API models,
   * extend `NoSQLSanitizer` instead.
   */
  abstract class Range extends DataFlow::Node {
    /** Gets the argument that specifies the NoSQL query to be sanitized. */
    abstract DataFlow::Node getAnInput();
  }
}

/**
 * A data-flow node that collects functions sanitizing NoSQL queries.
 *
 * Extend this class to model new APIs. If you want to refine existing API models,
 * extend `NoSQLSanitizer::Range` instead.
 */
class NoSQLSanitizer extends DataFlow::Node {
  NoSQLSanitizer::Range range;

  NoSQLSanitizer() { this = range }

  /** Gets the argument that specifies the NoSQL query to be sanitized. */
  DataFlow::Node getAnInput() { result = range.getAnInput() }
}

/** Provides classes for modeling HTTP Header APIs. */
module HeaderDeclaration {
  /**
   * A data-flow node that collects functions setting HTTP Headers.
   *
   * Extend this class to model new APIs. If you want to refine existing API models,
   * extend `HeaderDeclaration` instead.
   */
  abstract class Range extends DataFlow::Node {
    /**
     * Gets the argument containing the header name.
     */
    abstract DataFlow::Node getNameArg();

    /**
     * Gets the argument containing the header value.
     */
    abstract DataFlow::Node getValueArg();
  }
}

/**
 * A data-flow node that collects functions setting HTTP Headers.
 *
 * Extend this class to refine existing API models. If you want to model new APIs,
 * extend `HeaderDeclaration::Range` instead.
 */
class HeaderDeclaration extends DataFlow::Node {
  HeaderDeclaration::Range range;

  HeaderDeclaration() { this = range }

  /**
   * Gets the argument containing the header name.
   */
  DataFlow::Node getNameArg() { result = range.getNameArg() }

  /**
   * Gets the argument containing the header value.
   */
  DataFlow::Node getValueArg() { result = range.getValueArg() }
>>>>>>> c9b50f3c
}<|MERGE_RESOLUTION|>--- conflicted
+++ resolved
@@ -110,7 +110,193 @@
   DataFlow::Node getAnInput() { result = range.getAnInput() }
 }
 
-<<<<<<< HEAD
+/** Provides classes for modeling LDAP bind-related APIs. */
+module LDAPBind {
+  /**
+   * A data-flow node that collects methods binding a LDAP connection.
+   *
+   * Extend this class to model new APIs. If you want to refine existing API models,
+   * extend `LDAPBind` instead.
+   */
+  abstract class Range extends DataFlow::Node {
+    /**
+     * Gets the argument containing the binding host.
+     */
+    abstract DataFlow::Node getHost();
+
+    /**
+     * Gets the argument containing the binding expression.
+     */
+    abstract DataFlow::Node getPassword();
+
+    /**
+     * Holds if the binding process use SSL.
+     */
+    abstract predicate useSSL();
+  }
+}
+
+/**
+ * A data-flow node that collects methods binding a LDAP connection.
+ *
+ * Extend this class to refine existing API models. If you want to model new APIs,
+ * extend `LDAPBind::Range` instead.
+ */
+class LDAPBind extends DataFlow::Node {
+  LDAPBind::Range range;
+
+  LDAPBind() { this = range }
+
+  /**
+   * Gets the argument containing the binding host.
+   */
+  DataFlow::Node getHost() { result = range.getHost() }
+
+  /**
+   * Gets the argument containing the binding expression.
+   */
+  DataFlow::Node getPassword() { result = range.getPassword() }
+
+  /**
+   * Holds if the binding process use SSL.
+   */
+  predicate useSSL() { range.useSSL() }
+}
+
+/** Provides classes for modeling SQL sanitization libraries. */
+module SQLEscape {
+  /**
+   * A data-flow node that collects functions that escape SQL statements.
+   *
+   * Extend this class to model new APIs. If you want to refine existing API models,
+   * extend `SQLEscape` instead.
+   */
+  abstract class Range extends DataFlow::Node {
+    /**
+     * Gets the argument containing the raw SQL statement.
+     */
+    abstract DataFlow::Node getAnInput();
+  }
+}
+
+/**
+ * A data-flow node that collects functions escaping SQL statements.
+ *
+ * Extend this class to refine existing API models. If you want to model new APIs,
+ * extend `SQLEscape::Range` instead.
+ */
+class SQLEscape extends DataFlow::Node {
+  SQLEscape::Range range;
+
+  SQLEscape() { this = range }
+
+  /**
+   * Gets the argument containing the raw SQL statement.
+   */
+  DataFlow::Node getAnInput() { result = range.getAnInput() }
+}
+
+/** Provides a class for modeling NoSQL execution APIs. */
+module NoSQLQuery {
+  /**
+   * A data-flow node that executes NoSQL queries.
+   *
+   * Extend this class to model new APIs. If you want to refine existing API models,
+   * extend `NoSQLQuery` instead.
+   */
+  abstract class Range extends DataFlow::Node {
+    /** Gets the argument that specifies the NoSQL query to be executed. */
+    abstract DataFlow::Node getQuery();
+  }
+}
+
+/**
+ * A data-flow node that executes NoSQL queries.
+ *
+ * Extend this class to refine existing API models. If you want to model new APIs,
+ * extend `NoSQLQuery::Range` instead.
+ */
+class NoSQLQuery extends DataFlow::Node {
+  NoSQLQuery::Range range;
+
+  NoSQLQuery() { this = range }
+
+  /** Gets the argument that specifies the NoSQL query to be executed. */
+  DataFlow::Node getQuery() { result = range.getQuery() }
+}
+
+/** Provides classes for modeling NoSQL sanitization-related APIs. */
+module NoSQLSanitizer {
+  /**
+   * A data-flow node that collects functions sanitizing NoSQL queries.
+   *
+   * Extend this class to model new APIs. If you want to refine existing API models,
+   * extend `NoSQLSanitizer` instead.
+   */
+  abstract class Range extends DataFlow::Node {
+    /** Gets the argument that specifies the NoSQL query to be sanitized. */
+    abstract DataFlow::Node getAnInput();
+  }
+}
+
+/**
+ * A data-flow node that collects functions sanitizing NoSQL queries.
+ *
+ * Extend this class to model new APIs. If you want to refine existing API models,
+ * extend `NoSQLSanitizer::Range` instead.
+ */
+class NoSQLSanitizer extends DataFlow::Node {
+  NoSQLSanitizer::Range range;
+
+  NoSQLSanitizer() { this = range }
+
+  /** Gets the argument that specifies the NoSQL query to be sanitized. */
+  DataFlow::Node getAnInput() { result = range.getAnInput() }
+}
+
+/** Provides classes for modeling HTTP Header APIs. */
+module HeaderDeclaration {
+  /**
+   * A data-flow node that collects functions setting HTTP Headers.
+   *
+   * Extend this class to model new APIs. If you want to refine existing API models,
+   * extend `HeaderDeclaration` instead.
+   */
+  abstract class Range extends DataFlow::Node {
+    /**
+     * Gets the argument containing the header name.
+     */
+    abstract DataFlow::Node getNameArg();
+
+    /**
+     * Gets the argument containing the header value.
+     */
+    abstract DataFlow::Node getValueArg();
+  }
+}
+
+/**
+ * A data-flow node that collects functions setting HTTP Headers.
+ *
+ * Extend this class to refine existing API models. If you want to model new APIs,
+ * extend `HeaderDeclaration::Range` instead.
+ */
+class HeaderDeclaration extends DataFlow::Node {
+  HeaderDeclaration::Range range;
+
+  HeaderDeclaration() { this = range }
+
+  /**
+   * Gets the argument containing the header name.
+   */
+  DataFlow::Node getNameArg() { result = range.getNameArg() }
+
+  /**
+   * Gets the argument containing the header value.
+   */
+  DataFlow::Node getValueArg() { result = range.getValueArg() }
+}
+
 /** Provides classes for modeling JWT encoding-related APIs. */
 module JWTEncoding {
   /**
@@ -255,191 +441,4 @@
    * Checks if the signature gets verified while decoding.
    */
   predicate verifiesSignature() { range.verifiesSignature() }
-=======
-/** Provides classes for modeling LDAP bind-related APIs. */
-module LDAPBind {
-  /**
-   * A data-flow node that collects methods binding a LDAP connection.
-   *
-   * Extend this class to model new APIs. If you want to refine existing API models,
-   * extend `LDAPBind` instead.
-   */
-  abstract class Range extends DataFlow::Node {
-    /**
-     * Gets the argument containing the binding host.
-     */
-    abstract DataFlow::Node getHost();
-
-    /**
-     * Gets the argument containing the binding expression.
-     */
-    abstract DataFlow::Node getPassword();
-
-    /**
-     * Holds if the binding process use SSL.
-     */
-    abstract predicate useSSL();
-  }
-}
-
-/**
- * A data-flow node that collects methods binding a LDAP connection.
- *
- * Extend this class to refine existing API models. If you want to model new APIs,
- * extend `LDAPBind::Range` instead.
- */
-class LDAPBind extends DataFlow::Node {
-  LDAPBind::Range range;
-
-  LDAPBind() { this = range }
-
-  /**
-   * Gets the argument containing the binding host.
-   */
-  DataFlow::Node getHost() { result = range.getHost() }
-
-  /**
-   * Gets the argument containing the binding expression.
-   */
-  DataFlow::Node getPassword() { result = range.getPassword() }
-
-  /**
-   * Holds if the binding process use SSL.
-   */
-  predicate useSSL() { range.useSSL() }
-}
-
-/** Provides classes for modeling SQL sanitization libraries. */
-module SQLEscape {
-  /**
-   * A data-flow node that collects functions that escape SQL statements.
-   *
-   * Extend this class to model new APIs. If you want to refine existing API models,
-   * extend `SQLEscape` instead.
-   */
-  abstract class Range extends DataFlow::Node {
-    /**
-     * Gets the argument containing the raw SQL statement.
-     */
-    abstract DataFlow::Node getAnInput();
-  }
-}
-
-/**
- * A data-flow node that collects functions escaping SQL statements.
- *
- * Extend this class to refine existing API models. If you want to model new APIs,
- * extend `SQLEscape::Range` instead.
- */
-class SQLEscape extends DataFlow::Node {
-  SQLEscape::Range range;
-
-  SQLEscape() { this = range }
-
-  /**
-   * Gets the argument containing the raw SQL statement.
-   */
-  DataFlow::Node getAnInput() { result = range.getAnInput() }
-}
-
-/** Provides a class for modeling NoSQL execution APIs. */
-module NoSQLQuery {
-  /**
-   * A data-flow node that executes NoSQL queries.
-   *
-   * Extend this class to model new APIs. If you want to refine existing API models,
-   * extend `NoSQLQuery` instead.
-   */
-  abstract class Range extends DataFlow::Node {
-    /** Gets the argument that specifies the NoSQL query to be executed. */
-    abstract DataFlow::Node getQuery();
-  }
-}
-
-/**
- * A data-flow node that executes NoSQL queries.
- *
- * Extend this class to refine existing API models. If you want to model new APIs,
- * extend `NoSQLQuery::Range` instead.
- */
-class NoSQLQuery extends DataFlow::Node {
-  NoSQLQuery::Range range;
-
-  NoSQLQuery() { this = range }
-
-  /** Gets the argument that specifies the NoSQL query to be executed. */
-  DataFlow::Node getQuery() { result = range.getQuery() }
-}
-
-/** Provides classes for modeling NoSQL sanitization-related APIs. */
-module NoSQLSanitizer {
-  /**
-   * A data-flow node that collects functions sanitizing NoSQL queries.
-   *
-   * Extend this class to model new APIs. If you want to refine existing API models,
-   * extend `NoSQLSanitizer` instead.
-   */
-  abstract class Range extends DataFlow::Node {
-    /** Gets the argument that specifies the NoSQL query to be sanitized. */
-    abstract DataFlow::Node getAnInput();
-  }
-}
-
-/**
- * A data-flow node that collects functions sanitizing NoSQL queries.
- *
- * Extend this class to model new APIs. If you want to refine existing API models,
- * extend `NoSQLSanitizer::Range` instead.
- */
-class NoSQLSanitizer extends DataFlow::Node {
-  NoSQLSanitizer::Range range;
-
-  NoSQLSanitizer() { this = range }
-
-  /** Gets the argument that specifies the NoSQL query to be sanitized. */
-  DataFlow::Node getAnInput() { result = range.getAnInput() }
-}
-
-/** Provides classes for modeling HTTP Header APIs. */
-module HeaderDeclaration {
-  /**
-   * A data-flow node that collects functions setting HTTP Headers.
-   *
-   * Extend this class to model new APIs. If you want to refine existing API models,
-   * extend `HeaderDeclaration` instead.
-   */
-  abstract class Range extends DataFlow::Node {
-    /**
-     * Gets the argument containing the header name.
-     */
-    abstract DataFlow::Node getNameArg();
-
-    /**
-     * Gets the argument containing the header value.
-     */
-    abstract DataFlow::Node getValueArg();
-  }
-}
-
-/**
- * A data-flow node that collects functions setting HTTP Headers.
- *
- * Extend this class to refine existing API models. If you want to model new APIs,
- * extend `HeaderDeclaration::Range` instead.
- */
-class HeaderDeclaration extends DataFlow::Node {
-  HeaderDeclaration::Range range;
-
-  HeaderDeclaration() { this = range }
-
-  /**
-   * Gets the argument containing the header name.
-   */
-  DataFlow::Node getNameArg() { result = range.getNameArg() }
-
-  /**
-   * Gets the argument containing the header value.
-   */
-  DataFlow::Node getValueArg() { result = range.getValueArg() }
->>>>>>> c9b50f3c
 }