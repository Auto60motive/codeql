# This should cover all the syntactical constructs that we hope to support.
# Headings refer to https://docs.python.org/3/reference/expressions.html,
# and are selected whenever they incur dataflow.
# Intended sources should be the variable `SOURCE` and intended sinks should be
# arguments to the function `SINK` (see python/ql/test/experimental/dataflow/testConfig.qll).
#
# Functions whose name ends with "_with_local_flow" will also be tested for local flow.
#
# All functions starting with "test_" should run and execute `print("OK")` one or more times.
# This can be checked by running validTest.py.

# These are defined so that we can evaluate the test code.
NONSOURCE = "not a source"
SOURCE = "source"


def is_source(x):
    return x == "source" or x == b"source" or x == 42 or x == 42.0 or x == 42j


def SINK(x):
    if is_source(x):
        print("OK")
    else:
        print("Unexpected flow", x)


def SINK_F(x):
    if is_source(x):
        print("Unexpected flow", x)
    else:
        print("OK")


def test_tuple_with_local_flow():
    x = (NONSOURCE, SOURCE)
    y = x[1]
    SINK(y)


def test_tuple_negative():
    x = (NONSOURCE, SOURCE)
    y = x[0]
    SINK_F(y)

# 6.2.1. Identifiers (Names)


def test_names():
    x = SOURCE
    SINK(x)

# 6.2.2. Literals


def test_string_literal():
    x = "source"
    SINK(x)


def test_bytes_literal():
    x = b"source"
    SINK(x)


def test_integer_literal():
    x = 42
    SINK(x)


def test_floatnumber_literal():
    x = 42.0
    SINK(x)


def test_imagnumber_literal():
    x = 42j
    SINK(x)  # Flow missing

# 6.2.3. Parenthesized forms


def test_parenthesized_form():
    x = (SOURCE)
    SINK(x)

# 6.2.5. List displays


def test_list_display():
    x = [SOURCE]
    SINK(x[0])


def test_list_display_negative():
    x = [SOURCE]
    SINK_F(x)


def test_list_comprehension():
    x = [SOURCE for y in [NONSOURCE]]
    SINK(x[0])


def test_list_comprehension_flow():
    x = [y for y in [SOURCE]]
    SINK(x[0])


def test_list_comprehension_inflow():
    l = [SOURCE]
    x = [y for y in l]
    SINK(x[0])


def test_nested_list_display():
    x = [* [SOURCE]]
    SINK(x[0])  # Flow missing

# 6.2.6. Set displays


def test_set_display():
    x = {SOURCE}
    SINK(x.pop())


def test_set_comprehension():
    x = {SOURCE for y in [NONSOURCE]}
    SINK(x.pop())


def test_set_comprehension_flow():
    x = {y for y in [SOURCE]}
    SINK(x.pop())


def test_set_comprehension_inflow():
    l = {SOURCE}
    x = {y for y in l}
    SINK(x.pop())


def test_nested_set_display():
    x = {* {SOURCE}}
    SINK(x.pop())  # Flow missing

# 6.2.7. Dictionary displays


def test_dict_display():
    x = {"s": SOURCE}
    SINK(x["s"])


def test_dict_display_pop():
    x = {"s": SOURCE}
    SINK(x.pop("s"))


def test_dict_comprehension():
    x = {y: SOURCE for y in ["s"]}
    SINK(x["s"])  # Flow missing


def test_dict_comprehension_pop():
    x = {y: SOURCE for y in ["s"]}
    SINK(x.pop("s"))  # Flow missing


def test_nested_dict_display():
    x = {** {"s": SOURCE}}
    SINK(x["s"])  # Flow missing


def test_nested_dict_display_pop():
    x = {** {"s": SOURCE}}
    SINK(x.pop("s"))  # Flow missing

# Nested comprehensions


def test_nested_comprehension():
    x = [y for z in [[SOURCE]] for y in z]
    SINK(x[0])


def test_nested_comprehension_deep_with_local_flow():
    x = [y for v in [[[[SOURCE]]]] for u in v for z in u for y in z]
    SINK(x[0])


def test_nested_comprehension_dict():
    d = {"s": [SOURCE]}
    x = [y for k, v in d.items() for y in v]
    SINK(x[0])  # Flow missing


def test_nested_comprehension_paren():
    x = [y for y in (z for z in [SOURCE])]
    SINK(x[0])

# 6.2.8. Generator expressions


def test_generator():
    x = (SOURCE for y in [NONSOURCE])
    SINK([*x][0])  # Flow missing

# 6.2.9. Yield expressions


def gen(x):
    yield x


def test_yield():
    g = gen(SOURCE)
    SINK(next(g))  # Flow missing


def gen_from(x):
    yield from gen(x)


def test_yield_from():
    g = gen_from(SOURCE)
    SINK(next(g))  # Flow missing

# a statement rather than an expression, but related to generators


def test_for():
    for x in gen(SOURCE):
        SINK(x)  # Flow missing

# 6.2.9.1. Generator-iterator methods


def test___next__():
    g = gen(SOURCE)
    SINK(g.__next__())  # Flow missing


def gen2(x):
    # argument of `send` has to flow to value of `yield x` (and so to `m`)
    m = yield x
    yield m


def test_send():
    g = gen2(NONSOURCE)
    n = next(g)
    SINK(g.send(SOURCE))  # Flow missing


def gen_ex(x):
    try:
        yield NONSOURCE
    except:
        yield x  # `x` has to flow to call to `throw`


def test_throw():
    g = gen_ex(SOURCE)
    n = next(g)
    SINK(g.throw(TypeError))  # Flow missing

# no `test_close` as `close` involves no data flow

# 6.2.9.3. Asynchronous generator functions


async def agen(x):
    yield x

# 6.2.9.4. Asynchronous generator-iterator methods

# helper to run async test functions


def runa(a):
    import asyncio
    asyncio.run(a)


async def atest___anext__():
    g = agen(SOURCE)
    SINK(await g.__anext__())  # Flow missing


def test___anext__():
    runa(atest___anext__())


async def agen2(x):
    # argument of `send` has to flow to value of `yield x` (and so to `m`)
    m = yield x
    yield m


async def atest_asend():
    g = agen2(NONSOURCE)
    n = await g.__anext__()
    SINK(await g.asend(SOURCE))  # Flow missing


def test_asend():
    runa(atest_asend())


async def agen_ex(x):
    try:
        yield NONSOURCE
    except:
        yield x  # `x` has to flow to call to `athrow`


async def atest_athrow():
    g = agen_ex(SOURCE)
    n = await g.__anext__()
    SINK(await g.athrow(TypeError))  # Flow missing


def test_athrow():
    runa(atest_athrow())

# 6.3.1. Attribute references


class C:
    a = SOURCE


def test_attribute_reference():
    SINK(C.a)  # Flow missing

# overriding __getattr__ should be tested by the class coverage tests

# 6.3.2. Subscriptions


def test_subscription_tuple():
    SINK((SOURCE,)[0])


def test_subscription_list():
    SINK([SOURCE][0])


def test_subscription_mapping():
    SINK({"s": SOURCE}["s"])

# overriding __getitem__ should be tested by the class coverage tests


# 6.3.3. Slicings
l = [SOURCE]


def test_slicing():
    s = l[0:1:1]
    SINK(s[0])  # Flow missing

# The grammar seems to allow `l[0:1:1, 0:1]`, but the interpreter does not like it

# 6.3.4. Calls


def second(a, b):
    return b


def test_call_positional():
    SINK(second(NONSOURCE, SOURCE))


def test_call_positional_negative():
    SINK_F(second(SOURCE, NONSOURCE))


def test_call_keyword():
    SINK(second(NONSOURCE, b=SOURCE))  # Flow missing


def test_call_unpack_iterable():
    SINK(second(NONSOURCE, *[SOURCE]))  # Flow missing


def test_call_unpack_mapping():
    SINK(second(NONSOURCE, **{"b": SOURCE}))  # Flow missing


def f_extra_pos(a, *b):
    return b[0]


def test_call_extra_pos():
    SINK(f_extra_pos(NONSOURCE, SOURCE))  # Flow missing


def f_extra_keyword(a, **b):
    return b["b"]


def test_call_extra_keyword():
    SINK(f_extra_keyword(NONSOURCE, b=SOURCE))  # Flow missing

# return the name of the first extra keyword argument


def f_extra_keyword_flow(**a):
    return [*a][0]

# call the function with our source as the name of the keyword arguemnt


def test_call_extra_keyword_flow():
    SINK(f_extra_keyword_flow(**{SOURCE: None}))  # Flow missing

# 6.12. Assignment expressions


def test_assignment_expression():
    x = NONSOURCE
    SINK(x := SOURCE)  # Flow missing

# 6.13. Conditional expressions


def test_conditional_true():
    SINK(SOURCE if True else NONSOURCE)  # Flow missing


def test_conditional_false():
    SINK(NONSOURCE if False else SOURCE)  # Flow missing

# Condition is evaluated first, so x is SOURCE once chosen


def test_conditional_evaluation_true():
    x = NONSOURCE
    SINK(x if (SOURCE == (x := SOURCE)) else NONSOURCE)  # Flow missing

# Condition is evaluated first, so x is SOURCE once chosen


def test_conditional_evaluation_false():
    x = NONSOURCE
    SINK(NONSOURCE if (NONSOURCE == (x := SOURCE)) else x)  # Flow missing

# 6.14. Lambdas


def test_lambda():
    def f(x): return x
    SINK(f(SOURCE))


def test_lambda_positional():
    def second(a, b): return b
    SINK(second(NONSOURCE, SOURCE))


def test_lambda_positional_negative():
    def second(a, b): return b
    SINK_F(second(SOURCE, NONSOURCE))


def test_lambda_keyword():
    def second(a, b): return b
    SINK(second(NONSOURCE, b=SOURCE))  # Flow missing


def test_lambda_unpack_iterable():
    def second(a, b): return b
    SINK(second(NONSOURCE, *[SOURCE]))  # Flow missing


def test_lambda_unpack_mapping():
    def second(a, b): return b
    SINK(second(NONSOURCE, **{"b": SOURCE}))  # Flow missing


def test_lambda_extra_pos():
    f_extra_pos = lambda a, *b: b[0]
    SINK(f_extra_pos(NONSOURCE, SOURCE))  # Flow missing


def test_lambda_extra_keyword():
    f_extra_keyword = lambda a, **b: b["b"]
    SINK(f_extra_keyword(NONSOURCE, b=SOURCE))  # Flow missing

# call the function with our source as the name of the keyword arguemnt


def test_lambda_extra_keyword_flow():
<<<<<<< HEAD
    # return the name of the first extra keyword argument
    f_extra_keyword_flow = lambda **a: [*a][0]
    SINK(f_extra_keyword_flow(**{SOURCE: None}))  # Flow missing
=======
    f_extra_keyword_flow = lambda **a : [*a][0] # return the name of the first extra keyword argument
    SINK(f_extra_keyword_flow(**{SOURCE: None})) # Flow missing


def test_swap():
    a = SOURCE
    b = NONSOURCE
    SINK(a)
    SINK_F(b)

    a, b = b, a
    SINK_F(a)
    SINK(b)


def test_deep_callgraph():
    # port of python/ql/test/library-tests/taint/general/deep.py

    def f1(arg):
        return arg

    def f2(arg):
        return f1(arg)

    def f3(arg):
        return f2(arg)

    def f4(arg):
        return f3(arg)

    def f5(arg):
        return f4(arg)

    def f6(arg):
        return f5(arg)

    x = f6(SOURCE)
    SINK(x) # Flow missing
>>>>>>> c4574358
<|MERGE_RESOLUTION|>--- conflicted
+++ resolved
@@ -495,13 +495,9 @@
 
 
 def test_lambda_extra_keyword_flow():
-<<<<<<< HEAD
     # return the name of the first extra keyword argument
     f_extra_keyword_flow = lambda **a: [*a][0]
     SINK(f_extra_keyword_flow(**{SOURCE: None}))  # Flow missing
-=======
-    f_extra_keyword_flow = lambda **a : [*a][0] # return the name of the first extra keyword argument
-    SINK(f_extra_keyword_flow(**{SOURCE: None})) # Flow missing
 
 
 def test_swap():
@@ -537,5 +533,4 @@
         return f5(arg)
 
     x = f6(SOURCE)
-    SINK(x) # Flow missing
->>>>>>> c4574358
+    SINK(x)  # Flow missing